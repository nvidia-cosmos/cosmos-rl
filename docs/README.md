--- conflicted
+++ resolved
@@ -1,20 +1,12 @@
 # Usage
 
-1. `git clone git@github.com:nvidia-cosmos/cosmos-rl.git && cd cosmos-rl/docs`
+1. `git clone git@github.com:nvidia-cosmos/cosmos-rl.git && cd cosmos-rl`
 2. Install `sphinx-...` packages
     ``` bash
     pip install sphinx-autobuild  sphinx_rtd_theme recommonmark sphinx_markdown_tables sphinx-argparse sphinx-jsonschema
     ```
 
-<<<<<<< HEAD
-3.  `make clean && make html` to build the static html files
-4. Either open static file located at `./_build/html/index.html`
-or host it with
-=======
-3. In `docs` folder, run `make clean && make html` to build the static html files
-4. Either open static file located at `./_build/html/index.html` 
-or host it with 
->>>>>>> 3c373e68
+3. In `docs` folder, run `make clean && make html` to build the static html files or host it with
     ``` bash
     python -m http.server -d _build/html/
     ```