# SPDX-FileCopyrightText: Copyright (c) 2025 NVIDIA CORPORATION & AFFILIATES. All rights reserved.
# SPDX-License-Identifier: Apache-2.0
#
# Licensed under the Apache License, Version 2.0 (the "License");
# you may not use this file except in compliance with the License.
# You may obtain a copy of the License at
#
# http://www.apache.org/licenses/LICENSE-2.0
#
# Unless required by applicable law or agreed to in writing, software
# distributed under the License is distributed on an "AS IS" BASIS,
# WITHOUT WARRANTIES OR CONDITIONS OF ANY KIND, either express or implied.
# See the License for the specific language governing permissions and
# limitations under the License.

import os
import sys
import torch
import time
from multiprocessing import shared_memory
import numpy as np
import torch.distributed as dist
import toml
from transformers import AutoConfig

import threading
from cosmos_rl.policy.trainer.grpo_trainer import GRPOTrainer
from cosmos_rl.policy.trainer import Trainer
from cosmos_rl.policy.trainer.sft_trainer import SFTTrainer
from cosmos_rl.rollout.vllm_rollout.vllm_rollout_worker import vLLMRolloutWorker
from cosmos_rl.rollout.vllm_rollout.vllm_rollout import vLLMRollout
import types
from cosmos_rl.dispatcher.command import (
    PolicyToRolloutUnicastCommand,
    PolicyToPolicyUnicastCommand,
    PolicyToPolicyBroadcastCommand,
)
from cosmos_rl.utils.parallelism_map import (
    ParallelTopoMapperGroup,
    ParallelTopoMapper,
    ParallelizedShardMapper,
)
from cosmos_rl.utils.parallelism import ParallelismConfig, ParallelDims
from cosmos_rl.utils.distributed import (
    init_distributed,
    destroy_distributed,
)
from cosmos_rl.dispatcher.protocol import Role
from cosmos_rl.policy.model.gpt.weight_converter import convert_weight_from_hf
from cosmos_rl.policy.model.gpt.weight_mapper import GPTWeightMapper
from cosmos_rl.policy.config import Config as CosmosConfig
from cosmos_rl.comm.base import CommMixin
from cosmos_rl.utils.distributed import HighAvailabilitylNccl
from cosmos_rl.utils.pynccl import (
    create_nccl_uid,
    create_nccl_comm,
    nccl_send,
    nccl_recv,
    nccl_broadcast,
)

POLICY_WORLD_SIZE = 4
ROLLOUT_WORLD_SIZE = 4


class TestModel:
    model_type = "qwen2"
    model_path = "Qwen/Qwen2.5-3B-Instruct"
    num_hidden_layers = 16

    def __init__(self, device, parallel_dims):
        self.sorted_hf_key_n_rank = [
            ("model.layers.9.input_layernorm.weight", torch.Size([1024])),
            ("model.layers.9.mlp.down_proj.weight", torch.Size([1024, 11008])),
            ("model.layers.9.mlp.gate_proj.weight", torch.Size([5504, 2048])),
            ("model.layers.9.mlp.up_proj.weight", torch.Size([5504, 2048])),
            ("model.layers.9.post_attention_layernorm.weight", torch.Size([1024])),
            ("model.layers.9.self_attn.k_proj.bias", torch.Size([128])),
            ("model.layers.9.self_attn.k_proj.weight", torch.Size([128, 2048])),
            ("model.layers.9.self_attn.o_proj.weight", torch.Size([1024, 2048])),
            ("model.layers.9.self_attn.q_proj.bias", torch.Size([1024])),
            ("model.layers.9.self_attn.q_proj.weight", torch.Size([1024, 2048])),
            ("model.layers.9.self_attn.v_proj.bias", torch.Size([128])),
            ("model.layers.9.self_attn.v_proj.weight", torch.Size([128, 2048])),
            ("lm_head.weight", torch.Size([75968, 2048])),
            ("model.norm.weight", torch.Size([1024])),
            ("model.embed_tokens.weight", torch.Size([75968, 2048])),
        ]

        self.parallel_spec = [
            ("model.layers.9.input_layernorm.weight", {}),
            ("model.layers.9.mlp.down_proj.weight", {"tp": 1}),
            ("model.layers.9.mlp.gate_proj.weight", {"tp": 0}),
            ("model.layers.9.mlp.up_proj.weight", {"tp": 0}),
            ("model.layers.9.post_attention_layernorm.weight", {}),
            ("model.layers.9.self_attn.k_proj.bias", {"tp": 0}),
            ("model.layers.9.self_attn.k_proj.weight", {"tp": 0}),
            ("model.layers.9.self_attn.o_proj.weight", {"tp": 0}),
            ("model.layers.9.self_attn.q_proj.bias", {"tp": 0}),
            ("model.layers.9.self_attn.q_proj.weight", {"tp": 0}),
            ("model.layers.9.self_attn.v_proj.bias", {"tp": 0}),
            ("model.layers.9.self_attn.v_proj.weight", {"tp": 0}),
            ("lm_head.weight", {"tp": 0}),
            ("model.norm.weight", {}),
            ("model.embed_tokens.weight", {"tp": 0}),
        ]

        self.sorted_hf_key_n_rank.sort(key=lambda x: x[0])

        self.config = AutoConfig.from_pretrained(self.model_path)
        self.device = device
        self.parallel_dims = parallel_dims
        self.tensors = [
            (
                k,
                torch.arange(v.numel(), dtype=torch.float32, device=self.device)
                .reshape(v)
                .to(self.device)
                * 0.001,
            )
            for k, v in self.sorted_hf_key_n_rank
        ]
        self.sharded_tensors = {}
        for k, v in self.tensors:
            self.sharded_tensors[k] = convert_weight_from_hf(
                v, k, self.model_type, self.parallel_dims
            )[1]
        self.sorted_sharded_params = [
            (k, self.sharded_tensors[k].ndim) for k, _ in self.sorted_hf_key_n_rank
        ]
        self.weight_mapper = GPTWeightMapper(self.config)


class TestPolicy:
    def __init__(self, name, policy_world_size, rollouts_comm):
        self.local_rank = int(os.environ.get("LOCAL_RANK", 0))
        self.device = torch.device(f"cuda:{self.local_rank}")
        self.global_rank = int(os.environ.get("RANK", 0))
        self.role = Role.POLICY
        self.world_size = policy_world_size
        policy_parallelism_dims = ParallelismConfig(
            dp_shard_size=2, cp_size=1, tp_size=2, pp_size=1
        )
        self.parallel_dims = ParallelDims.from_config(
            policy_parallelism_dims,
        )
        self.parallel_dims.build_mesh(device_type="cuda")
        self.model = TestModel(self.device, self.parallel_dims)
        self.parallel_mapper = ParallelTopoMapperGroup(
            self.parallel_dims,
            self.model.config,
            True,
            self.model,
            self.model.weight_mapper,
        )
        self.replica_name = name
        self.rollouts_comm = rollouts_comm
        self.policy_to_rollout_insts = None
        self.map_w_from_policy_to_rollout = self.model.sharded_tensors
        self.model.sorted_hf_key_n_rank = self.model.sorted_sharded_params
        self.p2r_nccl_uuids = rollouts_comm
        self.train_stream = torch.cuda.Stream()

    def execute_policy_to_rollout_unicast(self, command: PolicyToRolloutUnicastCommand):
        pass


class TestRollout:
    def __init__(self, name, rollout_world_size, policies_comm):
        self.local_rank = int(os.environ.get("LOCAL_RANK", 0))
        self.device = torch.device(f"cuda:{self.local_rank}")
        self.global_rank = int(os.environ.get("RANK", 0))
        self.role = Role.ROLLOUT
        self.world_size = rollout_world_size
        self.policy_to_rollout_nccl_communicators = policies_comm
        rollout_parallelism_config = ParallelismConfig(
            dp_shard_size=1, cp_size=1, tp_size=4, pp_size=1
        )
        self.replica_name = name
        self.parallel_dims = ParallelDims.from_config(
            rollout_parallelism_config,
        )
        self.parallel_dims.build_mesh(device_type="cuda")
        self.model = TestModel(self.device, self.parallel_dims)
        self.parallel_mapper = ParallelTopoMapperGroup(
            self.parallel_dims,
            self.model.config,
            False,
            self.model,
            self.model.weight_mapper,
        )
        self.weight_mapper = self.parallel_mapper.weight_mapper
        compatibale_map = self.model.sharded_tensors
        compatibale_list = self.model.sorted_sharded_params
        operate_compatibale_map = {
            k: torch.zeros(v.shape, dtype=v.dtype).to(self.device)
            for k, v in compatibale_map.items()
        }
        self.ref_compatibale_map = compatibale_map
        self.quantization_type = None
        self.config = CosmosConfig()

<<<<<<< HEAD
        def rollout_prepare_recv(
            self, vllm_model, quantization: bool = False, promotion_dtype=None
        ):
            self.vllm_weight_inplace_view_map = compatibale_map
            self.recv_key_n_rank_list = compatibale_list
            return operate_compatibale_map, compatibale_list, {}
=======
        self.vllm_weight_inplace_view_map = compatibale_map
        self.recv_key_n_rank_list = compatibale_list
>>>>>>> 4a2b0579

        self.operate_compatibale_map = operate_compatibale_map
        self.inference_stream = torch.cuda.Stream()
        self.state = vLLMRolloutWorker.State()

<<<<<<< HEAD
    def recv_weight_shard(
        self,
        global_rank_of_rollout: int,
        manifest: Tuple[int, int, Dict[int, Any], str, Tuple[int]],
        target_tensor: torch.Tensor,
        communicator_index: Dict[int, int],
        do_weight_sync_check: bool = False,
    ):
        p_rank, r_rank, tensor_split_strategys, dest_name, _ = manifest
        assert r_rank == global_rank_of_rollout
=======
        self.recv_weight_shard = types.MethodType(
            vLLMRolloutWorker.recv_weight_shard, self
        )
>>>>>>> 4a2b0579

    def get_underlying_model(self):
        return None

    def policy_to_rollout_unicast(self, command: PolicyToRolloutUnicastCommand):
        pass


def generate_send_recv_insts(model: TestModel, is_send: bool, global_rank: int):
    policy_parallelism_config = ParallelismConfig(
        dp_shard_size=2, cp_size=1, tp_size=2, pp_size=1
    )
    rollout_parallelism_config = ParallelismConfig(
        dp_shard_size=1, cp_size=1, tp_size=4, pp_size=1
    )
    p_world_size = 4
    r_world_size = 4

    policy_parallel_dims = ParallelDims.from_config_for_analysis(
        policy_parallelism_config, p_world_size
    )
    rollout_parallel_dims = ParallelDims.from_config_for_analysis(
        rollout_parallelism_config, r_world_size
    )

    policy_weight_mapper = GPTWeightMapper(hf_config=model.config)
    rollout_weight_mapper = GPTWeightMapper(hf_config=model.config)

    def dummy(*args, **kwargs):
        return None

    ParallelTopoMapper.parallelism_info_for_dtensor_params = dummy
    ParallelTopoMapper.parallelism_info_for_vllm_params = dummy

    policy_mapper = ParallelTopoMapperGroup(
        global_parallelism=policy_parallel_dims,
        hf_config=model.config,
        is_policy=True,
        underlying_model=None,
        weight_mapper=policy_weight_mapper,
    )
    rollout_mapper = ParallelTopoMapperGroup(
        global_parallelism=rollout_parallel_dims,
        hf_config=model.config,
        is_policy=False,
        underlying_model=None,
        weight_mapper=rollout_weight_mapper,
    )

    def name_to_hf(name: str) -> str:
        return name

    policy_mapper.mapper_group[0].parallelism_info_for_params = {}
    for k, v in model.parallel_spec:
        policy_mapper.mapper_group[0].insert_to_parallelism_info(
            param_name=k, dims_map=v | {"dp_shard_cp": 0}, name_to_hf=name_to_hf
        )

    rollout_mapper.mapper_group[0].parallelism_info_for_params = {}
    for k, v in model.parallel_spec:
        rollout_mapper.mapper_group[0].insert_to_parallelism_info(
            param_name=k,
            dims_map=v | {"dp_shard_cp": 0},
            name_to_hf=name_to_hf,
        )

    local_shards_p = [
        policy_mapper.prepare_local_shard_infos(
            hf_key_n_rank=[[x] for x in model.parallel_spec], global_rank=p_rank
        )
        for p_rank in range(p_world_size)
    ]
    local_shards_r = [
        rollout_mapper.prepare_local_shard_infos(
            hf_key_n_rank=[[x] for x in model.parallel_spec], global_rank=r_rank
        )
        for r_rank in range(r_world_size)
    ]
    generator = ParallelizedShardMapper()
    generator.set_shard_infos_of_policy(local_shards_p)
    generator.set_shard_infos_of_rollout(local_shards_r)
    if is_send:
        return generator.generate_parallelized_shard_send_insts_for_policy(global_rank)
    else:
        return generator.generate_parallelized_shard_recv_insts_for_rollout(global_rank)


def run_policy_send_to_rollout(shm_name, shm_size, rank):
    """Run as a test policy process to send to rollout process"""
    # Set up NCCL communicator
    policy_name = "policy"
    rollout_name = "rollout"

    # Attach to shared memory
    shm = shared_memory.SharedMemory(name=shm_name)

    command = PolicyToRolloutUnicastCommand(
        policy_name, rollout_name, POLICY_WORLD_SIZE, ROLLOUT_WORLD_SIZE, ""
    )

    try:
        if rank == 0:
            nccl_uid = create_nccl_uid()
            # Create shared memory for NCCL UID
            uid_array = np.ndarray((shm_size + 1,), dtype=np.int64, buffer=shm.buf)
            # Copy NCCL UID to shared memory
            uid_array[:-1] = nccl_uid
            uid_array[-1] = 1
        else:
            uid_array = np.ndarray((shm_size + 1,), dtype=np.int64, buffer=shm.buf)
            while uid_array[-1] == 0:
                time.sleep(0.001)
            assert uid_array[-1] == 1, "Sender process did not set UID correctly"
            nccl_uid = uid_array[:-1].tolist()

        # Create NCCL communicator after UID is shared
        comm_idx = create_nccl_comm(
            nccl_uid, rank, POLICY_WORLD_SIZE + ROLLOUT_WORLD_SIZE
        )
        policy = TestPolicy(
            policy_name,
            POLICY_WORLD_SIZE,
            {policy_name + "_" + rollout_name: comm_idx},
        )
        policy.policy_to_rollout_insts = generate_send_recv_insts(
            policy.model, True, rank
        )
        policy.execute_policy_to_rollout_unicast = types.MethodType(
            GRPOTrainer.execute_policy_to_rollout_unicast, policy
        )
        policy.execute_policy_to_rollout_unicast(command)
        policy.train_stream.synchronize()

    finally:
        # Detach from shared memory
        shm.close()


def run_rollout_recv_from_policy(shm_name, shm_size, rank):
    """Run as a rollout process to receive from policy process"""
    # Set up NCCL communicator
    policy_name = "policy"
    rollout_name = "rollout"

    # Attach to shared memory
    shm = shared_memory.SharedMemory(name=shm_name)

    command = PolicyToRolloutUnicastCommand(
        policy_name, rollout_name, POLICY_WORLD_SIZE, ROLLOUT_WORLD_SIZE, ""
    )
    try:
        # Get NCCL UID from shared memory
        uid_array = np.ndarray((shm_size + 1,), dtype=np.int64, buffer=shm.buf)
        while uid_array[-1] == 0:
            time.sleep(0.001)
        assert uid_array[-1] == 1, "Sender process did not set UID correctly"
        nccl_uid = uid_array[:-1].tolist()
        # Create NCCL communicator with shared UID
        comm_idx = create_nccl_comm(
            nccl_uid, rank + POLICY_WORLD_SIZE, POLICY_WORLD_SIZE + ROLLOUT_WORLD_SIZE
        )

        rollout = TestRollout(
            rollout_name,
            ROLLOUT_WORLD_SIZE,
            {policy_name + "_" + rollout_name: comm_idx},
        )
        rollout.policy_to_rollout_recv_insts = generate_send_recv_insts(
            rollout.model, False, rank
        )
        rollout.policy_to_rollout_unicast = types.MethodType(
            vLLMRolloutWorker.policy_to_rollout_unicast, rollout
        )
        rollout.policy_to_rollout_unicast(command)
        rollout.inference_stream.synchronize()

        for k, v in rollout.operate_compatibale_map.items():
            torch.allclose(v, rollout.ref_compatibale_map[k])

    finally:
        # Detach from shared memory
        shm.close()


def policy_to_policy_sync_common(
    shm_names,
    shm_size,
    rank,
    send,
    nccl_rank,
    nccl_size,
    policy_name,
    replica_name_to_rank,
    command,
):
    """Run as a policy process to perform unicast to another policy process or broadcast to all policy processes"""
    # Attach to shared memory
    shm_names = shm_names.split(",")
    shm_name = shm_names[rank]
    shm = shared_memory.SharedMemory(name=shm_name)

    try:
        # Get NCCL UID from shared memory
        if send:
            nccl_uid = create_nccl_uid()
            # Create shared memory for NCCL UID
            uid_array = np.ndarray((shm_size + 1,), dtype=np.int64, buffer=shm.buf)
            # Copy NCCL UID to shared memory
            uid_array[:-1] = nccl_uid
            uid_array[-1] = 1
        else:
            uid_array = np.ndarray((shm_size + 1,), dtype=np.int64, buffer=shm.buf)
            # Wait for sender process to set UID
            while uid_array[-1] == 0:
                time.sleep(0.001)
            assert uid_array[-1] == 1, "Sender process did not set UID correctly"
            nccl_uid = uid_array[:-1].tolist()

        # Create NCCL communicator with shared UID
        comm_idx = create_nccl_comm(nccl_uid, nccl_rank, nccl_size)

        # Construct the model and trainer
        cur_dir = os.path.dirname(os.path.abspath(__file__))
        config_path = os.path.join(cur_dir, "configs", "test_simple_grpo.toml")

        with open(config_path, "r") as f:
            config_dict = toml.load(f)

        cosmos_config = CosmosConfig.from_dict(
            config_dict,
        )
        parallel_dims = ParallelDims.from_config(cosmos_config.policy.parallelism)
        parallel_dims.build_mesh(device_type="cuda")

        def dummy(self, *args, **kwargs):
            pass

        def dummy_init_nccl(self, replica_name, global_rank, controller_hosts):
            pass

        HighAvailabilitylNccl.__init__ = dummy_init_nccl

        class FakeNCCL:
            def __init__(self, comm_idx):
                self.comm_idx = comm_idx

            def get_replica_rank(self, replica_name: str):
                if replica_name in replica_name_to_rank:
                    return replica_name_to_rank[replica_name]
                else:
                    raise ValueError(
                        f"Replica name {replica_name} not found in mapping."
                    )

            def broadcast(self, tensor: torch.Tensor, src_replica: str):
                src_rank = self.get_replica_rank(src_replica)
                nccl_broadcast(tensor, src_rank, self.comm_idx)

            def send(self, tensor: torch.Tensor, dst_replica: str):
                dst_rank = self.get_replica_rank(dst_replica)
                nccl_send(tensor, dst_rank, self.comm_idx)

            def recv(self, tensor: torch.Tensor, src_replica: str):
                src_rank = self.get_replica_rank(src_replica)
                nccl_recv(tensor, src_rank, self.comm_idx)

            def shutdown(self):
                pass

        Trainer.init_comm = dummy
        CommMixin.init_redis = dummy
        CommMixin.start_heartbeat = dummy
        CommMixin.replica_name = policy_name
        CommMixin.remote_hosts = ["localhost:0"]
        CommMixin.shutdown_signal = threading.Event()
        GRPOTrainer.prepare_shard_infos_for_weight_sync_insts = dummy
        policy = GRPOTrainer(cosmos_config, parallel_dims)
        policy.model_load_from_hf()
        policy.replica_name = policy_name
        policy.inter_policy_nccl = FakeNCCL(comm_idx)
        policy.mesh_ready = True
        policy.replica_name_to_rank = replica_name_to_rank

        def sample_tensor():
            sample_tensors = []
            self_state_dict = policy.model.state_dict()
            sample_tensors.append(self_state_dict[sorted(self_state_dict.keys())[0]])
            sample_tensors.append(self_state_dict[sorted(self_state_dict.keys())[-1]])

            optimizer_state = policy.optimizers.state_dict()
            sample_tensors.append(optimizer_state[sorted(optimizer_state.keys())[0]])
            sample_tensors.append(optimizer_state[sorted(optimizer_state.keys())[-1]])

            lr_sheduler_state = policy.lr_schedulers.state_dict()
            sample_tensors.append(
                lr_sheduler_state[sorted(lr_sheduler_state.keys())[0]]
            )
            sample_tensors.append(
                lr_sheduler_state[sorted(lr_sheduler_state.keys())[-1]]
            )
            sample_tensors = [
                tensor.to_local().cpu()
                if isinstance(tensor, torch.distributed.tensor.DTensor)
                else tensor.cpu()
                if isinstance(tensor, torch.Tensor)
                else tensor
                for tensor in sample_tensors
            ]
            return sample_tensors

        if not send:
            sample_tensors = sample_tensor()

        if isinstance(command, PolicyToPolicyUnicastCommand):
            policy.execute_policy_to_policy_unicast(command)
        elif isinstance(command, PolicyToPolicyBroadcastCommand):
            policy.execute_policy_to_policy_broadcast(command)

        if not send:
            origin_sample_tensors = sample_tensors
            sample_tensors = sample_tensor()
            for tensor, origin_tensor in zip(sample_tensors, origin_sample_tensors):
                if isinstance(tensor, torch.Tensor):
                    assert torch.allclose(
                        tensor, origin_tensor
                    ), f"Tensor values do not match {tensor} {origin_tensor}"
                elif isinstance(tensor, bool):
                    assert (
                        tensor == origin_tensor
                    ), f"Tensor values do not match {tensor} {origin_tensor}"
    finally:
        # Detach from shared memory
        shm.close()


def run_policy_unicast_to_policy(shm_names, shm_size, rank, send):
    """Run as a policy process to perform unicast to another policy process"""
    policy_src_name = "policy_src"
    policy_dst_name = "policy_dst"
    command = PolicyToPolicyUnicastCommand(policy_src_name, policy_dst_name)
    nccl_rank = 0 if send else 1
    nccl_size = 2
    replica_name_to_rank = {policy_src_name: 0, policy_dst_name: 1}
    policy_name = policy_src_name if send else policy_dst_name
    # Call the common function to handle both send and receive
    policy_to_policy_sync_common(
        shm_names,
        shm_size,
        rank,
        send,
        nccl_rank,
        nccl_size,
        policy_name,
        replica_name_to_rank,
        command,
    )


def run_policy_broadcast_to_policy(shm_names, shm_size, rank, total_rep, self_rep):
    """Run as a policy process to perform broadcast to all policy processes"""
    policy_name = "policy_" + str(self_rep)
    policy_src = "policy_0"
    policy_dsts = ["policy_" + str(rep) for rep in range(total_rep)]
    command = PolicyToPolicyBroadcastCommand(policy_src, policy_dsts)
    nccl_rank = self_rep
    nccl_size = total_rep
    replica_name_to_rank = {"policy_" + str(i): i for i in range(total_rep)}
    send = policy_src == policy_name
    # Call the common function to handle both send and receive
    policy_to_policy_sync_common(
        shm_names,
        shm_size,
        rank,
        send,
        nccl_rank,
        nccl_size,
        policy_name,
        replica_name_to_rank,
        command,
    )


def run_dummy_policy():
    """Run as a dummy policy process for testing"""
    from cosmos_rl.policy.train import main as policy_main

    def dummy_train_grpo(
        self, current_step: int, total_steps: int, remain_samples_num: int
    ):
        return {}

    def dummy(self):
        pass

    def dummy_model_load_from_hf(self):
        self.model_ready = True

    def dummy_execute_policy_to_rollout_unicast(self, command):
        return False

    GRPOTrainer.train = dummy_train_grpo
    GRPOTrainer.model_load_from_hf = dummy_model_load_from_hf

    def get_policy_command_handler(cls, command_type):
        if command_type == PolicyToRolloutUnicastCommand:
            return dummy_execute_policy_to_rollout_unicast
        return cls.policy_command_handler_registry.get_command_handler(command_type)

    GRPOTrainer.prepare_shard_infos_for_weight_sync_insts = dummy
    GRPOTrainer.get_policy_command_handler = get_policy_command_handler
    SFTTrainer.train = dummy
    policy_main()


def run_dummy_rollout():
    """Run as a dummy rollout process for testing purposes"""
    from cosmos_rl.rollout.rollout_entrance import run_rollout

    def dummy_sync_weight_from_policy(self, command):
        self.state.set_weight_synced()

    def dummy_rollout2rollout_broadcast(self, broadcast_command):
        if broadcast_command.replica_should_stop():
            self.shutdown_signal.set()

    def dummy(self):
        pass

    def get_rollout_command_handler(cls, command_type):
        if command_type == PolicyToRolloutUnicastCommand:
            return dummy_sync_weight_from_policy
        elif command_type == PolicyToPolicyUnicastCommand:
            return dummy_rollout2rollout_broadcast
        return cls.rollout_command_handler_registry.get_command_handler(command_type)

    vLLMRolloutWorker.get_rollout_command_handler = get_rollout_command_handler
    vLLMRolloutWorker.prepare_shard_infos_for_weight_sync_insts = dummy

    def dummy_init(self, config, tokenizer, **kwargs):
        class Llm_engine:
            def step(self, *args, **kwargs):
                pass

        class Rollout_engine:
            llm_engine = Llm_engine()

        self.rollout_engine = Rollout_engine()
        self.eos_token_ids = [0]

        def rollout_generation(
            self,
            prompt_id_and_payload_list,
            stream,
            data_packer,
            sampling_params,
        ):
            payloads = [x[1] for x in prompt_id_and_payload_list]
            completions_per_prompt = [[x] for x in payloads]
            return completions_per_prompt

        self.rollout_generation = types.MethodType(rollout_generation, self)

    vLLMRollout.__init__ = dummy_init
    run_rollout()


def main():
    # Get shared memory name and size from command line arguments
    shm_name = sys.argv[1]
    shm_size = int(sys.argv[2])
    mode = sys.argv[3]

    if mode == "dummy_policy":
        os.environ["COSMOS_ROLE"] = "Policy"
        # Dummy policy process for testing
        run_dummy_policy()
        exit(0)
    elif mode == "dummy_rollout":
        os.environ["COSMOS_ROLE"] = "Rollout"
        # Dummy rollout process for testing
        run_dummy_rollout()
        exit(0)

    # Initialize distributed environment
    init_distributed()
    local_rank = int(os.environ.get("LOCAL_RANK", 0))
    device = torch.device(f"cuda:{local_rank}")
    torch.cuda.set_device(device)
    rank = dist.get_rank()
    world_size = dist.get_world_size()
    print(f"Rank {rank} started with mode {mode} {torch.cuda.current_device()}")

    if mode == "policy_send_to_rollout":
        assert (
            world_size == POLICY_WORLD_SIZE
        ), "World size must match POLICY_WORLD_SIZE for policy process"
        run_policy_send_to_rollout(shm_name, shm_size, rank)
    elif mode == "rollout_recv_from_policy":
        assert (
            world_size == ROLLOUT_WORLD_SIZE
        ), "World size must match ROLLOUT_WORLD_SIZE for rollout process"
        run_rollout_recv_from_policy(shm_name, shm_size, rank)
    elif mode == "policy_send_to_policy":
        run_policy_unicast_to_policy(shm_name, shm_size, rank, True)
    elif mode == "policy_recv_from_policy":
        run_policy_unicast_to_policy(shm_name, shm_size, rank, False)
    elif mode.startswith("policy_broadcast_to_policy"):
        total_rep = int(mode.split(",")[1])
        self_rep = int(mode.split(",")[2])
        run_policy_broadcast_to_policy(shm_name, shm_size, rank, total_rep, self_rep)
    else:
        raise ValueError("Invalid mode.")
    # Clean up distributed environment
    destroy_distributed()


if __name__ == "__main__":
    main()<|MERGE_RESOLUTION|>--- conflicted
+++ resolved
@@ -200,38 +200,17 @@
         self.quantization_type = None
         self.config = CosmosConfig()
 
-<<<<<<< HEAD
-        def rollout_prepare_recv(
-            self, vllm_model, quantization: bool = False, promotion_dtype=None
-        ):
-            self.vllm_weight_inplace_view_map = compatibale_map
-            self.recv_key_n_rank_list = compatibale_list
-            return operate_compatibale_map, compatibale_list, {}
-=======
         self.vllm_weight_inplace_view_map = compatibale_map
         self.recv_key_n_rank_list = compatibale_list
->>>>>>> 4a2b0579
+        self.vllm_full_weight_map = {}
 
         self.operate_compatibale_map = operate_compatibale_map
         self.inference_stream = torch.cuda.Stream()
         self.state = vLLMRolloutWorker.State()
 
-<<<<<<< HEAD
-    def recv_weight_shard(
-        self,
-        global_rank_of_rollout: int,
-        manifest: Tuple[int, int, Dict[int, Any], str, Tuple[int]],
-        target_tensor: torch.Tensor,
-        communicator_index: Dict[int, int],
-        do_weight_sync_check: bool = False,
-    ):
-        p_rank, r_rank, tensor_split_strategys, dest_name, _ = manifest
-        assert r_rank == global_rank_of_rollout
-=======
         self.recv_weight_shard = types.MethodType(
             vLLMRolloutWorker.recv_weight_shard, self
         )
->>>>>>> 4a2b0579
 
     def get_underlying_model(self):
         return None
