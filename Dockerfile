# Usage:
# To build without AWS-EFA:
#   docker build -t cosmos_rl:latest -f Dockerfile --build-arg COSMOS_RL_BUILD_MODE=no-efa .
# To build with AWS-EFA:
#   docker build -t cosmos_rl:latest -f Dockerfile --build-arg COSMOS_RL_BUILD_MODE=efa .

ARG COSMOS_RL_BUILD_MODE=efa

ARG CUDA_VERSION=12.8.1
FROM nvcr.io/nvidia/cuda:${CUDA_VERSION}-devel-ubuntu22.04 AS no-efa-base

ARG GDRCOPY_VERSION=v2.4.4
ARG EFA_INSTALLER_VERSION=1.42.0
ARG AWS_OFI_NCCL_VERSION=v1.16.0
# NCCL version, should be found at https://developer.download.nvidia.cn/compute/cuda/repos/ubuntu2204/x86_64/
ARG NCCL_VERSION=2.26.2-1+cuda12.8
ARG PYTHON_VERSION=3.12

ENV TZ=Etc/UTC

RUN apt-get update -y && apt-get upgrade -y && \
    DEBIAN_FRONTEND=noninteractive apt-get install -y --allow-unauthenticated \
    curl git gpg lsb-release tzdata wget unzip nginx default-jre dnsutils && \
    apt-get purge -y cuda-compat-* && \
    apt-get clean && \
    rm -rf /var/lib/apt/lists/*

#################################################
## Install NVIDIA GDRCopy
##
## NOTE: if `nccl-tests` or `/opt/gdrcopy/bin/sanity -v` crashes with incompatible version, ensure
## that the cuda-compat-xx-x package is the latest.
RUN git clone -b ${GDRCOPY_VERSION} https://github.com/NVIDIA/gdrcopy.git /tmp/gdrcopy \
    && cd /tmp/gdrcopy \
    && make prefix=/opt/gdrcopy install

ENV LD_LIBRARY_PATH=/opt/gdrcopy/lib:$LD_LIBRARY_PATH
ENV LIBRARY_PATH=/opt/gdrcopy/lib:$LIBRARY_PATH
ENV PATH=/opt/gdrcopy/bin:$PATH

###################################################
## Install NCCL with specific version
RUN apt-get remove -y --purge --allow-change-held-packages \
    libnccl2 \
    libnccl-dev && \
    wget https://developer.download.nvidia.com/compute/cuda/repos/ubuntu2204/x86_64/cuda-keyring_1.1-1_all.deb && \
    dpkg -i cuda-keyring_1.1-1_all.deb && \
    rm cuda-keyring_1.1-1_all.deb && \
    apt-get update -y && \
    apt-get install -y libnccl2=${NCCL_VERSION} libnccl-dev=${NCCL_VERSION} && \
    apt-get clean && \
    rm -rf /var/lib/apt/lists/*

###################################################
## Install cuDNN
RUN apt-get update -y && \
    apt-get install -y libcudnn9-cuda-12 libcudnn9-dev-cuda-12 && \
    apt-get clean && \
    rm -rf /var/lib/apt/lists/*

###################################################
## Install redis
# Download and add Redis GPG key, Redis APT repository
RUN curl -fsSL https://packages.redis.io/gpg  | gpg --dearmor -o /usr/share/keyrings/redis-archive-keyring.gpg && \
    chmod 644 /usr/share/keyrings/redis-archive-keyring.gpg && \
    echo "deb [signed-by=/usr/share/keyrings/redis-archive-keyring.gpg] https://packages.redis.io/deb  $(lsb_release -cs) main" | tee /etc/apt/sources.list.d/redis.list

# Update package list
RUN apt-get update -qq && \
    DEBIAN_FRONTEND=noninteractive apt-get install -qq -y redis-server && \
    apt-get clean && \
    rm -rf /var/lib/apt/lists/*

###################################################
## Install python
RUN apt-get update -qq && \
    apt-get install -qq -y software-properties-common && \
    add-apt-repository ppa:deadsnakes/ppa && \
    apt-get update -qq && \
    DEBIAN_FRONTEND=noninteractive apt-get install -qq -y --allow-change-held-packages \
    python${PYTHON_VERSION} python${PYTHON_VERSION}-dev python${PYTHON_VERSION}-venv && \
    apt-get clean && \
    rm -rf /var/lib/apt/lists/*
## Create a virtual environment

RUN python${PYTHON_VERSION} -m venv /opt/venv/cosmos_rl
ENV PATH="/opt/venv/cosmos_rl/bin:$PATH"
ENV VIRTUAL_ENV="/opt/venv/cosmos_rl"

# Create virtual environment activation for both interactive and non-interactive bash sessions
RUN echo 'source /opt/venv/cosmos_rl/bin/activate' >> /root/.bashrc
RUN echo 'source /opt/venv/cosmos_rl/bin/activate' > /etc/bash.bashrc
ENV BASH_ENV=/etc/bash.bashrc

RUN pip install --no-cache-dir -U pip setuptools wheel packaging

# even though we don't depend on torchaudio, vllm does. in order to
# make sure the cuda version matches, we install it here.
RUN pip install --no-cache-dir torch==2.8.0 torchvision==0.23.0 torchaudio==2.8.0 --index-url https://download.pytorch.org/whl/cu128 && \
    pip cache purge

# Install additional heavy dependencies
# Install flash-attn after PyTorch to ensure compatibility
RUN pip install --no-cache-dir \
    torchao==0.13.0 \
    vllm==0.11.0 \
    flashinfer-python \
<<<<<<< HEAD
    transformer_engine[pytorch]==2.7.0 && \
=======
    transformer_engine[pytorch] --no-build-isolation && \
>>>>>>> a566f3b1
    pip cache purge

# Install flash-attn from source to ensure compatibility with PyTorch 2.8.0
RUN pip install --no-cache-dir flash-attn --no-build-isolation && \
    pip cache purge

WORKDIR /workspace/cosmos_rl

# Copy requirements.txt first and install dependencies
# This layer will be cached unless requirements.txt changes
COPY requirements.txt .
RUN pip install --no-cache-dir -r requirements.txt && \
    pip cache purge

# Install triton and triton_kernels
RUN pip uninstall -y triton triton_kernels && \
    pip install -U triton --pre --extra-index-url https://download.pytorch.org/whl/nightly --no-deps && \
    pip install -U triton_kernels --extra-index-url https://wheels.vllm.ai/gpt-oss/ --no-deps
    
# Copy source code last - this layer will rebuild when code changes
# but pip installs above will be cached
COPY . .

# TODO: (lms) remove nightly version of vllm and triton in later vllm release.
# Here we install nightly version of triton in pytorch nightly index.
# and install triton_kernels from vllm gpt-oss index, because vllm gpt-oss needs 
# some triton kernels. Install triton and triton_kernels after vllm installation
# to avoid version error.
###################################################
FROM no-efa-base AS efa-base

# Remove HPCX and MPI to avoid conflicts with AWS-EFA
RUN rm -rf /opt/hpcx \
    && rm -rf /usr/local/mpi \
    && rm -f /etc/ld.so.conf.d/hpcx.conf \
    && ldconfig

RUN for pkg in ibverbs-utils libibverbs-dev libibverbs1 libmlx5-1; do \
        if dpkg -l | grep -q "^ii  $pkg "; then \
            apt-get remove -y --purge --allow-change-held-packages $pkg; \
        fi; \
    done && \
    apt-get autoremove -y && \
    apt-get clean && \
    rm -rf /var/lib/apt/lists/*

###################################################
## Install EFA installer
RUN cd $HOME && \
    apt-get update -y && \
    curl -O https://efa-installer.amazonaws.com/aws-efa-installer-${EFA_INSTALLER_VERSION}.tar.gz && \
    tar -xf $HOME/aws-efa-installer-${EFA_INSTALLER_VERSION}.tar.gz && \
    cd aws-efa-installer && \
    ./efa_installer.sh -y -g -d --skip-kmod --skip-limit-conf --no-verify && \
    cd $HOME && \
    rm -rf $HOME/aws-efa-installer* && \
    apt-get clean && \
    rm -rf /var/lib/apt/lists/*

###################################################
## Install AWS-OFI-NCCL plugin
RUN apt-get update -y && \
    DEBIAN_FRONTEND=noninteractive apt-get install -y libhwloc-dev && \
    apt-get clean && \
    rm -rf /var/lib/apt/lists/*

#Switch from sh to bash to allow parameter expansion
SHELL ["/bin/bash", "-c"]
RUN curl -OL https://github.com/aws/aws-ofi-nccl/releases/download/${AWS_OFI_NCCL_VERSION}/aws-ofi-nccl-${AWS_OFI_NCCL_VERSION//v}.tar.gz && \
    tar -xf aws-ofi-nccl-${AWS_OFI_NCCL_VERSION//v}.tar.gz && \
    cd aws-ofi-nccl-${AWS_OFI_NCCL_VERSION//v} && \
    ./configure --prefix=/opt/aws-ofi-nccl/install \
        --with-mpi=/opt/amazon/openmpi \
        --with-libfabric=/opt/amazon/efa \
        --with-cuda=/usr/local/cuda \
        --enable-platform-aws && \
    make -j $(nproc) && \
    make install && \
    cd .. && \
    rm -rf aws-ofi-nccl-${AWS_OFI_NCCL_VERSION//v}* && \
    ldconfig

ENV LD_LIBRARY_PATH=/usr/local/cuda/extras/CUPTI/lib64:/opt/amazon/openmpi/lib:/opt/amazon/efa/lib:/opt/aws-ofi-nccl/install/lib:/usr/local/lib:$LD_LIBRARY_PATH
ENV PATH=/opt/amazon/openmpi/bin/:/opt/amazon/efa/bin:/usr/bin:/usr/local/bin:$PATH


###################################################
## Image target: cosmos_rl (runtime optimized)
FROM ${COSMOS_RL_BUILD_MODE}-base AS package

# Clean up unnecessary packages to reduce image size
RUN apt-get autoremove -y && \
    apt-get clean && \
    rm -rf /var/lib/apt/lists/* /tmp/* /var/tmp/*

# Install additional dependencies that depend on the source code
# Use SETUPTOOLS_SCM_PRETEND_VERSION since .git is excluded from Docker context
RUN pip install --no-cache-dir -U git+https://github.com/nvidia-cosmos/cosmos-reason1.git#subdirectory=cosmos_reason1_utils && \
    SETUPTOOLS_SCM_PRETEND_VERSION=0.3.1 pip install --no-cache-dir -e . && \
    pip cache purge

# Installing TAO-Core
RUN . /opt/venv/cosmos_rl/bin/activate && \
    cd tao-core && \
    bash release/python/build_wheel.sh && \
    find dist/ -name "nvidia_tao_core*.whl" -type f | xargs -n 1 pip install && \
    cp nvidia_tao_core/microservices/nginx.conf /etc/nginx/ && \
    cd .. && \
    rm -rf tao-core

RUN pip uninstall -y ray

ENV NVIDIA_PRODUCT_NAME="TAO Toolkit"
ENV TAO_TOOLKIT_VERSION="6.25.7"
ENV NVIDIA_TAO_TOOLKIT_VERSION="${TAO_TOOLKIT_VERSION}-PyTorch"

# Defining the telemetry URL.
ENV TAO_TELEMETRY_SERVER="https://api.tao.ngc.nvidia.com"

EXPOSE 8000

# Microservices entrypoint
ENV FLASK_APP=nvidia_tao_core.microservices.app

ENV RUN_CLI=0

CMD if [ "$RUN_CLI" = "1" ]; then \
        /bin/bash; \
    else \
        /bin/bash $(get-microservice-script); \
    fi<|MERGE_RESOLUTION|>--- conflicted
+++ resolved
@@ -105,11 +105,7 @@
     torchao==0.13.0 \
     vllm==0.11.0 \
     flashinfer-python \
-<<<<<<< HEAD
-    transformer_engine[pytorch]==2.7.0 && \
-=======
     transformer_engine[pytorch] --no-build-isolation && \
->>>>>>> a566f3b1
     pip cache purge
 
 # Install flash-attn from source to ensure compatibility with PyTorch 2.8.0
