--- conflicted
+++ resolved
@@ -26,7 +26,6 @@
 
     role = os.environ.get("COSMOS_ROLE")
     assert role in ["Policy", "Rollout", "Controller"], f"Invalid role: {role}"
-<<<<<<< HEAD
 
     try:
         if role == "Controller":
@@ -56,32 +55,6 @@
     except Exception as e:
         logger.error(f"[Worker {role}] Worker failed: {str(e)}")
         raise
-=======
-    if role == "Controller":
-        from cosmos_rl.dispatcher.run_web_panel import main as controller_main
-
-        controller_main(
-            dataset=dataset,
-            data_packer=data_packer,
-            reward_fns=reward_fns,
-            filter_reward_fns=filter_reward_fns,
-            val_dataset=val_dataset,
-            val_reward_fns=val_reward_fns,
-            val_data_packer=val_data_packer,
-            custom_logger_fns=custom_logger_fns,
-            args=args,
-        )
-    elif role == "Policy":
-        from cosmos_rl.policy.train import main as policy_main
-
-        policy_main(dataset=dataset, data_packer=data_packer)
-        return
-    else:
-        from cosmos_rl.rollout.rollout_entrance import run_rollout
-
-        run_rollout()
-        return
->>>>>>> ae726e63
 
 
 if __name__ == "__main__":
