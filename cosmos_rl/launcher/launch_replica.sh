#!/usr/bin/env bash

# Default values
NGPU=2
NNODES=1
LOG_RANKS=""
TYPE=""
RDZV_ENDPOINT="localhost:0"
SCRIPT=""
CONFIG=""
BACKEND="vllm"

print_help() {
  echo ""
  echo "Usage: ./launch_replica.sh [OPTIONS]"
  echo ""
  echo "Options:"
  echo "  --type <rollout|policy>            Required. Type of replica to launch."
  echo "  --nnodes <int>                     Number of nodes to launch. Default: 1"
  echo "  --ngpus <int>                      Number of GPUs per node. Default: 2"
  echo "  --log-rank <comma-separated ints>  Comma-separated list of ranks to enable logging. Default: Empty for all ranks."
  echo "  --rdzv-endpoint <host:port>        Rendezvous endpoint for distributed training. Default: localhost:0"
  echo "  --script <script>                  The user script to run before launch."
  echo "  --config <path>                    The path to the config file."
  echo "  --backend <vllm|trtllm>            The backend to use for the job. Default: vllm"
  echo "  --help                             Show this help message"
  echo "Examples:"
  echo "  ./launch_replica.sh --type rollout --ngpus 4 --log-rank 0,1"
  echo "  ./launch_replica.sh --type policy --ngpus 8 --log-rank 0"
  echo ""
}

set_env() {
  local env_name="$1"
  local env_value="$2"
  local upper_type="${TYPE^^}"
  echo "[Cosmos-RL] $upper_type Pre-setting environment variable $env_name=$env_value"
  export "$env_name=$env_value"
}

while [[ $# -gt 0 ]]; do
  case "$1" in
  --ngpus)
    NGPU="$2"
    shift 2
    ;;
  --nnodes)
    NNODES="$2"
    shift 2
    ;;
  --log-rank)
    LOG_RANKS="$2"
    shift 2
    ;;
  --type)
    TYPE="$2"
    shift 2
    ;;
  --rdzv-endpoint)
    RDZV_ENDPOINT="$2"
    shift 2
    ;;
  --script)
    SCRIPT="$2"
    shift 2
    ;;
  --config)
    CONFIG="$2"
    shift 2
    ;;
  --backend)
    BACKEND="$2"
    shift 2
    ;;
  --help)
    print_help
    exit 0
    ;;
  *)
    echo "Unknown option: $1"
    print_help
    exit 1
    ;;
  esac
done

if [ -z "$TYPE" ]; then
  echo "Error: --type is required"
  print_help
  exit 1
fi

<<<<<<< HEAD
export NCCL_CUMEM_ENABLE="1"
export TORCH_CPP_LOG_LEVEL="ERROR"

LAUNCH_BINARY="torchrun"
=======
# NCCL related
set_env "NCCL_CUMEM_ENABLE" "1"
# Torch related
set_env "TORCH_CPP_LOG_LEVEL" "ERROR"
>>>>>>> fc0043ef

if [ "$TYPE" == "rollout" ]; then
  DEFAULT_MODULE="cosmos_rl.rollout.rollout_entrance"
  export COSMOS_ROLE="Rollout"
  if [ "$BACKEND" == "trtllm" ]; then
    LAUNCH_BINARY="mpirun"
  fi
elif [ "$TYPE" == "policy" ]; then
  DEFAULT_MODULE="cosmos_rl.policy.train"
  export COSMOS_ROLE="Policy"
else
  echo "Error: Invalid --type value '$TYPE'. Must be 'rollout' or 'policy'."
  print_help
  exit 1
fi

if [ -z "$COSMOS_CONTROLLER_HOST" ]; then
  echo "Error: COSMOS_CONTROLLER_HOST is not set. Please pass it in like:"
  echo "  COSMOS_CONTROLLER_HOST=<controller_host>:<controller_port> ./launch_replica.sh"
  exit 1
fi

LAUNCH_CMD=("$LAUNCH_BINARY")

if [ "$BACKEND" == "vllm" ]; then
  LAUNCH_CMD+=(
    --nproc-per-node="$NGPU"
    --nnodes="$NNODES"
    --role rank
    --tee 3
    --rdzv_backend c10d
    --rdzv_endpoint="$RDZV_ENDPOINT"
  )

  if [ -n "$LOG_RANKS" ]; then
    LAUNCH_CMD+=(--local-ranks-filter "$LOG_RANKS")
  fi
elif [ "$BACKEND" == "trtllm" ]; then
  export COSMO_USING_TRTLLM=1
  COSMOS_WORLD_SIZE=$((NNODES * NGPU))
  export COSMOS_WORLD_SIZE
  COSMOS_LOCAL_WORLD_SIZE=$((NGPU))
  export COSMOS_LOCAL_WORLD_SIZE
  export COSMOS_RDZV_ENDPOINT="$RDZV_ENDPOINT"

  # Set np to 1 just for trtllm to get OMP_* entvironments.
  LAUNCH_CMD+=(
    -np 1
    --allow-run-as-root
    --oversubscribe
    python
  )

  echo "Launching trtllm as the backend, ignoring:
          --log-rank flags."
else
  echo "Error: Invalid --backend value '$BACKEND'. Must be 'vllm' or 'trtllm'."
  print_help
  exit 1
fi

if [ -n "$SCRIPT" ]; then
  if [[ "$SCRIPT" != *.py ]]; then
    LAUNCH_CMD+=(
      -m "$SCRIPT"
    )
  else
    LAUNCH_CMD+=(
      "$SCRIPT"
    )
  fi
else
  LAUNCH_CMD+=(
    -m "$DEFAULT_MODULE"
  )
fi

if [ -n "$CONFIG" ]; then
  LAUNCH_CMD+=(
    --config "$CONFIG"
  )
fi

"${LAUNCH_CMD[@]}"<|MERGE_RESOLUTION|>--- conflicted
+++ resolved
@@ -90,17 +90,12 @@
   exit 1
 fi
 
-<<<<<<< HEAD
-export NCCL_CUMEM_ENABLE="1"
-export TORCH_CPP_LOG_LEVEL="ERROR"
-
-LAUNCH_BINARY="torchrun"
-=======
 # NCCL related
 set_env "NCCL_CUMEM_ENABLE" "1"
 # Torch related
 set_env "TORCH_CPP_LOG_LEVEL" "ERROR"
->>>>>>> fc0043ef
+
+LAUNCH_BINARY="torchrun"
 
 if [ "$TYPE" == "rollout" ]; then
   DEFAULT_MODULE="cosmos_rl.rollout.rollout_entrance"
