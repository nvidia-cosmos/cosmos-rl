# SPDX-FileCopyrightText: Copyright (c) 2025 NVIDIA CORPORATION & AFFILIATES. All rights reserved.
# SPDX-License-Identifier: Apache-2.0
#
# Licensed under the Apache License, Version 2.0 (the "License");
# you may not use this file except in compliance with the License.
# You may obtain a copy of the License at
#
# http://www.apache.org/licenses/LICENSE-2.0
#
# Unless required by applicable law or agreed to in writing, software
# distributed under the License is distributed on an "AS IS" BASIS,
# WITHOUT WARRANTIES OR CONDITIONS OF ANY KIND, either express or implied.
# See the License for the specific language governing permissions and
# limitations under the License.

import time
import math
from queue import Queue
from strenum import StrEnum
from typing import Dict, List, Iterator, Any, Optional, Callable
from cosmos_rl.utils.constant import COSMOS_HEARTBEAT_TIMEOUT
from cosmos_rl.utils.logging import logger
from cosmos_rl.utils.util import RollingDict
from cosmos_rl.policy.config import Config
from cosmos_rl.dispatcher.replica import Replica, Atom, Rollout
from cosmos_rl.dispatcher.protocol import Role
import cosmos_rl.dispatcher.command as command
from cosmos_rl.utils.redis_stream import RedisStreamHandler
from cosmos_rl.utils.wandb_logger import (
    is_wandb_available,
    log_wandb,
)
<<<<<<< HEAD
=======
from cosmos_rl.utils.tao_status_logger import log_tao_status
>>>>>>> b2fe9dcc
from cosmos_rl.dispatcher.data.data_fetcher import ControllerDataFetcher
from transformers import AutoTokenizer
import numpy as np


class ReplicaScalingEnum(StrEnum):
    """
    Enum for replica scaling event.
    """

    REPLICA_SCALING_UP = "replica_scaling_up"
    REPLICA_SCALING_DOWN = "replica_scaling_down"


class ReplicaScalingLog:
    event: ReplicaScalingEnum
    replica_name: str
    timestamp: int

    def __init__(
        self, event: ReplicaScalingEnum, replica_name: str, timestamp: int = None
    ):
        self.event = event
        self.replica_name = replica_name
        self.timestamp = timestamp if timestamp is not None else int(time.time())

    @staticmethod
    def up(replica: Replica):
        return ReplicaScalingLog(ReplicaScalingEnum.REPLICA_SCALING_UP, replica.name)

    @staticmethod
    def down(replica: Replica):
        return ReplicaScalingLog(ReplicaScalingEnum.REPLICA_SCALING_DOWN, replica.name)


class PolicyStatus(StrEnum):
    """
    Enum for policy status.
    There are 7 statuses:
    UNINITIALIZED: The policy is uninitialized.
    READY: The policy is ready to run.
    RUNNING: The policy is running.
    REDUCED: The policy has finished reduce.
    END: The policy has finished.
    """

    UNINITIALIZED = "uninitialized"
    READY = "ready"
    RUNNING = "running"
    REDUCED = "reduced"
    END = "end"


class PolicyStatusManager:
    """
    A class to manage the status of a policy.
    """

    policy_replicas: Dict[str, Replica]
    policy_init_done: bool = False
    replica_scaling_log: List[ReplicaScalingLog]

    # Global status
    remain_samples_num: int
    current_step: int
    total_steps: int

    # Instance status
    status: Dict[str, PolicyStatus]

    def __init__(self):
        self.policy_replicas = {}
        # number of steps that needed to interate over all the samples across all the epochs.
        self.total_steps = 0
        # current step of the policy training, this step could won't reach to total_steps because of dynmaic sampling.
        # Some samples could be filtered out due to dynamic sampling and they won't be used for policy training.
        # This step is the actual weight update step, it is also binded to the weight version.
        self.current_step = 0

        self.rollout_buffer = Queue()
        self.remain_samples_num = 0
        self.consumed_samples_num = 0
        self.samples_on_the_fly = 0

        self.status = {}

        self.train_report_data = RollingDict(maxlen=20)

        self.replica_scaling_log = []

        # Validation related
        self.val_report_data: Dict[int, List[Any]] = {}

        # Indicate whether on-policy rollout collection has completed for the current policy step
        self.on_policy_rollout_completed: bool = False

        # Record filter rewards distribution for dynamic sampling
        self.filter_records = {}

    def setup(
        self,
        config: Config,
        redis_handler: RedisStreamHandler,
        data_fetcher: ControllerDataFetcher,
        remain_samples_num: int,
        samples_per_epoch: int,
        tokenizer: Optional[AutoTokenizer] = None,
        current_step: int = 0,
        max_num_steps: Optional[int] = None,
        custom_logger_fns: Optional[List[Callable]] = None,
        val_datasize: Optional[int] = None,
    ):
        self.redis_handler = redis_handler
        self.config = config
        self.remain_samples_num = remain_samples_num
        self.samples_per_epoch = samples_per_epoch
        self.tokenizer = tokenizer
        self.current_step = current_step
        self.max_num_steps = max_num_steps
        self.custom_logger_fns = (
            custom_logger_fns if custom_logger_fns is not None else []
        )
        self.data_fetcher = data_fetcher

        self.recompute_total_steps()

    def n_atoms_per_replica(self) -> int:
        """
        Get the number of GPUs per replica.
        """
        if len(self.policy_replicas) == 0:
            return 0
        return next(iter(self.policy_replicas.values())).n_atoms_per_replica()

    def __len__(self) -> int:
        """
        Get the number of policies.
        """
        return len(self.policy_replicas)

    def __iter__(self) -> Iterator[Replica]:
        """
        Iterate over the policy replicas.
        """
        for replica in sorted(self.policy_replicas.values(), key=lambda x: x.name):
            yield replica

    def __contains__(self, replica_name: str) -> bool:
        """
        Check if the replica is in the status manager.
        """
        return replica_name in self.policy_replicas

    def __getitem__(self, replica_name: str) -> Replica:
        """
        Get the replica from the status manager.
        """
        return self.policy_replicas.get(replica_name)

    def training_finished(self) -> bool:
        """
        Check if the training is finished.
        """
        return self.current_step >= self.total_steps and self.total_steps > 0

    def maintain_life_status(self):
        """
        Maintain the life status of the rollout.
        """
        dead_replicas = set()
        now = time.time()
        for replica in self:
            if now - replica.status.heartbeat_timestamp > COSMOS_HEARTBEAT_TIMEOUT:
                logger.warning(f"[Controller] Policy {replica.name} is dead")
                dead_replicas.add(replica.name)
        for replica_name in dead_replicas:
            self.unregister(replica_name)

    def set_status(self, name: str, status: PolicyStatus):
        """
        Set the status of the policy.
        """
        if name not in self.status:
            assert (
                status == PolicyStatus.UNINITIALIZED
            ), "Policy status should be UNINITIALIZED when first created"
            self.status[name] = status
            return
        assert (
            status != PolicyStatus.UNINITIALIZED
        ), "Policy status should not be UNINITIALIZED when already created"
        self.status[name] = status

    def recompute_total_steps(
        self, explicit_num_remaining_samples: Optional[int] = None
    ):
        """
        Set the ranks of the policies.
        """
        if self.training_finished():
            # Training is finished, do not recompute total steps
            return
        # Update total_steps based on remaining samples and replicas
        num_policy_replicas = len(self.get_all_atoms_arrived_replicas())
        if num_policy_replicas == 0:
            return

        num_remaining_samples = (
            explicit_num_remaining_samples
            if explicit_num_remaining_samples is not None
            else self.remain_samples_num
        )

        steps_by_dataset = self.current_step + num_remaining_samples // (
            self.config.train.train_batch_per_replica * num_policy_replicas
        )

        # If max_num_steps is set, honour the smaller one.
        if self.config.train.max_num_steps is not None:
            self.total_steps = min(steps_by_dataset, self.config.train.max_num_steps)
        else:
            self.total_steps = steps_by_dataset

    def get_status(self, name: str) -> PolicyStatus:
        """
        Get the status of the policy.
        """
        if name not in self.status:
            raise KeyError(f"Policy {name} not found")
        return self.status[name]

    def all_with_status(self, status: List[PolicyStatus]) -> bool:
        """
        Check if all policies have the given status.
        """
        return all([x in status for x in self.status.values()])

    def all_reduced(self) -> bool:
        """
        Check if all policies are reduced.
        """
        return self.all_with_status([PolicyStatus.REDUCED])

    def all_ready(self) -> bool:
        """
        Check if all policies are ready.
        """
        return self.all_with_status([PolicyStatus.READY])

    def all_ready_or_reduced(self) -> bool:
        """
        Check if all policies are ready or reduced.
        """
        return self.all_with_status([PolicyStatus.READY, PolicyStatus.REDUCED])

    def set_ncclerror(self, replica_name: str, timestamp: int):
        """
        Set the timeout ack of the policy.
        """
        self[replica_name].status.nccl_error_timestamp = timestamp

    def clear_ncclerror(self):
        """
        Clear the timeout ack of the policy.
        """
        for replica in self:
            replica.status.nccl_error_timestamp = None

    def get_all_policy_report_ncclerror(self) -> Dict[str, int]:
        """
        Get all the timeout ack of the policies.
        """
        return {
            replica.name: replica.status.nccl_error_timestamp
            for replica in self
            if replica.status.nccl_error_timestamp is not None
        }

    def heartbeat(self, replica_name: str):
        timestamp: int = int(time.time())
        if replica_name not in self:
            logger.warning(
                f"[Controller] Replica {replica_name} not found in policy status manager."
            )
            return
        self[replica_name].status.heartbeat_timestamp = timestamp

    def shutdown(self):
        """
        Shutdown the status manager.
        """
        self.policy_init_done = False

    def unregister(self, replica_name: str):
        """
        Unregister the replica from the status manager.
        """
        assert (
            replica_name in self
        ), f"Replica {replica_name} not found in policy status manager"

        replica = self.policy_replicas.pop(replica_name)
        self.status.pop(replica_name)
        self.replica_scaling_log.append(ReplicaScalingLog.down(replica))

        if self.training_finished():
            # This policy replica is normally finished
            # Do not trigger rebuild mesh since everything is gonna be finished shortly
            logger.info(f"[Controller] Replica {replica_name} is stopping.")
            return

        valid_replicas = self.get_all_atoms_arrived_replicas()
        if replica.in_mesh and len(valid_replicas) > 0:
            self.trigger_rebuild_mesh(valid_replicas)

    def register(
        self,
        atom: Atom,
        config: Config,
        rollout_status_manager: "RolloutStatusManager",
        **kwargs,
    ):
        """
        Register the atom to the status manager.
        """
        replica = self[atom.replica_name]
        if replica is None:
            replica = Replica(atom.replica_name, Role.POLICY, [atom])
            self.policy_replicas[atom.replica_name] = replica
        else:
            replica.arrive(atom)
        atom.bind_replica(replica)
        current_policy_replica = replica

        # post register hook
        if not self.policy_init_done:
            if len(self.policy_replicas) > config.policy.parallelism.n_init_replicas:
                config.policy.parallelism.n_init_replicas = len(self.policy_replicas)
                logger.info(
                    f"[Controller] Update policy n_init_replicas to {config.policy.parallelism.n_init_replicas} replicas"
                )

        # Check if all atoms of the replica have arrived
        if replica.all_atoms_arrived:
            if replica.start_time == -1:
                replica.start_time = int(time.time())
            logger.info(
                f"[Controller] All atoms of {Role.POLICY} Replica {replica.name} has been set."
            )
            self.set_status(replica.name, PolicyStatus.UNINITIALIZED)
            # Check total valid policy replicas
            valid_replicas = []
            if not hasattr(self, "policy_atoms_in_replica"):
                self.policy_atoms_in_replica = int(math.prod(atom.group_size))

            for r in self.policy_replicas.values():
                if r.all_atoms_arrived:
                    valid_replicas.append(r)

            # Load weight for the first loaded replica policy
            if len(valid_replicas) == 1:
                assert not hasattr(
                    self, "_first_policy_replica_arrived"
                ), "Expect only one policy replica to load weight during training process"
                self._first_policy_replica_arrived = True
                # This is the first policy replica to arrive, it is responsible for weight initialization
                command.WeightResumeCommand.trigger(
                    current_policy_replica, redis_handler=self.redis_handler
                )

                # Check whether there is any valid rollout replicas
                any_valid_rollout_replica = None
                sorted_rollout_replicas = sorted(
                    rollout_status_manager.rollout_replicas.values(),
                    key=lambda x: x.start_time,
                )
                valid_rollout_replicas = []
                for r in sorted_rollout_replicas:
                    if r.all_atoms_arrived:
                        valid_rollout_replicas.append(r)
                        if any_valid_rollout_replica is None:
                            any_valid_rollout_replica = r
                if any_valid_rollout_replica:
                    command.PolicyToRolloutUnicastCommand.trigger(
                        src_replica=current_policy_replica,
                        dst_replica=any_valid_rollout_replica,
                        src_replica_size=self.policy_atoms_in_replica,
                        dst_replica_size=rollout_status_manager.rollout_atoms_in_replica,
                        weight_step=None,
                        total_steps=None,
                        redis_handler=self.redis_handler,
                    )
                    if (
                        len(valid_rollout_replicas)
                        >= config.rollout.parallelism.n_init_replicas
                    ):
                        command.RolloutToRolloutBroadcastCommand.trigger(
                            src_replica=any_valid_rollout_replica,
                            dst_replicas=valid_rollout_replicas,
                            weight_step=None,
                            total_steps=None,
                            redis_handler=self.redis_handler,
                        )
                    logger.info(
                        f"[Controller] Trigger PolicyToRolloutUnicastCommand to {any_valid_rollout_replica.name} via Policy registration"
                    )
                else:
                    logger.info(
                        "[Controller] No valid rollout replicas found, skip PolicyToRolloutUnicastCommand"
                    )
            self.post_register_hook(
                valid_replicas,
                atom.replica,
                config,
                rollout_status_manager,
            )
        return replica

    def trigger_rebuild_mesh(self, valid_replicas: List[Replica]):
        # Always tell the policy to rebuild mesh even there is only one policy replica
        sorted_valid_replicas = sorted(valid_replicas, key=lambda x: x.start_time)
        command.BuildMeshCommand.trigger(
            sorted_valid_replicas, redis_handler=self.redis_handler
        )
        self.recompute_total_steps()

    def post_register_hook(
        self,
        valid_replicas: List[Replica],
        target_replica: Replica,
        config: Config,
        rollout_status_manager: "RolloutStatusManager",
    ):
        sorted_valid_replicas = sorted(valid_replicas, key=lambda x: x.start_time)

        if (
            not self.policy_init_done
            and len(valid_replicas) >= config.policy.parallelism.n_init_replicas
        ):
            # This is the case when all required replicas have arrived

            self.policy_init_done = True
            # Trigger mesh building (Typically only occurs during initialization)

            # we need buildmesh, event there is only one replica. (trigger HANccl buildmesh)
            # 1. Trigger mesh building
            self.trigger_rebuild_mesh(valid_replicas)

            # 2. Trigger weight/optimizer state synchronization
            if len(valid_replicas) > 1:
                # Only broadcast when there are multiple policy replicas
                initialized_replica = None
                for replica in sorted_valid_replicas:
                    # We will select the first replica that has weights loaded in view of command
                    if (
                        replica.weights_loaded_in_view_of_command
                        and replica in valid_replicas
                    ):
                        initialized_replica = replica
                        break
                assert (
                    initialized_replica is not None
                ), "No replica was selected to load weights"
                command.PolicyToPolicyBroadcastCommand.trigger(
                    src_replica=initialized_replica,
                    dst_replicas=valid_replicas,
                    redis_handler=self.redis_handler,
                )
            # Set all policy replicas to `ready`
            for replica in valid_replicas:
                self.set_status(replica.name, PolicyStatus.READY)
        elif (
            not self.policy_init_done
            and len(valid_replicas) < config.policy.parallelism.n_init_replicas
        ):
            # This is the case when replicas are in the initialization stage
            logger.info(
                f"Waiting for {config.policy.parallelism.n_init_replicas - len(valid_replicas)} more replicas to arrive"
            )
        else:
            # This is the case when the dynamic scaling is triggered
            assert (
                self.policy_init_done
            ), "Policy initialization must be done before building another mesh"

            assert (
                target_replica.status.mesh_rank == -1
            ), "Target replica should not be in the mesh"

            # This occurs when new dynamic scaling is triggered
            initialized_replica = None
            for replica in sorted_valid_replicas:
                if (
                    replica.weights_loaded_in_view_of_command
                    and replica in valid_replicas
                ):
                    # We will select the first replica that has weights loaded in view of command
                    # to broadcast weights
                    initialized_replica = replica
                    break
            assert (
                initialized_replica is not None
            ), "No replica was selected to load weights"
            self.trigger_rebuild_mesh(valid_replicas)

            command.PolicyToPolicyUnicastCommand.trigger(
                src_replica=initialized_replica,
                dst_replica=target_replica,
                redis_handler=self.redis_handler,
            )
            self.set_status(target_replica.name, PolicyStatus.READY)

    def validation_report_validation_results(
        self,
        validation_step: int,
        validation_results: List[List[Rollout]],
        rollout_status_manager: "RolloutStatusManager",
    ):
        if validation_step not in self.val_report_data:
            self.val_report_data[validation_step] = []

        self.val_report_data[validation_step].extend(validation_results)
        n_items_of_this_step = sum(
            len(x) for x in self.val_report_data[validation_step]
        )

        validation_finished = n_items_of_this_step == (
            self.data_fetcher.val_datasize or len(self.data_fetcher.val_dataloader)
        )

        if self.data_fetcher.activated_val_tqdm:
            self.data_fetcher.activated_val_tqdm.update(n_items_of_this_step)
        else:
            logger.error("[Controller] Validation tqdm is not activated")
        # Check if all rollout replicas have reported validation results
        if validation_finished and self.data_fetcher.activated_val_iter is not None:
            # Validation is finished, trigger next step training
            self.data_fetcher.clear_validation_status()

            try:
                all_rollouts_lists: List[List[Rollout]] = self.val_report_data[
                    validation_step
                ]
                if all_rollouts_lists:
                    rewards = []
                    for rollouts in all_rollouts_lists:
                        rewards.extend([r.reward for r in rollouts])
                    avg_reward = np.mean(rewards)
                    std_reward = np.std(rewards)
                    max_reward = np.max(rewards)
                    min_reward = np.min(rewards)

                    report_data = {
                        "val/reward_avg": avg_reward,
                        "val/reward_std": std_reward,
                        "val/reward_max": max_reward,
                        "val/reward_min": min_reward,
                        "val/rollout_count": len(rewards),
                        "val/step": validation_step,
                    }
                    logger.info(
                        f"[Controller] Validation finished, average reward: {avg_reward}, total rollouts: {len(rewards)}, max reward: {max_reward}, min reward: {min_reward}, std reward: {std_reward} at step {validation_step}"
                    )
                    if "wandb" in self.config.logging.logger and is_wandb_available():
                        log_wandb(
                            data=report_data,
                            step=validation_step,
                        )
                    if "tao" in self.config.logging.logger:
                        log_tao_status(
                            data=report_data,
                            step=validation_step,
                            component_name=f"{self.config.logging.experiment_name} Validation",
                            max_steps=self.total_steps
                        )
            except Exception as e:
                logger.error(f"[Controller] Error reporting validation results: {e}")

            # The order is important, because the previous code block logs the previous step's validation results
            # while `try_trigger_data_fetch_and_training` will immediately report the next step's results
            self.try_trigger_data_fetch_and_training()

    def total_pending_rollouts(self) -> int:
        """
        Get the total pending rollouts.
        """
        return self.rollout_buffer.qsize()

    def get_all_atoms_arrived_replicas(self) -> List[Replica]:
        """
        Get all the replicas that have all atoms arrived.
        """
        return [
            replica
            for replica in self.policy_replicas.values()
            if replica.all_atoms_arrived
        ]

    def put_rollout(self, rollout: Rollout):
        """
        Dispatch the rollout to the policy replicas in a round-robin manner.
        It is that replica's responsibility to dispatch the rollout to further (DP_SHARD) atoms.
        """
        if self.config.rollout.include_stop_str_in_output:
            if self.tokenizer.eos_token is not None and rollout.completion is not None:
                if not rollout.completion.endswith(self.tokenizer.eos_token):
                    rollout.completion = rollout.completion + self.tokenizer.eos_token
                    if (
                        self.config.rollout.multi_turn_config.enable
                        and rollout.completed_conversation[-1].role == "assistant"
                    ):
                        rollout.completed_conversation[
                            -1
                        ].content += self.tokenizer.eos_token
        self.rollout_buffer.put(rollout)
        self.try_trigger_data_fetch_and_training()

    def put_rollouts(self, rollouts: List[Rollout]):
        """
        Put the rollouts to the rollout buffer.
        """
        completion_tokens_count = 0
        n_samples = 0
        if (
            self.config.train.train_policy.on_policy
            and self.on_policy_rollout_completed
        ):
            # On-policy training has already completed the required samples for this policy step
            return completion_tokens_count, n_samples

        for rollout in rollouts:
            if self.config.train.train_policy.rollout_as_token_ids:
                completion_tokens_count += len(rollout.completion_token_ids)
            else:
                completion_tokens_count += len(
                    self.tokenizer.encode(rollout.completion)
                )
            n_samples += 1
            self.put_rollout(rollout)
            if self.config.train.train_policy.on_policy:
                self.consumed_samples_num += 1
                if self.total_pending_rollouts() == 0:
                    self.on_policy_rollout_completed = True
                    break

        return completion_tokens_count, n_samples

    def update_dynamic_sampling_statistics(self, filter_records: Dict[str, int]):
        """
        Update the dynamic sampling statistics.
        """
        for k in ["sampled", "filtered_positive", "filtered_negative"]:
            self.filter_records[k] = self.filter_records.get(k, 0) + filter_records.get(
                k, 0
            )

        # Update the remaining samples number to reflect the filtering results
        self.remain_samples_num -= filter_records.get("filtered_positive", 0)
        self.remain_samples_num -= filter_records.get("filtered_negative", 0)

    def train_ack(
        self,
        replica_name: str,
        step: int,
        total_steps: int,
        profile_finished: bool,
        report_data: Dict[str, Any],
        rollout_status_manager: "RolloutStatusManager",
    ):
        if replica_name not in self:
            raise Exception(f"Replica {replica_name} not found")

        self.set_status(replica_name, PolicyStatus.REDUCED)

        if not hasattr(self, "report_data_list"):
            self.report_data_list = []
        self.report_data_list.append(report_data)
        if self.all_reduced():
            self.samples_on_the_fly -= self.config.train.train_batch_per_replica * len(
                self.get_all_atoms_arrived_replicas()
            )
            assert (
                self.samples_on_the_fly >= 0
            ), "samples_on_the_fly should not be negative"
            # All replicas have been reduced, trigger allreduce
            need_sync_weight = step % self.config.train.sync_weight_interval == 0
            # If the current step is the last step, we need to sync weight always to act as ending signal
            need_sync_weight = need_sync_weight or step == total_steps
            # If validation is enabled, we need to sync weight every validation step
            if self.config.validation.enable:
                # For step-based validation, check now
                if self.config.validation.freq > 0:
                    need_sync_weight = need_sync_weight or (step % self.config.validation.freq == 0)
                # For epoch-based validation, we'll check after required_rollouts is defined

            if profile_finished:
                # Only reset the do_profile flag if the profile is finished
                logger.debug(f"[Controller] Unset the profile mode of {replica_name}")
                self[replica_name].sub_profiler_config.do_profile = False

            # Sum and report data
            if self.config.logging.logger and not all(
                [not data for data in self.report_data_list]
            ):
                try:
                    total_loss_avg = np.mean(
                        [data["train/loss_avg"] for data in self.report_data_list]
                    )
                    total_loss_max = np.max(
                        [data["train/loss_max"] for data in self.report_data_list]
                    )
                    total_learning_rate = self.report_data_list[0][
                        "train/learning_rate"
                    ]
                    total_iter_time_avg = np.mean(
                        [data["train/iteration_time"] for data in self.report_data_list]
                    )
                    # KL loss
                    total_kl_loss_avg = np.mean(
                        [
                            data.get("train/kl_loss_avg", 0)
                            for data in self.report_data_list
                        ]
                    )
                    total_kl_loss_max = np.max(
                        [
                            data.get("train/kl_loss_max", 0)
                            for data in self.report_data_list
                        ]
                    )
                    total_grad_norm = np.mean(
                        [
                            data.get("train/grad_norm", 0)
                            for data in self.report_data_list
                        ]
                    )
                    total_entropy = np.mean(
                        [data.get("train/entropy", 0) for data in self.report_data_list]
                    )
                    total_effective_entropy = np.mean(
                        [
                            data.get("train/effective_entropy", 0)
                            for data in self.report_data_list
                        ]
                    )
                    train_step = self.report_data_list[0]["train_step"]
                    self.report_data_list = []

                    policy_report_data = {
                        "train/loss_avg": total_loss_avg,
                        "train/loss_max": total_loss_max,
                        "train/learning_rate": total_learning_rate,
                        "train/iteration_time": total_iter_time_avg,
                        "train/kl_loss_avg": total_kl_loss_avg,
                        "train/kl_loss_max": total_kl_loss_max,
                        "train/grad_norm": total_grad_norm,
                        "train/entropy": total_entropy,
                        "train/effective_entropy": total_effective_entropy,
                    }

                    if len(self.filter_records) > 0:
                        total_samples_for_filtering = sum(
                            v for v in self.filter_records.values()
                        )
                        for k, v in self.filter_records.items():
                            policy_report_data.update(
                                {f"rollout/{k}_ratio": v / total_samples_for_filtering}
                            )
                    self.train_report_data.setdefault(train_step, {}).update(
                        policy_report_data
                    )

                    if "wandb" in self.config.logging.logger and is_wandb_available():
                        log_wandb(
                            data=self.train_report_data[train_step],
                            step=train_step,
                        )
                    if "tao" in self.config.logging.logger:
                        log_tao_status(
                            data=self.train_report_data[train_step],
                            step=train_step,
                            component_name=self.config.logging.experiment_name,
                            max_steps=total_steps
                        )
                    if "console" in self.config.logging.logger:
                        logger.info(
                            f"Step: {train_step}/{total_steps}, Reward Mean: {self.train_report_data[train_step]['train/reward_mean']:.4f}, Reward Std: {self.train_report_data[train_step]['train/reward_std']:.4f}, Reward Max: {self.train_report_data[train_step]['train/reward_max']:.4f}, Reward Min: {self.train_report_data[train_step]['train/reward_min']:.4f}, Completion Length Mean: {self.train_report_data[train_step]['rollout/completion_length_mean']:.2f}, Completion Length Max: {self.train_report_data[train_step]['rollout/completion_length_max']:.2f}, Average loss: {total_loss_avg:.5f}, Max loss: {total_loss_max:.5f}, Learning rate: {total_learning_rate:.5e}, Entropy: {total_entropy:.5f}, Effective Entropy: {total_effective_entropy:.5f}, Grad Norm: {total_grad_norm:.5f}, KL Loss Avg: {total_kl_loss_avg:.5f}, KL Loss Max: {total_kl_loss_max:.5f}, Iteration time: {total_iter_time_avg:.2f}s."
                        )
                        if len(self.filter_records) > 0:
                            logger.info(
                                f"Dynamic sampling rewards distribution so far: {self.filter_records}."
                            )
                    self.filter_records = {}
                    for logger_fn in self.custom_logger_fns:
                        try:
                            logger_fn(self.train_report_data[train_step], train_step)
                        except Exception as e:
                            logger.warning(
                                f"[Controller] Warning reporting customized training results: {e}"
                            )
                except Exception as e:
                    import traceback

                    logger.warning(
                        f"[Controller] Warning reporting training results: {e}\n{traceback.format_exc()}"
                    )

            # All replicas have been reduced, trigger weight sync
            any_loaded_replica = None
            sorted_replicas = sorted(
                self.get_all_atoms_arrived_replicas(), key=lambda x: x.start_time
            )
            for replica in sorted_replicas:
                if any_loaded_replica is None:
                    any_loaded_replica = replica
                self.set_status(replica.name, PolicyStatus.READY)

            # P->R & R->R
            if need_sync_weight:
                self.trigger_weight_sync(
                    any_loaded_replica, rollout_status_manager, step, total_steps
                )
            # Trigger next step training if data is available
            self.try_trigger_data_fetch_and_training()
            if self.config.train.train_policy.on_policy:
                # Reset on-policy rollout completed flag for next step
                self.on_policy_rollout_completed = False

    def trigger_weight_sync(
        self,
        policy_replica: Replica,
        rollout_status_manager: "RolloutStatusManager",
        current_step: int,
        total_steps: int,
    ):
        any_loaded_rollout_replica = None
        valid_rollout_replicas = []
        sorted_replicas = sorted(
            rollout_status_manager.get_all_atoms_arrived_replicas(),
            key=lambda x: x.start_time,
        )
        for rollout_replica in sorted_replicas:
            if any_loaded_rollout_replica is None:
                any_loaded_rollout_replica = rollout_replica
            valid_rollout_replicas.append(rollout_replica)
        if any_loaded_rollout_replica is None:
            return
        command.PolicyToRolloutUnicastCommand.trigger(
            src_replica=policy_replica,
            dst_replica=any_loaded_rollout_replica,
            src_replica_size=self.policy_atoms_in_replica,
            dst_replica_size=rollout_status_manager.rollout_atoms_in_replica,
            weight_step=current_step,
            total_steps=total_steps,
            redis_handler=self.redis_handler,
        )

        command.RolloutToRolloutBroadcastCommand.trigger(
            src_replica=any_loaded_rollout_replica,
            dst_replicas=valid_rollout_replicas,
            weight_step=current_step,
            total_steps=total_steps,
            redis_handler=self.redis_handler,
        )

    def rollouts_enough_for_one_step(self) -> bool:
        """
        Check if the rollouts are enough.
        """
        return self.total_pending_rollouts() >= (
            self.config.train.train_batch_per_replica
            * len(self.get_all_atoms_arrived_replicas())
        )

    def try_trigger_data_fetch_and_training(self, is_fake_last_cmd=False):
        # If the validation dataloader is activated, do not trigger data fetch and training
        if self.data_fetcher.activated_val_iter is not None:
            return

        arrived_replicas = self.get_all_atoms_arrived_replicas()
        # no replicas arrived, do nothing
        if len(arrived_replicas) == 0:
            return

        if self.training_finished():
            return

        if is_fake_last_cmd:
            required_rollouts = 0
            all_ready_or_reduced = True
            items_count = 0
            assert (
                self.current_step + 1 == self.total_steps
            ), "The last command should be fake and next step should be the last step"
        else:
            items_count = self.config.train.train_batch_per_replica
            required_rollouts = items_count * len(arrived_replicas)
            all_ready_or_reduced = (
                self.all_ready_or_reduced() and self.rollouts_enough_for_one_step()
            )

        # If the last command is fake, we need to trigger data fetch and training no matter
        # whether there are enough rollouts or whether replicas are `ready` or `reduced`.
        if all_ready_or_reduced:
            rollouts_of_this_step: List[Rollout] = []
            # Decrease the consumed rollouts number.
            self.remain_samples_num -= required_rollouts

            # From controller's perspective, the training step is already increased
            self.current_step += 1

<<<<<<< HEAD
            if self.config.validation.enable and (
                self.current_step % self.config.validation.freq == 0
                or self.current_step == self.total_steps
            ):
                self.data_fetcher.validation_activate_dataloader(self.current_step)

=======
            # Validation dataloader activation - support both step-based and epoch-based
            should_activate_validation = False
            if self.config.validation.enable:
                if self.config.validation.freq_in_epoch > 0:
                    # Epoch-based validation (takes priority)
                    current_epoch = (
                        self.config.train.epoch
                        - (self.remain_samples_num + required_rollouts - 1)
                        // self.samples_per_epoch
                    )
                    if current_epoch % self.config.validation.freq_in_epoch == 0:
                        # Check if this is the end of an epoch
                        epoch_boundary = (
                            self.remain_samples_num + required_rollouts - 1
                        ) // self.samples_per_epoch != (
                            self.remain_samples_num - 1
                        ) // self.samples_per_epoch
                        should_activate_validation = epoch_boundary or self.current_step == self.total_steps
                elif self.config.validation.freq > 0:
                    # Step-based validation (fallback)
                    should_activate_validation = (
                        self.current_step % self.config.validation.freq == 0
                        or self.current_step == self.total_steps
                    )

            if should_activate_validation:
                self.data_fetcher.validation_activate_dataloader(self.current_step)

>>>>>>> b2fe9dcc
            # FIXME: (lms) will this dipatch style cause non-alignment with VeRL?
            # This dispatch style will cause rollouts from same prompt may be dispatched to different replicas.
            # Interleave-style data dispatch
            for _ in range(items_count):
                for replica in arrived_replicas:
                    rollout = self.rollout_buffer.get()
                    replica.put_rollout(rollout, self.redis_handler)
                    rollouts_of_this_step.append(rollout)

            # Decide whether to save checkpoint
            # First check if we need to save checkpoint based on epoch
            do_save = False
            if self.current_step == self.total_steps:
                # Always save checkpoint at the last step
                do_save = True
            elif self.config.train.ckpt.save_freq_in_epoch > 0:
                # Checkpointing based on epoch if `save_freq_in_epoch` is set
                if (
                    self.remain_samples_num + required_rollouts - 1
                ) // self.samples_per_epoch != (
                    self.remain_samples_num - 1
                ) // self.samples_per_epoch:
                    # New epoch begins and old epoch ends
                    # So check the epoch number against save_freq_in_epoch for saving checkpoint
                    epoch = (
                        self.config.train.epoch
                        - (self.remain_samples_num + required_rollouts - 1)
                        // self.samples_per_epoch
                    )
                    do_save = epoch % self.config.train.ckpt.save_freq_in_epoch == 0
                    if do_save:
                        logger.info(
                            f"[Controller] Epoch {epoch} ends, triggering checkpoint saving at step {self.current_step}"
                        )
            else:
                # Checkpointing based on step if `save_freq_in_epoch` is not set
                do_save = (
                    self.current_step % self.config.train.ckpt.save_freq == 0
                    and self.current_step > 0
                )

            # Calculate current epoch if save_freq_in_epoch is configured
            current_epoch = None
            if self.config.train.ckpt.save_freq_in_epoch > 0:
                # Calculate the epoch that is ending or has just ended
                # For final step, we want the final epoch number
                if self.current_step == self.total_steps:
                    # Final step: we're completing the final epoch
                    current_epoch = self.config.train.epoch
                else:
                    # Regular step: calculate based on remaining samples
                    current_epoch = (
                        self.config.train.epoch
                        - (self.remain_samples_num + required_rollouts - 1)
                        // self.samples_per_epoch
                    )

            for replica in arrived_replicas:
                command.DataFetchCommand.trigger(
                    replica=replica,
                    items_count=items_count,
                    global_step=self.current_step,
                    total_steps=self.total_steps,
                    # `remain_samples_num` is just for checkpointing the training progress
                    remain_samples_num=self.remain_samples_num,
                    # Only `do_save` when checkpointing is enabled
                    do_save=do_save and self.config.train.ckpt.enable_checkpoint,
                    redis_handler=self.redis_handler,
                    current_epoch=current_epoch,
                )
                self.set_status(replica.name, PolicyStatus.RUNNING)

            # Report the reward, length, etc.
            # These properties are already ready to be reported before being trained
            if self.config.logging.logger and rollouts_of_this_step:
                rewards = []
                completion_lengths = []
                advantages = []
                filter_rewards = []
                for rollout in rollouts_of_this_step:
                    rewards.append(rollout.reward)
                    completion_length = (
                        len(rollout.completion_token_ids)
                        if self.config.train.train_policy.rollout_as_token_ids
                        else len(self.tokenizer.encode(rollout.completion))
                    )
                    advantages.extend([rollout.advantage] * completion_length)
                    filter_rewards.append(rollout.filter_reward)
                    completion_lengths.append(completion_length)
                report_data = {
                    "train/reward_mean": np.mean(rewards),
                    "train/reward_std": np.std(rewards),
                    "train/reward_max": np.max(rewards),
                    "train/reward_min": np.min(rewards),
                    "rollout/completion_length_mean": np.mean(completion_lengths),
                    "rollout/completion_length_std": np.std(completion_lengths),
                    "rollout/completion_length_max": np.max(completion_lengths),
                    "rollout/completion_length_min": np.min(completion_lengths),
                    "rollout/advantage_mean": np.mean(advantages),
                    "rollout/advantage_std": np.std(advantages),
                    "rollout/advantage_max": np.max(advantages),
                    "rollout/advantage_min": np.min(advantages),
                    "rollout/filter_reward_mean": np.mean(filter_rewards),
                    "rollout/filter_reward_std": np.std(filter_rewards),
                    "rollout/filter_reward_max": np.max(filter_rewards),
                    "rollout/filter_reward_min": np.min(filter_rewards),
                }
                self.train_report_data[self.current_step] = report_data


class RolloutStatusManager:
    """
    A class to manage the status of rollout replicas.
    """

    rollout_replicas: Dict[str, Replica]
    rollout_init_done: bool
    replica_scaling_log: List[ReplicaScalingLog]

    def __init__(self):
        self.rollout_replicas = {}
        self.rollout_init_done = False
        self.replica_scaling_log = []

    def setup(
        self,
        config: Config,
        redis_handler: RedisStreamHandler,
    ):
        self.redis_handler = redis_handler
        self.config = config
        """
        Maintain the life status of the policy and rollout replicas.
        """
        return len(self.rollout_replicas)

    def n_atoms_per_replica(self) -> int:
        """
        Get the number of GPUs per replica.
        """
        if len(self.rollout_replicas) == 0:
            return 0
        return next(iter(self.rollout_replicas.values())).n_atoms_per_replica()

    def __len__(self) -> int:
        """
        Get the number of rollout replicas.
        """
        return len(self.rollout_replicas)

    def __iter__(self) -> Iterator[Replica]:
        """
        Iterate over the policy replicas.
        """
        for replica in sorted(self.rollout_replicas.values(), key=lambda x: x.name):
            yield replica

    def __contains__(self, replica_name: str) -> bool:
        """
        Check if the replica is in the status manager.
        """
        return replica_name in self.rollout_replicas

    def __getitem__(self, replica_name: str) -> Replica:
        """
        Get the replica from the status manager.
        """
        return self.rollout_replicas.get(replica_name)

    def maintain_life_status(self, policy_status_manager: PolicyStatusManager):
        """
        Maintain the life status of the rollout.
        """
        now = time.time()
        dead_replicas = set()
        for replica in self:
            if now - replica.status.heartbeat_timestamp > COSMOS_HEARTBEAT_TIMEOUT:
                logger.warning(f"[Controller] Rollout {replica.name} is dead")
                dead_replicas.add(replica.name)
        for replica_name in dead_replicas:
            self.unregister(replica_name, policy_status_manager=policy_status_manager)

    def heartbeat(self, replica_name: str):
        timestamp: int = int(time.time())
        if replica_name not in self:
            logger.warning(
                f"[Controller] Replica {replica_name} not found in both policy and rollout."
            )
            return
        self[replica_name].status.heartbeat_timestamp = timestamp

    ############################################################
    # utility functions
    ############################################################
    def get_all_atoms_arrived_replicas(self) -> List[Replica]:
        """
        Get all the replicas that have all atoms arrived.
        """
        return [
            replica
            for replica in self.rollout_replicas.values()
            if replica.all_atoms_arrived
        ]

    def unregister(self, replica_name: str, policy_status_manager: PolicyStatusManager):
        """
        Unregister the replica from the status manager.
        """
        assert (
            replica_name in self
        ), f"Replica {replica_name} not found in policy status manager"

        replica = self.rollout_replicas.pop(replica_name)
        self.replica_scaling_log.append(ReplicaScalingLog.down(replica))
        if policy_status_manager.training_finished():
            # This policy replica is normally finished
            # Do not trigger rebuild mesh since everything is gonna be finished shortly
            logger.info(f"[Controller] Replica {replica_name} is stopping.")
            return
        if replica.in_mesh and len(self.rollout_replicas) > 0:
            self.trigger_rebuild_mesh(self.get_all_atoms_arrived_replicas())

    def register(
        self,
        atom: Atom,
        config: Config,
        policy_status_manager: PolicyStatusManager,
        **kwargs,
    ):
        """
        Register the atom to the status manager.
        """
        replica = self[atom.replica_name]
        if replica is None:
            replica = Replica(atom.replica_name, Role.ROLLOUT, [atom])
            self.rollout_replicas[atom.replica_name] = replica
        else:
            replica.arrive(atom)
        atom.bind_replica(replica)

        # post register hook
        if not self.rollout_init_done:
            if len(self.rollout_replicas) > config.rollout.parallelism.n_init_replicas:
                config.rollout.parallelism.n_init_replicas = len(self.rollout_replicas)
                logger.info(
                    f"[Controller] Update rollout n_init_replicas to {config.rollout.parallelism.n_init_replicas} replicas"
                )

        # Check if all atoms of the replica have arrived
        if replica.all_atoms_arrived:
            if replica.start_time == -1:
                replica.start_time = int(time.time())
            logger.info(
                f"[Controller] All atoms of {Role.ROLLOUT} Replica {replica.name} has been set."
            )
            # Check total valid rollout replicas
            valid_replicas = []
            if not hasattr(self, "rollout_atoms_in_replica"):
                self.rollout_atoms_in_replica = int(math.prod(atom.group_size))
            for replica in self.rollout_replicas.values():
                if replica.all_atoms_arrived:
                    valid_replicas.append(replica)
            self.post_register_hook(
                valid_replicas,
                atom.replica,
                config,
                policy_status_manager,
            )
        return replica

    def rollout_end(self, replica_name: str):
        """
        Rollout end event.
        """
        replica = self[replica_name]
        if replica is None:
            logger.warning(
                f"[Controller] Rollout {replica_name} not found in RolloutStatusManager"
            )
            return
        replica.status.ended = True

    def all_rollouts_ended(self) -> bool:
        """
        Check if all rollouts have ended.
        """
        return all([replica.status.ended for replica in self.rollout_replicas.values()])

    def trigger_rebuild_mesh(
        self,
        valid_replicas: List[Replica],
    ):
        sorted_valid_replicas = sorted(valid_replicas, key=lambda x: x.start_time)
        command.BuildMeshCommand.trigger(
            sorted_valid_replicas, redis_handler=self.redis_handler
        )

    def post_register_hook(
        self,
        valid_replicas: List[Replica],
        target_replica: Replica,
        config: Config,
        policy_status_manager: PolicyStatusManager,
    ):
        assert target_replica in valid_replicas
        any_loaded_policy_replica = None
        sorted_valid_policy_replicas = sorted(
            [r for r in policy_status_manager], key=lambda x: x.start_time
        )
        for replica in sorted_valid_policy_replicas:
            if replica.weights_loaded_in_view_of_command:
                # We will select the first replica that has weights loaded in view of command
                # to broadcast weights
                any_loaded_policy_replica = replica
                break

        # First P->R Unicast if the policy is ready and all rollout replicas are not ready
        if (
            all(
                [
                    not replica.weights_loaded_in_view_of_command
                    for replica in valid_replicas
                ]
            )
            and any_loaded_policy_replica is not None
        ):
            command.PolicyToRolloutUnicastCommand.trigger(
                src_replica=any_loaded_policy_replica,
                dst_replica=target_replica,
                src_replica_size=policy_status_manager.policy_atoms_in_replica,
                dst_replica_size=self.rollout_atoms_in_replica,
                weight_step=None,
                total_steps=None,
                redis_handler=self.redis_handler,
            )
            logger.info(
                f"[Controller] Trigger PolicyToRolloutUnicastCommand to {target_replica.name} via Rollout registration"
            )
        else:
            logger.info(
                "[Controller] No valid policy replicas found in Rollout registration or some rollout already get weight from policy, skip PolicyToRolloutUnicastCommand"
            )

        was_already_initialized = self.rollout_init_done

        if (
            not was_already_initialized
            and len(valid_replicas) == config.rollout.parallelism.n_init_replicas
        ):
            self.rollout_init_done = True
            self.trigger_rebuild_mesh(valid_replicas)

            # ONLY ONCE PER LIFE CYCLE
            # Trigger RolloutToRolloutBroadcastCommand only once after all initial rollout replicas are loaded
            any_loaded_rollout_replica = None
            sorted_valid_replicas = sorted(valid_replicas, key=lambda x: x.start_time)
            for replica in sorted_valid_replicas:
                if (
                    replica.weights_loaded_in_view_of_command
                    and replica in valid_replicas
                ):
                    # We will select the first replica that has weights loaded in view of command
                    # to broadcast weights
                    any_loaded_rollout_replica = replica
                    break
            if any_loaded_rollout_replica is not None:
                command.RolloutToRolloutBroadcastCommand.trigger(
                    src_replica=any_loaded_rollout_replica,
                    dst_replicas=valid_replicas,
                    weight_step=None,
                    total_steps=None,
                    redis_handler=self.redis_handler,
                )
        elif not self.rollout_init_done:
            assert len(valid_replicas) < config.rollout.parallelism.n_init_replicas
            logger.info(
                f"Waiting for {config.rollout.parallelism.n_init_replicas - len(valid_replicas)} more replicas to arrive"
            )
        else:
            # Dynamic mesh building, no matter what the length of valid_replicas is,
            # we will always trigger mesh building if there are more than one rollout replicas
            self.trigger_rebuild_mesh(valid_replicas)<|MERGE_RESOLUTION|>--- conflicted
+++ resolved
@@ -30,10 +30,7 @@
     is_wandb_available,
     log_wandb,
 )
-<<<<<<< HEAD
-=======
 from cosmos_rl.utils.tao_status_logger import log_tao_status
->>>>>>> b2fe9dcc
 from cosmos_rl.dispatcher.data.data_fetcher import ControllerDataFetcher
 from transformers import AutoTokenizer
 import numpy as np
@@ -945,14 +942,6 @@
             # From controller's perspective, the training step is already increased
             self.current_step += 1
 
-<<<<<<< HEAD
-            if self.config.validation.enable and (
-                self.current_step % self.config.validation.freq == 0
-                or self.current_step == self.total_steps
-            ):
-                self.data_fetcher.validation_activate_dataloader(self.current_step)
-
-=======
             # Validation dataloader activation - support both step-based and epoch-based
             should_activate_validation = False
             if self.config.validation.enable:
@@ -981,7 +970,6 @@
             if should_activate_validation:
                 self.data_fetcher.validation_activate_dataloader(self.current_step)
 
->>>>>>> b2fe9dcc
             # FIXME: (lms) will this dipatch style cause non-alignment with VeRL?
             # This dispatch style will cause rollouts from same prompt may be dispatched to different replicas.
             # Interleave-style data dispatch
