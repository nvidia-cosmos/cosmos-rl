from cosmos_rl.dispatcher.data.packer.base import DataPacker
from typing import List, Any, Dict, Union
import torch
<<<<<<< HEAD
from cosmos_rl.policy.model.gpt import GPT
from cosmos_rl.policy.model.deepseek_v3 import DeepseekV3MoEModel
from cosmos_rl.policy.model.qwen3_moe import Qwen3MoE
from cosmos_rl.policy.model.hf_llm import HFLLMModel


@DataPacker.register(
    [
        *GPT.supported_model_types(),
        *DeepseekV3MoEModel.supported_model_types(),
        *Qwen3MoE.supported_model_types(),
        *HFLLMModel.supported_model_types(),
    ]
)
=======


>>>>>>> 30111ffc
class DecoderOnlyLLMDataPacker(DataPacker):
    """
    Data protocol & processing logic for the decoder only LLM for SFT and RL training.
    """

    ConversationType = List[Dict[str, str]]

    class RLPolicyInput:
        input_ids: List[int]
        logprob_masks: List[int]

        def __init__(self, input_ids: List[int], logprob_masks: List[int]):
            self.input_ids = input_ids
            self.logprob_masks = logprob_masks

    def get_rollout_input(self, sample: Union[str, ConversationType]) -> str:
        """
        This is the default implementation for decoder only LLM data packer.
        It assumes that each sample is either a raw text or a conversation format list.
        """
        # 1. if item is a string, then assume it is a raw text
        if isinstance(sample, str):
            return sample
        # 2. if item is a list, then assume it is in conversation format of:
        # [
        #     {
        #         "role": "user",
        #         "content": "..."
        #     },
        #     {
        #         "role": "assistant",
        #         "content": "..."
        #     }
        # ]
        else:
            assert isinstance(sample, list), "All items should be list"
            # Check `role` and `content` in each item
            for x in sample:
                assert isinstance(x, dict), "Each item should be a dict"
                assert "role" in x, "Each item should have 'role'"
                assert "content" in x, "Each item should have 'content'"

            # Apply template to each item
            prompt = self.tokenizer.apply_chat_template(
                sample,
                tokenize=False,
                add_generation_prompt=True,
            )
            return prompt

    def get_policy_input(
        self,
        sample: Union[str, ConversationType],
        completion: str,
        n_ignore_prefix_tokens: int = 0,
    ) -> RLPolicyInput:
        """
        Default text policy input packer.
        Only support raw text input.
        """
        assert isinstance(completion, str), "Completion should be a string"

        # Reuse the same logic as get_rollout_input to get raw text prompts
        prompt = self.get_rollout_input(sample)
        assert isinstance(prompt, str), "Prompt should be a string"

        input_ids = self.tokenizer(
            prompt, add_special_tokens=False
        ).input_ids  # not padded yet

        completion_ids = self.tokenizer(completion, add_special_tokens=False).input_ids

        return DecoderOnlyLLMDataPacker.RLPolicyInput(
            input_ids=input_ids + completion_ids,
            logprob_masks=[0] * (len(input_ids) - 1 + n_ignore_prefix_tokens)
            + [1] * (len(completion_ids) - n_ignore_prefix_tokens)
            + [0],
        )

    def policy_compute_max_len(self, processed_samples: List[RLPolicyInput]) -> int:
        return max([len(x.input_ids) for x in processed_samples])

    def policy_collate_fn(
        self, processed_samples: List[RLPolicyInput], computed_max_len: int
    ) -> Dict[str, Any]:
        input_ids = [x.input_ids for x in processed_samples]
        logprob_masks = [x.logprob_masks for x in processed_samples]
        assert len(input_ids) == len(
            logprob_masks
        ), "The length of input_ids, and logprob_masks should be the same"
        device = torch.cuda.current_device()

        collated_dict = {}
        collated_dict["input_ids"] = torch.tensor(
            [
                x + [self.tokenizer.pad_token_id] * (max(0, computed_max_len - len(x)))
                for x in input_ids
            ],
            dtype=torch.long,
        ).to(device)
        collated_dict["logprob_masks"] = torch.tensor(
            [x + [0] * (max(0, computed_max_len - len(x))) for x in logprob_masks],
            dtype=torch.bool,
        ).to(device)

        return collated_dict

    def sft_process_sample(self, sample: Union[str, List[Dict[str, str]]]) -> List[int]:
        """
        Process the sample into the format required by the SFT model.
        Accepts either raw text or conversation format.
        """
        # 1. if item is a string, then assume it is a raw text
        if isinstance(sample, str):
            token_ids = self.tokenizer(sample, add_special_tokens=False).input_ids
        # 2. if item is a list, then assume it is in conversation format of:
        # [
        #     {
        #         "role": "user",
        #         "content": "..."
        #     },
        #     {
        #         "role": "assistant",
        #         "content": "..."
        #     }
        # ]
        else:
            assert isinstance(sample, list), "All items should be list, got: {}".format(
                sample
            )
            # Check `role` and `content` in each item
            for x in sample:
                assert isinstance(x, dict), "Each item should be a dict"
                assert "role" in x, "Each item should have 'role'"
                assert "content" in x, "Each item should have 'content'"

            # Apply template to each item
            token_ids = self.tokenizer.apply_chat_template(
                sample,
                return_assistant_tokens_mask=True,
                return_dict=True,
                add_generation_prompt=False,
            )["input_ids"]
        assert isinstance(token_ids, list), "token_ids should be a list"
        assert isinstance(token_ids[0], int), "Each item in token_ids should be an int"
        return token_ids

    def sft_compute_max_len(self, processed_samples: List[List[int]]) -> int:
        """
        Compute the maximum sequence length of the processed samples
        """
        max_len = max([len(x) for x in processed_samples])
        return max_len

    def sft_collate_fn(
        self,
        list_of_sample_tokens: List[List[int]],
        computed_max_len: int,
        pad_token_id: int,
        ignore_label_id: int,
    ) -> Dict[str, Any]:
        """
        Collate the processed samples into a minibatch dictionary passed to the SFT model.
        """
        # First truncate the samples to the computed_max_len
        list_of_sample_tokens = [x[:computed_max_len] for x in list_of_sample_tokens]
        # Then pad the samples to the computed_max_len
        input_ids = torch.tensor(
            [
                x + [pad_token_id] * (max(0, computed_max_len - len(x)))
                for x in list_of_sample_tokens
            ],
            dtype=torch.long,
        )
        # Model accept unshifted label_ids for loss computation
        label_ids = torch.tensor(
            [
                x + [ignore_label_id] * (max(0, computed_max_len - len(x)))
                for x in list_of_sample_tokens
            ],
            dtype=torch.long,
        )

        return {
            "input_ids": input_ids,
            "label_ids": label_ids,
        }<|MERGE_RESOLUTION|>--- conflicted
+++ resolved
@@ -1,25 +1,8 @@
 from cosmos_rl.dispatcher.data.packer.base import DataPacker
 from typing import List, Any, Dict, Union
 import torch
-<<<<<<< HEAD
-from cosmos_rl.policy.model.gpt import GPT
-from cosmos_rl.policy.model.deepseek_v3 import DeepseekV3MoEModel
-from cosmos_rl.policy.model.qwen3_moe import Qwen3MoE
-from cosmos_rl.policy.model.hf_llm import HFLLMModel
 
 
-@DataPacker.register(
-    [
-        *GPT.supported_model_types(),
-        *DeepseekV3MoEModel.supported_model_types(),
-        *Qwen3MoE.supported_model_types(),
-        *HFLLMModel.supported_model_types(),
-    ]
-)
-=======
-
-
->>>>>>> 30111ffc
 class DecoderOnlyLLMDataPacker(DataPacker):
     """
     Data protocol & processing logic for the decoder only LLM for SFT and RL training.
