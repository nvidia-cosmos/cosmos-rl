from cosmos_rl.dispatcher.data.packer.base import DataPacker
from typing import List, Any, Dict, Optional, Tuple
import torch
import torch.nn.functional as F
from cosmos_rl.utils.util import retry
from cosmos_rl.policy.config import Config
from cosmos_rl.dispatcher.data.schema import ChatMessage
from transformers import AutoTokenizer, AutoProcessor, AutoConfig
from PIL import Image
import base64
import io

IGNORE_LABEL_ID = -100


def process_vision_info(sample: List[Dict[str, Any]]) -> Tuple[Any, Any]:
    image_inputs = []
    video_inputs = []
    for x in sample:
        if x["role"] == "user":
            for item in x["content"]:
                if item["type"] == "image":
                    image_inputs.append(item["image"])
                if item["type"] == "video":
                    video_inputs.append(item["video"])
    return image_inputs, video_inputs


def encode_image_to_base64(image_inputs: List[str]) -> List[str]:
    new_image_inputs = []
    for image_input in image_inputs:
        img_bytes = base64.b64decode(image_input)
        img_buffer = io.BytesIO(img_bytes)
        image = Image.open(img_buffer)
        new_image_inputs.append(image)
    return new_image_inputs


class HFVLMDataPacker(DataPacker):
    """
    Data protocol & processing logic for the HF VLMs for SFT and RL training.
    """

    Payload = List[Dict[str, Any]]

    class RLPolicyInput:
        input_ids: List[int]
        logprob_masks: List[int]

        def __init__(self, input_ids: List[int], logprob_masks: List[int]):
            self.input_ids = input_ids
            self.logprob_masks = logprob_masks

    def setup(self, config: Config, tokenizer: AutoTokenizer, *args, **kwargs):
        super().setup(config, tokenizer, *args, **kwargs)
        self.hf_processor = retry(AutoProcessor.from_pretrained)(
            config.policy.model_name_or_path, trust_remote_code=True
        )

        hf_config = retry(AutoConfig.from_pretrained)(
            config.policy.model_name_or_path, trust_remote_code=True
        )

        image_token_id = getattr(hf_config, "image_token_id", None) or getattr(
            hf_config.vision_config, "image_token_id", None
        )
        if image_token_id is None:
            image_token_id = getattr(hf_config, "image_token_index", None) or getattr(
                hf_config.vision_config, "image_token_index", None
            )
        assert image_token_id is not None, f"Cannot find image token id in {hf_config=}"
        self.image_token_id = image_token_id
        self.image_token = getattr(self.hf_processor, "image_token", None)

        video_token_id = getattr(hf_config, "video_token_id", None) or getattr(
            hf_config.vision_config, "video_token_id", None
        )
        if video_token_id is None:
            video_token_id = getattr(hf_config, "video_token_index", None) or getattr(
                hf_config.vision_config, "video_token_index", None
            )
        if video_token_id is None:
            self.video_token = None
            self.video_token_id = None
        else:
            self.video_token = self.tokenizer.decode([video_token_id])
            self.video_token_id = video_token_id
        self.vision_ids = [self.image_token_id, self.video_token_id]
        self.hf_config = hf_config

    def get_rollout_input(self, sample: Payload) -> Any:
        """
        This VL data packer only accepts the conversation data format.
        check https://github.com/QwenLM/Qwen2.5-VL?tab=readme-ov-file#using---transformers-to-chat for more details.

        example:
        [
            {
                "role": "user",
                "content": [
                    {
                        "type": "image",
                        "image": "https://qianwen-res.oss-cn-beijing.aliyuncs.com/Qwen-VL/assets/demo.jpeg",
                    },
                    {"type": "text", "text": "Describe this image."},
                ],
            }
        ]

        It is user's responsibility to ensure the conversation format is correct
          and multi-media files involved in conversation are accessible.
        """
        sample = [x.model_dump() if isinstance(x, ChatMessage) else x for x in sample]
        assert all(
            isinstance(x, dict) and "role" in x and "content" in x for x in sample
        ), "All samples should be in conversation format, but got: {}".format(sample)

        if self.image_token is not None:
            for x in sample:
                if x["role"] == "user":
                    contents = x["content"]
                    for idx, content in enumerate(contents):
                        if (
                            content["type"] == "text"
                            and self.image_token in content["text"]
                        ):
                            new_content = content.copy()
                            contents[idx]["text"] = new_content["text"].replace(
                                self.image_token, ""
                            )

        # Here we need to convert the conversation format to the format required by vllm
        prompt = self.hf_processor.apply_chat_template(
            sample, tokenize=False, add_generation_prompt=True
        )
        image_inputs, video_inputs = process_vision_info(sample)
        # TODO: add video support
        if len(video_inputs) > 0:
            return {
                "prompt": prompt,
                "multi_modal_data": {"video": video_inputs},
                "mm_processor_kwargs": {},
            }
        elif len(image_inputs) > 0:
            assert len(image_inputs) == 1, f"{len(image_inputs)=}"
            return {
                "prompt": prompt,
                "multi_modal_data": {"image": image_inputs},
            }
        else:
            return {
                "prompt": prompt,
            }

    def _replace_assistant_content(
        self,
        token_ids: List[int],
        label_ids: List[int],
        pad_token_id: int,
        eos_token_id: int,
        replacement_ids: List[int],
        pad_run_length: int = 10,
    ) -> List[int]:
        """
        Find the first run of exactly `pad_run_length` pad_token_id's in token_ids,
        replace that run with replacement_ids, and return the new list.
        If no such run is found, returns the original list unchanged.
        """
        n = len(token_ids)
        target_run = [pad_token_id] * pad_run_length

        # find the start index of the first matching run
        for i in range(n - pad_run_length + 1):
            if token_ids[i : i + pad_run_length] == target_run:
                # splice in the replacement
                if (
                    len(token_ids) > i + pad_run_length
                    and token_ids[i + pad_run_length] == eos_token_id
                ):
                    label_ids = (
                        label_ids[:i]
                        + replacement_ids
                        + [eos_token_id]
                        + label_ids[i + pad_run_length + 1 :]
                    )
                else:
                    label_ids = (
                        label_ids[:i]
                        + replacement_ids
                        + label_ids[i + pad_run_length :]
                    )
                return (
                    True,
                    token_ids[:i] + replacement_ids + token_ids[i + pad_run_length :],
                    label_ids,
                )
        # no match found
        return False, token_ids, label_ids

    def _process_single_sample(
        self,
        conversation: "HFVLMDataPacker.Payload",
        add_generation_prompt: bool,
    ) -> Dict[str, Any]:
        try:
            # Replace all the assistant content with consecutive `pad_token` * 10
            pad_token = self.tokenizer.pad_token
            pad_token_id = self.tokenizer.pad_token_id
            eos_token_id = self.tokenizer.eos_token_id
            pad_run_length = 10
            assistant_contents = []
            messages = None
            # SFT
            if "messages" in conversation:
                messages = conversation["messages"]
                for message in messages:
                    if message["role"] == "assistant":
                        content = message["content"]
                        new_content = content.copy()
                        if isinstance(new_content, str):
                            assistant_contents.append(new_content)
                            new_content = pad_token * pad_run_length
                        elif isinstance(new_content, dict):
                            assert (
                                "text" in new_content
                            ), f"text not in content: {content}"
                            assistant_contents.append(new_content["text"])
                            new_content["text"] = pad_token * pad_run_length
                        elif isinstance(content, list):
                            for i, item in enumerate(content):
                                if isinstance(item, dict):
                                    assert (
                                        "text" in item
                                    ), f"text not in content: {item}"
                                    assistant_contents.append(item["text"])
                                    new_content[i]["text"] = pad_token * pad_run_length
                                else:
                                    raise ValueError(
                                        f"Unsupported content type: {type(item)}"
                                    )
                        else:
                            raise ValueError(
                                f"Unsupported content type: {type(content)}"
                            )
                        message["content"] = new_content
            else:
                # RL
                messages = conversation
                if self.image_token is not None:
                    for x in messages:
                        if x["role"] == "user":
                            contents = x["content"]
                            for idx, content in enumerate(contents):
                                if (
                                    content["type"] == "text"
                                    and self.image_token in content["text"]
                                ):
                                    new_content = content.copy()
                                    contents[idx]["text"] = new_content["text"].replace(
                                        self.image_token, ""
                                    )

            text = self.hf_processor.apply_chat_template(
                messages,
                tokenize=False,
                add_generation_prompt=add_generation_prompt,
            )
            if "images" in conversation:
                image_inputs = conversation["images"]
            else:
                image_inputs, video_inputs = process_vision_info(conversation)
                assert all(
                    (isinstance(x, str) for x in image_inputs)
                ), f"{image_inputs=}"
                assert (
                    len(video_inputs) == 0
                ), "Currently video input is not supported for HF VLM"
                image_inputs = encode_image_to_base64(image_inputs)

            kwarg = {
                "return_tensors": "pt",
                "images": image_inputs,
            }
            inputs = self.hf_processor(
                text=[text],
                **kwarg,
            )
            input_ids = inputs["input_ids"][0].tolist()
            label_ids = [IGNORE_LABEL_ID] * len(input_ids)

            for assistant_content in assistant_contents:
                replacement_ids = self.tokenizer.encode(
                    assistant_content, add_special_tokens=False
                )

                replaced, input_ids, label_ids = self._replace_assistant_content(
                    input_ids,
                    label_ids,
                    pad_token_id=pad_token_id,
                    eos_token_id=eos_token_id,
                    replacement_ids=replacement_ids,
                    pad_run_length=pad_run_length,
                )
                if not replaced:
                    raise ValueError("No assistant content to replace")
                if len(input_ids) != len(label_ids):
                    raise ValueError(
                        f"input_ids and label_ids should have the same length, but got {len(input_ids)} and {len(label_ids)}"
                    )
        except Exception as e:
            print(f"Error processing sample: {e}, please fix to ensure SFT works")
            raise e

        result_dict = {
            "input_ids": input_ids,
            "label_ids": label_ids,
        }
        if "pixel_values_videos" in inputs:
            result_dict["pixel_values_videos"] = inputs["pixel_values_videos"]

            if "video_grid_thw" in inputs:
                result_dict["video_grid_thw"] = inputs["video_grid_thw"]
            else:
                result_dict["video_grid_thw"] = None

            if "second_per_grid_ts" in inputs:
                result_dict["second_per_grid_ts"] = torch.tensor(
                    inputs["second_per_grid_ts"], dtype=torch.float
                )
            else:
                result_dict["second_per_grid_ts"] = None

            if "pixel_values_videos_lengths_per_sample" in inputs:
                result_dict["pixel_values_videos_lengths_per_sample"] = inputs[
                    "pixel_values_videos"
                ].shape[0]
            else:
                result_dict["pixel_values_videos_lengths_per_sample"] = None

        if "pixel_values" in inputs:
            result_dict["pixel_values"] = inputs["pixel_values"]

            if "image_grid_thw" in inputs:
                result_dict["image_grid_thw"] = inputs["image_grid_thw"]
            else:
                result_dict["image_grid_thw"] = None

            if "pixel_values_lengths_per_sample" in inputs:
                result_dict["pixel_values_lengths_per_sample"] = inputs[
                    "pixel_values"
                ].shape[0]
            else:
                result_dict["pixel_values_lengths_per_sample"] = None

        if "aspect_ratio_ids" in inputs:
            result_dict["aspect_ratio_ids"] = inputs["aspect_ratio_ids"]
        else:
            result_dict["aspect_ratio_ids"] = None

        if "aspect_ratio_mask" in inputs:
            result_dict["aspect_ratio_mask"] = inputs["aspect_ratio_mask"]
        else:
            result_dict["aspect_ratio_mask"] = None

        if "image_sizes" in inputs:
            result_dict["image_sizes"] = inputs["image_sizes"]
        else:
            result_dict["image_sizes"] = None

        if "batch_num_images" in inputs:
            result_dict["batch_num_images"] = inputs["batch_num_images"]
        else:
            result_dict["batch_num_images"] = None

        return result_dict

    def _collate_fn(
        self, processed_samples: List[Dict[str, Any]], computed_max_len: int
    ) -> Dict[str, Any]:
        pixel_values_videos = [x["pixel_values_videos"] for x in processed_samples]
        video_grid_thw = [x["video_grid_thw"] for x in processed_samples]
        second_per_grid_ts = [x["second_per_grid_ts"] for x in processed_samples]
        pixel_values = [x["pixel_values"] for x in processed_samples]
        image_grid_thw = [x["image_grid_thw"] for x in processed_samples]
        pixel_values_videos_lengths_per_sample = [
            x["pixel_values_videos_lengths_per_sample"] for x in processed_samples
        ]
        pixel_values_lengths_per_sample = [
            x["pixel_values_lengths_per_sample"] for x in processed_samples
        ]
        aspect_ratio_ids = [x["aspect_ratio_ids"] for x in processed_samples]
        aspect_ratio_mask = [x["aspect_ratio_mask"] for x in processed_samples]
        image_sizes = [x["image_sizes"] for x in processed_samples]
        batch_num_images = [x["batch_num_images"] for x in processed_samples]

        if all([x is not None for x in pixel_values_videos]):
            assert all(
                [x is not None for x in pixel_values_videos]
            ), "pixel_values_videos should not be None"
            max_len = max([x.shape[0] for x in pixel_values_videos])
            for i in range(len(pixel_values_videos)):
                pixel_values_videos[i] = pixel_values_videos[i].unsqueeze(0)
                assert (
                    pixel_values_videos[i].ndim == 3
                ), f"pixel_values_videos[i].ndim: {pixel_values_videos[i].ndim}"
                pixel_values_videos[i] = F.pad(
                    pixel_values_videos[i],
                    (0, 0, 0, max_len - pixel_values_videos[i].shape[1]),
                )
            pixel_values_videos = torch.cat(pixel_values_videos, dim=0)
        else:
            assert all(
                [x is None for x in pixel_values_videos]
            ), "pixel_values_videos should be None"
            pixel_values_videos = None

        if all([x is not None for x in video_grid_thw]):
            video_grid_thw = torch.cat(video_grid_thw, dim=0)
        else:
            assert all(
                [x is None for x in video_grid_thw]
            ), "video_grid_thw should be None"
            video_grid_thw = None

        if all([x is not None for x in second_per_grid_ts]):
            assert all(
                [x is not None for x in second_per_grid_ts]
            ), "second_per_grid_ts should not be None"
            second_per_grid_ts = torch.cat(second_per_grid_ts, dim=0)
        else:
            assert all(
                [x is None for x in second_per_grid_ts]
            ), "second_per_grid_ts should be None"
            second_per_grid_ts = None

        if all([x is not None for x in pixel_values_videos_lengths_per_sample]):
            pass
        else:
            assert all(
                [x is None for x in pixel_values_videos_lengths_per_sample]
            ), "pixel_values_videos_lengths_per_sample should be None"
            pixel_values_videos_lengths_per_sample = None

        if all([x is not None for x in pixel_values]):
            pixel_values = torch.cat(pixel_values, dim=0)
        else:
            assert all([x is None for x in pixel_values]), "pixel_values should be None"
            pixel_values = None

        if all([x is not None for x in image_grid_thw]):
            image_grid_thw = torch.cat(image_grid_thw, dim=0)
        else:
            assert all(
                [x is None for x in image_grid_thw]
            ), "image_grid_thw should be None"
            image_grid_thw = None

        if all([x is not None for x in pixel_values_lengths_per_sample]):
            pass
        else:
            assert all(
                [x is None for x in pixel_values_lengths_per_sample]
            ), "pixel_values_lengths_per_sample should be None"
            pixel_values_lengths_per_sample = None

        if all([x is not None for x in aspect_ratio_ids]):
            aspect_ratio_ids = torch.cat(aspect_ratio_ids, dim=0)
        else:
            assert all(
                [x is None for x in aspect_ratio_ids]
            ), "aspect_ratio_ids should be None"
            aspect_ratio_ids = None

        if all([x is not None for x in aspect_ratio_mask]):
            aspect_ratio_mask = torch.cat(aspect_ratio_mask, dim=0)
        else:
            assert all(
                [x is None for x in aspect_ratio_mask]
            ), "aspect_ratio_mask should be None"
            aspect_ratio_mask = None

        if all([x is not None for x in image_sizes]):
            image_sizes = torch.cat(image_sizes, dim=0)
        else:
            assert all([x is None for x in image_sizes]), "image_sizes should be None"
            image_sizes = None

        if all([x is not None for x in batch_num_images]):
            batch_num_images = torch.cat(batch_num_images, dim=0)
        else:
            assert all(
                [x is None for x in batch_num_images]
            ), "batch_num_images should be None"
            batch_num_images = None

        # Shape description:
        #
        # pixel_values_[videos/images]: (BATCH_SIZE, N_PATCH, HIDDEN_SIZE)
        # [video/image]_grid_thw: (BATCH_SIZE, 3)
        # second_per_grid_ts: (BATCH_SIZE, 1)
        # pixel_values_[videos/images]_lengths_per_sample: (BATCH_SIZE, 1)
        batch = {}
        if pixel_values_videos is not None:
            batch["pixel_values_videos"] = pixel_values_videos

        if video_grid_thw is not None:
            batch["video_grid_thw"] = video_grid_thw

        if second_per_grid_ts is not None:
            batch["second_per_grid_ts"] = second_per_grid_ts

        if pixel_values_videos_lengths_per_sample is not None:
            batch["pixel_values_videos_lengths_per_sample"] = torch.tensor(
                pixel_values_videos_lengths_per_sample, dtype=torch.long
            ).view(-1, 1)

        if pixel_values is not None:
            batch["pixel_values"] = pixel_values

        if image_grid_thw is not None:
            batch["image_grid_thw"] = image_grid_thw

        if pixel_values_lengths_per_sample is not None:
            batch["pixel_values_lengths_per_sample"] = torch.tensor(
                pixel_values_lengths_per_sample, dtype=torch.long
            ).view(-1, 1)

        if aspect_ratio_ids is not None:
            batch["aspect_ratio_ids"] = aspect_ratio_ids

        if aspect_ratio_mask is not None:
            batch["aspect_ratio_mask"] = aspect_ratio_mask

        if image_sizes is not None:
            batch["image_sizes"] = image_sizes

        if batch_num_images is not None:
            batch["batch_num_images"] = batch_num_images

        # Pad the input_ids, logprob_masks
        batch["input_ids"] = torch.tensor(
            [
                x["input_ids"][:computed_max_len]
                + [self.tokenizer.pad_token_id]
                * (max(0, computed_max_len - len(x["input_ids"])))
                for x in processed_samples
            ],
            dtype=torch.long,
        )
        if "label_ids" in processed_samples[0]:
            batch["label_ids"] = torch.tensor(
                [
                    x["label_ids"][:computed_max_len]
                    + [IGNORE_LABEL_ID]
                    * (max(0, computed_max_len - len(x["label_ids"])))
                    for x in processed_samples
                ],
                dtype=torch.long,
            )
        batch["logprob_masks"] = torch.tensor(
            [
                x["logprob_masks"][:computed_max_len]
                + [0] * (max(0, computed_max_len - len(x["logprob_masks"])))
                for x in processed_samples
            ],
            dtype=torch.bool,
        )

        assert len(batch["input_ids"]) == len(
            batch["logprob_masks"]
        ), "The length of input_ids, logprob_masks should be the same"

        return batch

    def get_policy_input(
        self,
        sample: "HFVLMDataPacker.Payload",
        rollout_output: Optional[str] = None,
        n_ignore_prefix_tokens: int = 0,
        add_generation_prompt: bool = True,
    ) -> Any:
<<<<<<< HEAD
=======
        # sample = [x.model_dump() if isinstance(x, ChatMessage) else x for x in sample]

>>>>>>> c186198e
        # assert all(
        #     isinstance(x, dict) and "role" in x and "content" in x for x in sample
        # ), "All samples should be in conversation format, but got: {}".format(sample)
        x = self._process_single_sample(
            sample,
            add_generation_prompt=add_generation_prompt,
        )

        return_dict = {}
        if "pixel_values_videos" in x:
            return_dict["pixel_values_videos"] = x["pixel_values_videos"]
        else:
            return_dict["pixel_values_videos"] = None

        if "video_grid_thw" in x:
            return_dict["video_grid_thw"] = x["video_grid_thw"]
        else:
            return_dict["video_grid_thw"] = None

        if "second_per_grid_ts" in x:
            return_dict["second_per_grid_ts"] = x["second_per_grid_ts"]
        else:
            return_dict["second_per_grid_ts"] = None

        if "pixel_values_videos_lengths_per_sample" in x:
            return_dict["pixel_values_videos_lengths_per_sample"] = x[
                "pixel_values_videos_lengths_per_sample"
            ]
        else:
            return_dict["pixel_values_videos_lengths_per_sample"] = None

        if "pixel_values" in x:
            return_dict["pixel_values"] = x["pixel_values"]
        else:
            return_dict["pixel_values"] = None

        if "image_grid_thw" in x:
            return_dict["image_grid_thw"] = x["image_grid_thw"]
        else:
            return_dict["image_grid_thw"] = None

        if "pixel_values_lengths_per_sample" in x:
            return_dict["pixel_values_lengths_per_sample"] = x[
                "pixel_values_lengths_per_sample"
            ]
        else:
            return_dict["pixel_values_lengths_per_sample"] = None

        if "aspect_ratio_ids" in x:
            return_dict["aspect_ratio_ids"] = x["aspect_ratio_ids"]
        else:
            return_dict["aspect_ratio_ids"] = None

        if "aspect_ratio_mask" in x:
            return_dict["aspect_ratio_mask"] = x["aspect_ratio_mask"]
        else:
            return_dict["aspect_ratio_mask"] = None

        if "image_sizes" in x:
            return_dict["image_sizes"] = x["image_sizes"]
        else:
            return_dict["image_sizes"] = None

        if "batch_num_images" in x:
            return_dict["batch_num_images"] = x["batch_num_images"]
        else:
            return_dict["batch_num_images"] = None

        # Common fields
        input_ids = x["input_ids"]
        completion_ids = []
        if rollout_output:
            completion_ids = self.tokenizer(rollout_output).input_ids  # Don't pad yet
        return_dict["input_ids"] = input_ids + completion_ids

        return_dict["logprob_masks"] = (
            [0] * (len(input_ids) - 1 + n_ignore_prefix_tokens)
            + [1] * (len(completion_ids) - n_ignore_prefix_tokens)
            + [0]
        )

        return_dict["label_ids"] = x["label_ids"]
        return return_dict

    def policy_compute_max_len(self, processed_samples: List[Dict[str, Any]]) -> int:
        return max([len(x["input_ids"]) for x in processed_samples])

    def policy_collate_fn(
        self, processed_samples: List[Dict[str, Any]], computed_max_len: int
    ) -> Dict[str, Any]:
        for x in processed_samples:
            if "label_ids" in x:
                del x["label_ids"]
        return self._collate_fn(processed_samples, computed_max_len)

    def sft_process_sample(self, sample: "HFVLMDataPacker.Payload") -> Dict[str, Any]:
        """
        Accepts either raw text or conversation format.
        """
        return self.get_policy_input(sample, add_generation_prompt=False)

    def sft_compute_max_len(self, processed_samples: List[Dict[str, Any]]) -> int:
        """
        Compute the maximum sequence length of the processed samples
        """
        return max([len(x["input_ids"]) for x in processed_samples])

    def sft_collate_fn(
        self,
        processed_samples: List[Dict[str, Any]],
        computed_max_len: int,
        pad_token_id: int,
        ignore_label_id: int,
    ) -> Dict[str, Any]:
        # Reuse the RL collate minibatch function
        model_inputs: Dict[str, Any] = self._collate_fn(
            processed_samples, computed_max_len
        )
        del model_inputs["logprob_masks"]
        # Mask the loss on vision padding tokens
        if self.vision_ids is not None:
            assert isinstance(self.vision_ids, list)
            for vision_id in self.vision_ids:
                if vision_id is not None:
                    model_inputs["label_ids"][
                        model_inputs["label_ids"] == vision_id
                    ] = ignore_label_id

        return model_inputs<|MERGE_RESOLUTION|>--- conflicted
+++ resolved
@@ -579,11 +579,8 @@
         n_ignore_prefix_tokens: int = 0,
         add_generation_prompt: bool = True,
     ) -> Any:
-<<<<<<< HEAD
-=======
         # sample = [x.model_dump() if isinstance(x, ChatMessage) else x for x in sample]
 
->>>>>>> c186198e
         # assert all(
         #     isinstance(x, dict) and "role" in x and "content" in x for x in sample
         # ), "All samples should be in conversation format, but got: {}".format(sample)
