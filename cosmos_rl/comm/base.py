--- conflicted
+++ resolved
@@ -112,21 +112,14 @@
             self.data_packer = user_data_packer
             logger.info(f"Using user-provided data packer: {self.data_packer}")
         else:
-<<<<<<< HEAD
-            self.data_packer = DataPacker.get_default_data_packer(model_type)
-            logger.info(f"Using default data packer: {self.data_packer}")
-=======
             try:
-                self.data_packer = DataPacker.get_default_data_packer(
-                    hf_config.model_type
-                )
+                self.data_packer = DataPacker.get_default_data_packer(model_type)
                 logger.info(f"Using default data packer: {self.data_packer}")
             except ValueError:
                 logger.warning(
                     f"No default data packer found for {hf_config.model_type}, using DecoderOnlyLLMDataPacker as default"
                 )
                 self.data_packer = DecoderOnlyLLMDataPacker()
->>>>>>> f0c0beae
         self.data_packer.setup(self.config, self.tokenizer)
 
         user_val_data_packer = metadata.get("user_val_data_packer", None)
@@ -138,14 +131,8 @@
                 f"Using user-provided validation data packer: {self.val_data_packer}"
             )
         else:
-<<<<<<< HEAD
-            self.val_data_packer = DataPacker.get_default_data_packer(model_type)
-            logger.info(f"Using default validation data packer: {self.val_data_packer}")
-=======
             try:
-                self.val_data_packer = DataPacker.get_default_data_packer(
-                    hf_config.model_type
-                )
+                self.val_data_packer = DataPacker.get_default_data_packer(model_type)
                 logger.info(
                     f"Using default validation data packer: {self.val_data_packer}"
                 )
@@ -154,7 +141,6 @@
                     f"No default validation data packer found for {hf_config.model_type}, using DecoderOnlyLLMDataPacker as default"
                 )
                 self.val_data_packer = DecoderOnlyLLMDataPacker()
->>>>>>> f0c0beae
         self.val_data_packer.setup(self.config, self.tokenizer)
 
         self.remote_hosts = [
