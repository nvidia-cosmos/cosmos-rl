# SPDX-FileCopyrightText: Copyright (c) 2025 NVIDIA CORPORATION & AFFILIATES. All rights reserved.
# SPDX-License-Identifier: Apache-2.0
#
# Licensed under the Apache License, Version 2.0 (the "License");
# you may not use this file except in compliance with the License.
# You may obtain a copy of the License at
#
# http://www.apache.org/licenses/LICENSE-2.0
#
# Unless required by applicable law or agreed to in writing, software
# distributed under the License is distributed on an "AS IS" BASIS,
# WITHOUT WARRANTIES OR CONDITIONS OF ANY KIND, either express or implied.
# See the License for the specific language governing permissions and
# limitations under the License.

import msgpack
import torch
from cosmos_rl.utils.parallelism import ParallelDims
from typing import Dict, List, Tuple, Callable, Any, Optional, Union
from cosmos_rl.utils.constant import COSMOS_HF_MODEL_TYPES
from cosmos_rl.policy.model.base import WeightMapper
from cosmos_rl.utils.logging import logger
from vllm.model_executor.layers.linear import (
    RowParallelLinear,
    ColumnParallelLinear,
    QKVParallelLinear,
    MergedColumnParallelLinear,
)
from vllm.model_executor import models as vllm_model_classes
from vllm.model_executor.layers.fused_moe import FusedMoE
from vllm.model_executor.layers.vocab_parallel_embedding import VocabParallelEmbedding

from torch.nn.parameter import Parameter
import asyncio
from cosmos_rl.utils import util
import multiprocessing
from concurrent.futures import ProcessPoolExecutor
from cosmos_rl.policy.config import Config as CosmosConfig
from cosmos_rl.utils.dim_slice_info import DimSliceInfo


def slice_tensor_with_strategy(
    tensor: torch.Tensor, idx: int, tensor_split_strategy: DimSliceInfo
):
    """
    Slices a tensor according to the given strategy at one dimension index.
    :param tensor: The tensor to be sliced.
    :param idx: The index of the dimension to slice.
    :param tensor_split_strategy: The strategy for slicing the tensor.
    :return: A sliced view of the tensor for the given dimension index.
    """

    view = tensor
    assert view.shape[idx] % tensor_split_strategy.total_size == 0
    start = (
        view.shape[idx]
        // tensor_split_strategy.total_size
        * tensor_split_strategy.offset
    )
    length = (
        view.shape[idx]
        // tensor_split_strategy.total_size
        * tensor_split_strategy.length
    )
    dim = view.dim()
    assert idx < view.dim(), f"Invalid index {idx} for {dim}D tensor."
    slices = (
        [slice(None, None)] * idx
        + [slice(start, start + length)]
        + [slice(None, None)] * (dim - idx - 1)
    )
    return view[slices]


def slice_tensor_with_strategies(
    self: torch.Tensor, strategys: Dict[int, Union[DimSliceInfo, Dict[str, Any]]]
) -> torch.Tensor:
    """
    Slices the tensor according to the given strategies at all dimension indices.
    :param tensor: The tensor to be sliced.
    :param strategys: A dictionary mapping dimension indices to DimSliceInfo objects.
    :return: The sliced tensor.
    """
    view = self
    for idx, split in strategys.items():
        idx = int(idx)
        if isinstance(split, dict):
            split = DimSliceInfo.from_dict(split)
        view = slice_tensor_with_strategy(view, idx, split)
    return view


torch.Tensor.cosmos_slice = slice_tensor_with_strategies


class WeightSyncInstruction:
    """
    A class to represent a weight synchronization instruction for a specific parameter.
    This class contains the parameter name, the global rank, and the instruction.
    """

    def __init__(
        self,
        policy_rank: int,
        rollout_rank: int,
        slice_strategy: Dict[int, DimSliceInfo],
    ):
        """
        Initialize the WeightSyncInstruction with the given policy rank, rollout rank, and slice strategy.
        :param policy_rank: The rank of the policy in the parallelism configuration.
        :param rollout_rank: The rank of the rollout in the parallelism configuration.
        :param slice_strategy: A dictionary mapping dimension indices to DimSliceInfo objects representing the slicing strategy.
        """
        self.policy_rank = policy_rank
        self.rollout_rank = rollout_rank
        self.slice_strategy = slice_strategy

    def __repr__(self):
        # Returning a dictionary representation
        return f"{self.__dict__}"


class WeightSyncInstructionsPerParam:
    """
    A class to represent a collection of weight synchronization instructions for a specific param.
    This class contains the parameter name and a list of synchronization instructions.
    """

    def __init__(self, param_name: str, instructions: List[WeightSyncInstruction]):
        """
        Initialize the WeightSyncInstructionsPerParam with the given parameter name and instructions.
        :param param_name: The name of the parameter for which the instructions are created.
        :param instructions: A list of WeightSyncInstruction objects representing the synchronization instructions.
        """
        self.param_name = param_name
        self.instructions = instructions

    def __repr__(self):
        # Returning a dictionary representation
        return f"{self.__dict__}"


class WeightSyncInstructionsGroup:
    """
    A class to represent a group of weight synchronization instructions for multiple parameters.
    This class contains a list of WeightSyncInstructionsPerParam objects.
    """

    def __init__(self, param_instructions: List[WeightSyncInstructionsPerParam]):
        """
        Initialize the WeightSyncInstructionsGroup with the given instructions.
        :param param_instructions: A list of WeightSyncInstructionsPerParam objects representing the synchronization instructions for multiple parameters in one group.
        """
        self.param_instructions = param_instructions

    def __repr__(self):
        # Returning a dictionary representation
        return f"{self.__dict__}"

    @classmethod
    def from_dict(cls, data: Dict[str, Any]):
        """
        Create a WeightSyncInstructionsGroup object from a dictionary.
        :param data: A dictionary containing the keys 'instructions' and 'param_names'.
        :return: A WeightSyncInstructionsGroup object.
        """
        instructions = [
            WeightSyncInstructionsPerParam(
                param_name=insts["param_name"],
                instructions=[
                    WeightSyncInstruction(
                        policy_rank=inst["policy_rank"],
                        rollout_rank=inst["rollout_rank"],
                        slice_strategy={
                            k: DimSliceInfo.from_dict(v)
                            for k, v in inst["slice_strategy"].items()
                        },
                    )
                    for inst in insts["instructions"]
                ],
            )
            for insts in data["param_instructions"]
        ]
        return cls(instructions)


class ParallelTopoMapper:
    """
    A class used for weight sharing topology map for weight synchronization.
    """

    ordered_dims: List[str] = ["tp", "dp_shard_cp", "dp_cp_tp"]

    def __init__(
        self,
        parallelism: Optional[ParallelDims],
        parallelism_strategy: Optional[Callable],
        weight_mapper: WeightMapper,
        hf_config: Any,
        is_policy: bool,
        underlying_model: Any,
        backend: str = "vllm",
    ):
        """
        Initialize the ParallelTopoMap with the given parallelism configurations.

        :param parallelism: The parallelism config for the policy or rollout.
        :param parallelism_strategy: The strategy function for the policy parallelism or rollout parallelism if specified.
        :param weight_mapper: The weight mapper to use for mapping weights.
        :param hf_config: The huggingface config.
        :param is_policy: A boolean indicating if this is for policy or rollout.
        :param underlying_model: The underlying model for which the parallelism map is created.
        """
        self.parallelism = parallelism
        self.parallelism_strategy = parallelism_strategy
        ranks = range(self.parallelism.world_size)
        full_mesh_rank_info_map = []
        for r in ranks:
            full_rank = self.get_full_mesh_rank_info(r)
            full_mesh_rank_info_map.append(full_rank)
        self.full_mesh_rank_info_map = full_mesh_rank_info_map
        self.hf_config = hf_config
        self.weight_mapper = weight_mapper
        self.is_policy = is_policy
        self.underlying_model = underlying_model
        self.backend = backend

    def get_full_mesh_rank_info(self, global_rank: int) -> Dict[str, DimSliceInfo]:
        """
        Get the full mesh rank info of the given global rank in the simulation map.

        :param global_rank: The global rank to get the full rank for.
        :return: A dictionary mapping each parallel mesh dimension to its mesh rank info represented using DimSliceInfo.
        """
        full_mesh_rank_info = {}
        for dim in self.ordered_dims:
            full_mesh_rank_info[dim] = DimSliceInfo(
                self.parallelism.get_rank_in_dim(dim, global_rank),
                self.parallelism.get_size_in_dim(dim),
                dim,
            )
        full_mesh_rank_info["pp"] = DimSliceInfo(
            self.parallelism.get_rank_in_dim("pp", global_rank),
            self.parallelism.get_size_in_dim("pp"),
            "pp",
        )
        return full_mesh_rank_info

    @classmethod
    def get_unified_rank_info(
        cls, a: DimSliceInfo, b: DimSliceInfo
    ) -> Tuple[DimSliceInfo, DimSliceInfo]:
        """
        Get the unified slice information with the same total size for two DimSliceInfo objects.
        :param a: The first DimSliceInfo object.
        :param b: The second DimSliceInfo object.
        :return: A tuple containing the unified slice information for both objects.
        """
        size = max(a.total_size, b.total_size)
        assert (
            size % a.total_size == 0 and size % b.total_size == 0
        ), "Sizes are not compatible for unification"
        scale_a = size // a.total_size
        scale_b = size // b.total_size
        scaled_a_size = a.total_size * scale_a
        scaled_b_size = b.total_size * scale_b
        scaled_a_rank = a.offset * scale_a
        scaled_b_rank = b.offset * scale_b
        unified_a = DimSliceInfo(
            scaled_a_rank, scaled_a_size, a.dim, a.length * scale_a
        )
        unified_b = DimSliceInfo(
            scaled_b_rank, scaled_b_size, b.dim, b.length * scale_b
        )
        return unified_a, unified_b

    @classmethod
    def rank_overlap(cls, a: DimSliceInfo, b: DimSliceInfo) -> DimSliceInfo:
        """
        Check if the parts of two DimSliceInfo objects overlap.

        :param a: The first DimSliceInfo object.
        :param b: The second DimSliceInfo object.
        :return: A DimSliceInfo object representing the overlap, or None if there is no overlap.
        """
        a_new, b_new = cls.get_unified_rank_info(a, b)
        assert (
            a_new.total_size == b_new.total_size
        ), "Sizes do not match after unification"

        left = max(a_new.offset, b_new.offset)
        right = min(
            a_new.offset + a_new.length,
            b_new.offset + b_new.length,
        )
        overlapped = None
        if left < right:
            overlapped = DimSliceInfo(left, a_new.total_size, a_new.dim, right - left)
        return overlapped

    @classmethod
    def relative_rank(cls, smaller: DimSliceInfo, larger: DimSliceInfo) -> DimSliceInfo:
        """
        Get the relative slice information of two DimSliceInfo objects.
        :param smaller: The smaller DimSliceInfo object.
        :param larger: The larger DimSliceInfo object.
        :return: A DimSliceInfo object representing the relative slice of the smaller on in the larger one.
        """
        s, l = cls.get_unified_rank_info(smaller, larger)  # noqa: E741
        assert (
            s.offset >= l.offset
        ), "Smaller rank is not less than or equal to larger rank"
        assert (
            s.offset + s.length <= l.offset + l.length
        ), "Smaller rank does not fit within larger rank"
        rank = s.offset - l.offset
        size = l.length
        length = s.length
        return DimSliceInfo(rank, size, s.dim, length)

    @classmethod
    def merge_rank(cls, outter: DimSliceInfo, inner: DimSliceInfo) -> DimSliceInfo:
        """
        Merge two nested DimSliceInfo objects into one.
        :param outter: The DimSliceInfo object at a outter dimension.
        :param inner: The DimSliceInfo object at an inner dimension.
        :return: A DimSliceInfo object representing the merged slice information.
        """
        assert outter.length == 1, "Outer rank length must be 1"
        size = outter.total_size * inner.total_size
        rank = outter.offset * inner.total_size + inner.offset
        length = inner.length
        return DimSliceInfo(rank, size, outter.dim, length)

    @classmethod
    def tensor_overlap_info_at_dim(
        cls,
        policy_rank: Dict[int, DimSliceInfo],
        rollout_rank: Dict[int, DimSliceInfo],
        dim: int,
    ) -> Tuple[DimSliceInfo, DimSliceInfo]:
        """
        Get the tensor overlap information at one dimension index.
        :param policy_rank: The sharded slice information for the given tensor from policy.
        :param rollout_rank: The sharded slice information for the given tensor from rollout.
        :param dim: The dimension index to check for overlap.
        :return: A tuple containing the overlap information between the given policy and rollout tensors.
        """
        if dim not in policy_rank:
            p = DimSliceInfo(0, 1)
        else:
            p = policy_rank[dim]
        if dim not in rollout_rank:
            r = DimSliceInfo(0, 1)
        else:
            r = rollout_rank[dim]

        p_new, r_new = cls.get_unified_rank_info(p, r)
        overlap = cls.rank_overlap(p_new, r_new)

        if overlap is None:
            return None, None
        overlap_r = cls.relative_rank(overlap, r_new)
        overlap_p = cls.relative_rank(overlap, p_new)
        return overlap_p.simplify(), overlap_r.simplify()

    def shard_info_at_dim(
        self,
        rank_infos: Dict[str, DimSliceInfo],
        dim: str,
    ) -> DimSliceInfo:
        """
        Get the sharded slice information at one mesh dimension.
        :param rank_infos: The shared slice information for all related mesh dimensions.
        :param dim: The dimension to get the shard information for.
        :return: A DimSliceInfo object representing the sharded slice information for the given dimension.
        """
        if dim not in rank_infos:
            p = DimSliceInfo(0, 1, dim)
        else:
            p = rank_infos[dim]

        return p

    def merged_shard_info_at_dim(
        self,
        rank_info: Dict[str, DimSliceInfo],
    ) -> DimSliceInfo:
        """
        Get the merged sharded slice information for different mesh dimensions.
        :param rank_info: The slice information for the mesh dimensions.
        :return: A DimSliceInfo object representing the merged sharded slice information for the given dimensions.
        """

        if self.ordered_dims[0] not in rank_info:
            rank_info[self.ordered_dims[0]] = DimSliceInfo(0, 1, self.ordered_dims[0])
        if self.ordered_dims[1] not in rank_info:
            rank_info[self.ordered_dims[1]] = DimSliceInfo(0, 1, self.ordered_dims[1])
        # Merge the ranks of the two dimensions
        p = self.merge_rank(
            rank_info[self.ordered_dims[0]], rank_info[self.ordered_dims[1]]
        )
        return p

    @classmethod
    def get_global_ranks_for_given_mesh_rank(
        cls, parallel_dims: ParallelDims, mesh_rank: Dict[str, int]
    ) -> List[int]:
        """
        Get the global ranks for a given mesh rank in the parallelism configuration.
        mesh_rank is subset of parallel_dims, so there could be multiple devices have
        the same mesh_rank.
        :param parallel_dims: The parallelism configuration.
        :param mesh_rank: The mesh rank to get the global ranks whose mesh rank matches the given mesh_rank.
        :return: A list of global ranks.
        """
        if len(mesh_rank) == 0:
            return list(range(parallel_dims.world_size))
        global_ranks = []
        for rank in range(parallel_dims.world_size):
            if all(
                [
                    parallel_dims.get_rank_in_dim(dim, rank) == dimr
                    for dim, dimr in mesh_rank.items()
                ]
            ):
                global_ranks.append(rank)
        return global_ranks

    def duplicate_ranks_at_given_dimensions(
        self, dims: List[str], global_rank: int
    ) -> List[int]:
        """
        Get the duplicate global ranks with same mesh rank info with the given global rank at the specified dimensions.
        :param dims: The dimensions to check for duplicate ranks.
        :param global_rank: The global rank to check.
        :return: A list of duplicate global ranks.
        """
        dims_map = {}
        for dim in dims:
            dims_map[dim] = self.parallelism.get_rank_in_dim(dim, global_rank)

        return ParallelTopoMapper.get_global_ranks_for_given_mesh_rank(
            self.parallelism, dims_map
        )

    @classmethod
    def policy_to_rollout_assign(
        cls, policys: List[int], rollouts: List[int], p_rank: int, r_rank: int
    ) -> Tuple[List[int], List[int]]:
        """
        Assign policy ranks to rollout ranks sharing the same sharded part related between the given policy and rollout rank.
        :param policys: The list of policy ranks sharing the same sharded part.
        :param rollouts: The list of rollout ranks sharing the same sharded part.
        :param p_rank: The given parallelism rank of the policy to consider.
        :param r_rank: The given parallelism rank of the rollout to consider.
        :return: A tuple containing two list: policy assignment and rollout assignment related between the given policy and rollout rank.
        """
        p_assignment = []
        r_assignment = []
        if len(policys) >= len(rollouts):
            for i, p in enumerate(policys):
                if i >= len(rollouts):
                    break
                if p == p_rank and rollouts[i] == r_rank:
                    p_assignment = [r_rank]
                    r_assignment = [p_rank]
        else:
            group_size = ((len(rollouts) - 1) // len(policys)) + 1
            for i, p in enumerate(policys):
                if p == p_rank:
                    rs = rollouts[
                        i * group_size : min(i * group_size + group_size, len(rollouts))
                    ]
                    if r_rank in rs:
                        p_assignment = [r_rank]
                        r_assignment = [p_rank]
        return p_assignment, r_assignment

    def generate_local_shard_info(
        self,
        dim_to_parallel: Dict[int, list[str]],
        rank_info: Dict[str, DimSliceInfo],
    ) -> Dict[int, Dict]:
        """
        Generate detailed shard info for the given dimensions and ranks.
        :param dim_to_parallel: A dictionary mapping dimension indices to parallel mesh dimensions.
        :param rank_info: The shard information of the parallel mesh dimensions.
        :return: A dictionary mapping dimension indices to DimSliceInfo objects to represent the detailed shard strategy.
        """
        shard_dim_info = {}
        for idx, dims in dim_to_parallel.items():
            if len(dims) == 1:
                shard_dim_info[idx] = self.shard_info_at_dim(
                    rank_info, dims[0]
                ).__dict__
            elif len(dims) == 2:
                assert (
                    self.ordered_dims[2] not in dims
                ), f"Invalid dimension mapping: {dims} in generate_slice_strategies for merge"
                assert (
                    self.ordered_dims[0] in dims and self.ordered_dims[1] in dims
                ), f"Invalid dimension mapping: {dims} in generate_slice_strategies for merge"
                shard_dim_info[idx] = self.merged_shard_info_at_dim(rank_info).__dict__
            else:
                raise ValueError(
                    f"Invalid dimension mapping: {dims} in generate_slice_strategies"
                )
        return shard_dim_info

    def local_shard_info_for_params(
        self,
        params: List[Tuple[str, int]],
        global_rank: int,
    ) -> Dict[str, Any]:
        """
        Generate local shard information for the given parameters.
        :param params: The parameters to generate local shard information for.
        :param global_rank: The global rank to generate local shard information for.
        :return: A dictionary containing the generated local shard information.
        """
        local_shard_info_all_params = {}
        if self.is_policy:
            self.parallelism_info_for_dtensor_params()
        else:
            self.parallelism_info_for_vllm_params()

        for dest_name, shape in params:
            split_dim_map, dim_to_parallel, pp_rank, dims_rank_info = (
                None,
                None,
                None,
                None,
            )
            if self.parallelism_strategy is not None:
                # If custom parallelism strategy is provided, use it to get the split dimensions and parallel mapping.
                # The custom parallelism strategy has high priority.
                # The custom parallelism strategy is specified from `get_policy_parallelism_strategy` and `get_rollout_parallelism_strategy` in weight mapper.
                split_dim_map, dim_to_parallel, pp_rank = self.parallelism_strategy(
                    shape, dest_name, self.parallelism, self.hf_config
                )

            if split_dim_map is None and dim_to_parallel is None and pp_rank is None:
                # If no custom parallelism strategy is provided, use the default automatically inferred parallelism info for the parameter.
                split_dim_map, dim_to_parallel, pp_rank, dims_rank_info = (
                    self.parallelism_info_for_param(dest_name)
                )

            if split_dim_map is None and dim_to_parallel is None and pp_rank is None:
                continue

            ranks = self.full_mesh_rank_info_map[global_rank]
            if ranks["pp"].offset != pp_rank:
                continue

            local_shard_info_all_params[dest_name] = (
                self.generate_local_shard_info(dim_to_parallel, ranks)
                if dims_rank_info is None
                else dims_rank_info
            )
        # Return a dictionary containing the local shard info for each parameter
        return local_shard_info_all_params

    def parallelism_info_for_param(
        self,
        param_name: str,
    ):
        """
        Get the parallelism info for a specific parameter.
        This method returns a tuple of four elements:
            - dims_map: Dict[str, int]: A mapping of mesh names to corresponding dimension index of the param.
            - tensor_dim_to_parallel_map: Dict[int, List[str]]: A mapping of tensor dimension index to their related parallel mesh dimensions.
            - p_rank: int: The pipeline rank of the parameter.
            - dim_slice_info: Optional[Dict[int, Dict]]: A dictionary containing information for the specific slice of the parameter at each dimension index.
        If the parameter name is not found, it returns None for all elements.
        Args:
            param_name (str): The name of the parameter for which to retrieve parallelism info.
        Returns:
            Tuple[Dict[str, int], Dict[int, List[str]], int, Optional[Dict[int, Dict]]]:
            A tuple containing the dimensions map, tensor dimension to parallel map, pipeline rank, and optional dimension slice info.
        """
        if hasattr(self, "parallelism_info_for_params"):
            if param_name in self.parallelism_info_for_params:
                return self.parallelism_info_for_params[param_name]
        else:
            logger.error("No parallelism info found for the given parameter name.")
        return None, None, None, None

    def insert_to_parallelism_info(
        self,
        param_name: str,
        dims_map: Dict[str, int],
        name_to_hf: Callable,
        packed_modules_mapping: Dict[str, Any] = {},
        dims_rank_info: Optional[Dict[int, Dict]] = None,
    ):
        """
        Insert the parallelism info for the policy model parameters.
        This method updates the `policy_parallelism_info_for_params` dictionary with the parameter name,
        its dimensions map, tensor dimension to parallel map, pipeline rank, and optional dimension slice info.
        Args:
            param_name (str): The name of the parameter.
            dims_map (Dict[str, int]): The dimensions map for the parameter.
            name_to_hf (Callable): A function to map parameter names to Hugging Face names.
            packed_modules_mapping (Dict[str, Any], optional): A mapping of packed module names.
            dims_rank_info (Optional[Dict[int, Dict]], optional): A dictionary containing information for the specific slice of the parameter at each dimension index.
        """
        tensor_dim_to_parallel_map = {}
        for k, v in dims_map.items():
            if v not in tensor_dim_to_parallel_map:
                tensor_dim_to_parallel_map[v] = []
            tensor_dim_to_parallel_map[v].append(k)
        p_rank = self.parallelism.pp_coord[0]
        for k, v in packed_modules_mapping.items():
            assert (
                dims_rank_info is None
            ), f"Packed modules mapping {packed_modules_mapping} should not be used with dims_rank_info {dims_rank_info}."
            if k in param_name:
                for rename in v:
                    name = name_to_hf(param_name).replace(k, rename)
                    self.parallelism_info_for_params[name] = (
                        dims_map,
                        tensor_dim_to_parallel_map,
                        p_rank,
                        dims_rank_info,
                    )
                return
        name = name_to_hf(param_name)
        self.parallelism_info_for_params[name] = (
            dims_map,
            tensor_dim_to_parallel_map,
            p_rank,
            dims_rank_info,
        )

    def parallelism_info_for_dtensor_params(self) -> None:
        """
        Get the parallelism info for the dtensor model parameters.
        Normally, this is used for policy model parameters.
        It analyzes the model's named parameters and extracts the parallel dimensions and their shard information.
        The method checks if the model parameters are distributed tensors (DTensor) and extracts their detailed shard information from DTensor specifications.
        This method updates a dictionary with parameter names as keys and their parallel dimensions with shard information as values.
        """
        assert (
            self.is_policy
        ), "parallelism_info_for_dtensor_params should only be called for policy model."
        if hasattr(self, "parallelism_info_for_params"):
            return self.parallelism_info_for_params
        self.parallelism_info_for_params = {}
        for name, param in self.underlying_model.named_parameters():
            is_dist_tensor = isinstance(param, torch.distributed.tensor.DTensor)
            dims_rank_info = {}
            if not is_dist_tensor:
                dims_map = {}
                global_shape = tuple(param.shape)
            else:
                dims_map = {}
                global_shape = tuple(param.shape)
                mesh = param.device_mesh
                placements = param.placements
                assert (
                    len(placements) == len(mesh.mesh_dim_names)
                ), f"Number of placements {placements} does not match number of mesh dimensions {mesh}."
                for dim, placement in zip(mesh.mesh_dim_names, placements):
                    if placement.is_shard():
                        dims_map[dim] = placement.dim
                    elif placement.is_replicate():
                        pass
                    else:
                        raise ValueError(f"Unsupported placement type: {placement}")
                chunk_meta_list = param.__create_chunk_list__()
                local = param.to_local()
                assert (
                    len(chunk_meta_list) == 1
                ), f"Expected only one chunk meta, but got {len(chunk_meta_list)} for {name}."
                meta = chunk_meta_list[0]
                assert (
                    len(meta.offsets)
                    == len(meta.sizes)
                    == len(global_shape)
                    == len(tuple(local.shape))
                ), f"Offsets {meta.offsets} and sizes {meta.sizes} must match global shape {global_shape} and local shape {tuple(local.shape)}."

                for idx, g_size in enumerate(global_shape):
                    offset = int(meta.offsets[idx])
                    total_size = int(g_size)
                    length = int(meta.sizes[idx])
                    if total_size == length:
                        assert (
                            offset == 0
                        ), f"Expected rank 0 for full size dimension {idx}, but got {offset}."
                    else:
                        dims_rank_info[idx] = DimSliceInfo(
                            offset=offset,
                            total_size=total_size,
                            length=length,
                        ).__dict__
                decomposed_key_and_slices = (
                    self.weight_mapper.policy_decompose_param_1_to_n_for_sync(
                        self.weight_mapper.policy_map_local_key_to_hf_key(name)
                    )
                )
                if decomposed_key_and_slices:
                    for part_name, part_slice in decomposed_key_and_slices:
                        splitted_dim_rank_info = {}
                        part_in_local = {}
                        part_slice = {
                            len(global_shape) + k if k < 0 else k: v
                            for k, v in part_slice.items()
                        }
                        all_dims = part_slice.keys() | dims_rank_info.keys()
                        for dim in all_dims:
                            if dim not in part_slice:
                                dim_slice = DimSliceInfo(
                                    offset=0,
                                    total_size=1,
                                )
                            else:
                                dim_slice = DimSliceInfo.from_dict(part_slice[dim])
                            if dim not in dims_rank_info:
                                assert (
                                    len(global_shape) > dim
                                ), f"Dimension {dim} is out of bounds for global shape {global_shape}."
                                local_part = DimSliceInfo(offset=0, total_size=1)
                            else:
                                local_part = DimSliceInfo.from_dict(dims_rank_info[dim])
                            slice_in_splited, overlap_in_local = (
                                self.tensor_overlap_info_at_dim(
                                    {dim: dim_slice}, {dim: local_part}, dim
                                )
                            )
                            if slice_in_splited is None:
                                splitted_dim_rank_info = None
                                break

                            splitted_dim_rank_info[dim] = slice_in_splited.__dict__
                            part_in_local[dim] = overlap_in_local
                        if splitted_dim_rank_info is not None:
                            self.insert_to_parallelism_info(
                                part_name,
                                dims_map,
                                self.weight_mapper.policy_map_local_key_to_hf_key,
                                dims_rank_info=splitted_dim_rank_info,
                            )
                    continue
            self.insert_to_parallelism_info(
                name,
                dims_map,
                self.weight_mapper.policy_map_local_key_to_hf_key,
                dims_rank_info=dims_rank_info,
            )

    def determine_tp_dim(
<<<<<<< HEAD
        self, part: torch.nn.Module, param: torch.Tensor, param_name: str, is_bias: bool
    ) -> Tuple[int, Dict[str, Any], Dict[str, List[str]]]:
        packed_modules_mapping = self.weight_mapper.packed_modules_mapping
        dims_rank_info = None
        tp_dim = None

=======
        self,
        part: torch.nn.Module,
        param: torch.Tensor,
        param_name: str,
        is_bias: bool,
        leaf_name: str,
    ) -> int:
>>>>>>> 2e8fe621
        if self.backend == "vllm":
            if isinstance(part, (QKVParallelLinear)):
                output_dim = getattr(param, "output_dim", 0)
                assert any(
                    [k in param_name for k in packed_modules_mapping.keys()]
                ), f"QKVParallelLinear {param_name} is not in packed_modules_mapping {packed_modules_mapping}."
                tp_dim = output_dim
            elif isinstance(part, (MergedColumnParallelLinear)):
                output_dim = getattr(param, "output_dim", 0)
                assert any(
                    [k in param_name for k in packed_modules_mapping.keys()]
                ), f"MergedColumnParallelLinear {param_name} is not in packed_modules_mapping {packed_modules_mapping}."
                tp_dim = output_dim
            elif isinstance(part, (RowParallelLinear)):
                input_dim = getattr(param, "input_dim", 1)
                if not is_bias:
                    assert (
                        input_dim is not None
                    ), f"RowParallelLinear {param_name} has no input_dim attribute."
                    tp_dim = input_dim
            elif isinstance(part, (ColumnParallelLinear)):
                output_dim = getattr(param, "output_dim", 0)
                tp_dim = output_dim
            elif isinstance(part, VocabParallelEmbedding):
                output_dim = getattr(param, "output_dim", 0)
                assert (
                    not is_bias
                ), f"VocabParallelEmbedding {param_name} should not have bias."
                tp_dim = output_dim
            elif "gpt_oss" in self.hf_config.model_type:
                # special cases for gpt-oss model.
                assert hasattr(
                    vllm_model_classes, "gpt_oss"
                ), "gpt-oss is not supported for this version of vllm."
                from cosmos_rl.utils.mxfp4.quantizer import genereate_dim_rank_info

                if isinstance(part, vllm_model_classes.gpt_oss.OAIAttention):
                    if "sinks" in param_name:
                        tp_dim = 0  # sinks has shape [num_heads]
                elif isinstance(part, FusedMoE):
                    # This temporarily for mxfp4 gpt-oss model. un-even sharding.
                    dims_rank_info, _tp_dim = genereate_dim_rank_info(
                        part, param_name, param, self.hf_config, self.parallelism
                    )
                    if _tp_dim > 0:
                        tp_dim = _tp_dim
                    packed_modules_mapping = {}
            else:
                assert (
                    "Parallel" not in part.__class__.__name__
                ), f"Part {part.__class__.__name__} is not a parallel layer. Skipping."
                logger.warning(
                    f"Name {param_name} with leaf {leaf_name} of type {part.__class__.__name__} is not parallelizable, treated as Replicate."
                )
                return None
        elif self.backend == "trtllm":
            # for trtllm
            try:
                from tensorrt_llm._torch.modules.linear import TensorParallelMode
                from tensorrt_llm._torch.modules.linear import Linear as TRTLLMLinear
            except ImportError as e:
                logger.error(f"Failed to import modules from tensorrt_llm: {e}")
                raise e
            if isinstance(part, TRTLLMLinear):
                # For lm_head and embed_tokens: LMHead is children class of Linear
                # For mlp and attention, they both use Linear, too.
                if part.tp_mode == TensorParallelMode.COLUMN:
                    tp_dim = 0
                elif part.tp_mode == TensorParallelMode.ROW:
                    tp_dim = 1
                else:
                    tp_dim = None
            else:
                logger.warning(
                    f"Class {part.__class__.__name__} is not supported by auto parallelism, treat it as non-parallel Layer. If issues happened, please contact the maintainer."
                )
                tp_dim = None
        else:
            raise ValueError(f"Backend {self.backend} is not supported.")

        return tp_dim, dims_rank_info, packed_modules_mapping

    def parallelism_info_for_vllm_params(self):
        """
        Get the parallelism info for the vllm rollout model parameters by analyzing the model's named parameters with vllm instance check.
        Normally, this is used for rollout model parameters.
        It extracts the parallel dimensions and their shard information from the vllm model parameters.
        The method checks if the model parameters are instances of vllm parallel layers (like QKVParallelLinear, MergedColumnParallelLinear, etc.)
        and extracts their detailed shard information from the parameters.
        This method updates a dictionary with parameter names as keys and their parallel dimensions with shard information as values.
        """
        assert (
            not self.is_policy
        ), "parallelism_info_for_vllm_params should only be called for rollout model."
        if hasattr(self, "parallelism_info_for_params"):
            return self.parallelism_info_for_params
        self.parallelism_info_for_params = {}

        for param_name, param in self.underlying_model.named_parameters():
            name_parts = param_name.split(".")
            part = self.underlying_model
            is_bias = False
            should_skip = False
            for part_name in name_parts:
                if hasattr(part, part_name):
                    if isinstance(getattr(part, part_name), Parameter):
                        if part_name == "bias":
                            is_bias = True
                        elif part_name == "weight":
                            is_bias = False
                        elif part_name == "w13_weight":
                            is_bias = False
                        elif part_name == "w2_weight":
                            is_bias = False
                        elif part_name == "w13_bias":
                            is_bias = False
                        elif part_name == "w2_bias":
                            is_bias = False
                        elif part_name == "sinks":
                            is_bias = False
                        # FIXME: (lms) bias could also tp-ed?
                        elif part_name == "class_embedding":
                            # class_embedding is a parameter in vision encoder
                            is_bias = True
                        elif part_name == "mm_input_projection_weight":
                            # Gemma has mm_input_projection_weight
                            is_bias = True
                        elif part_name == "weight_scale":
                            # Currently weight scale should be skipped not for weight sync.
                            should_skip = True
                        break
                    part = getattr(part, part_name)
                elif str.isdigit(part_name):
                    part = part[int(part_name)]
                else:
                    raise ValueError(f"Part {part_name} not found in {part}. Skipping.")
            if should_skip:
                continue
            dims_map = {}
<<<<<<< HEAD
            tp_dim, dims_rank_info, packed_modules_mapping = self.determine_tp_dim(
                part, param, param_name, is_bias
            )
=======
            tp_dim = self.determine_tp_dim(part, param, param_name, is_bias, part_name)
>>>>>>> 2e8fe621
            if tp_dim is not None:
                dims_map["tp"] = tp_dim

            self.insert_to_parallelism_info(
                param_name,
                dims_map,
                self.weight_mapper._rollout_vllm_name_to_hf,
                packed_modules_mapping=packed_modules_mapping,
                dims_rank_info=dims_rank_info,
            )


class ParallelTopoMapperGroup:
    """
    A class to represent a group of weight sharing topology maps used for weight synchronization.
    This class manages multiple ParallelTopoMapper instances, each corresponding to a different parallelism strategy.
    Different model parts may have different parallelism strategies in one whole model.
    It is used to prepare local shard information for parameters based on the parallelism configuration.
    It clusters parameters by model part and prepares local shard information for each part.
    """

    def __init__(
        self,
        global_parallelism: ParallelDims,
        hf_config: Any,
        is_policy: bool,
        underlying_model: Any,
        backend: str = "vllm",
        weight_mapper: Optional[WeightMapper] = None,
    ):
        """
        Initialize the ParallelTopoMapperGroup with the given parallelism configurations.

        :param global_parallelism: The parallelism config for the policy or rollout.
        :param hf_config: The huggingface config.
        :param is_policy: A boolean indicating if this is for policy parallelism.
        :param underlying_model: The underlying model for which the parallelism map is created.
        :param weight_mapper: An optional WeightMapper instance. If None, a default mapper is used based on the model type from hf_config.
        """
        self.hf_config = hf_config
        model_type = hf_config.model_type
        self.mapper_group: List[ParallelTopoMapper] = []
        self.backend = backend

        if weight_mapper is None:
            if model_type not in WeightMapper._MODEL_WEIGHT_MAPPER_REGISTRY:
                logger.warning(
                    f"[ParallelTopoMapperGroup] can not find {model_type} in weight mapper, use {COSMOS_HF_MODEL_TYPES} model type instead."
                )
                model_type = COSMOS_HF_MODEL_TYPES
            weight_mapper_fn = WeightMapper.get_weight_mapper(model_type)
            self.weight_mapper = weight_mapper_fn(hf_config)
        else:
            self.weight_mapper = weight_mapper

        # Note: policy_strategies and rollout_strategies callable to decide if or how to parallel
        # the param tensor of a give name if given as a counterpart of the automatic inferred parallelism strategy.

        # The replica has its single global parallelism config
        # But there may be different parallelism strategies executed by different model parts
        # For example: VLM has 2 parts: the visual encoder and the language encoder.
        #   the visual encoder may merge TP and DP meshes, while the language encoder may not
        # So we may need a ParallelTopoMapper for each model part with its own parallelism strategy
        # So the stategies might be a list containing multiple strategies for different model parts.

        if is_policy:
            strategies = self.weight_mapper.get_policy_parallelism_strategy()
        else:
            strategies = self.weight_mapper.get_rollout_parallelism_strategy()

        if strategies:
            for strategy in strategies:
                self.mapper_group.append(
                    ParallelTopoMapper(
                        global_parallelism,
                        strategy,
                        weight_mapper,
                        hf_config,
                        is_policy=is_policy,
                        backend=self.backend,
                        underlying_model=underlying_model,
                    )
                )
        else:
            # If no parallelism strategy is provided, reserve it as None to use the default automatic parallelism infer.
            self.mapper_group.append(
                ParallelTopoMapper(
                    global_parallelism,
                    None,
                    weight_mapper,
                    hf_config,
                    is_policy=is_policy,
                    backend=self.backend,
                    underlying_model=underlying_model,
                )
            )

    def _cluster_params_by_model_part(
        self, params: List[Tuple[str, int]]
    ) -> List[List[Tuple[str, int]]]:
        """
        Resort the parameters based on the name mapper.
        :param params: The parameters to resort.
        :return: A list of tuples containing the resorted parameters separated by different model parts.
        """
        if len(self.mapper_group) == 1:
            return [params]
        x = [[] for _ in self.mapper_group]
        for name, rank in params:
            idx = self.weight_mapper.name_to_model_part_index(name)
            x[idx].append((name, rank))
        return x

    def prepare_local_shard_infos(
        self,
        hf_key_n_rank: List[Tuple[str, int]],
        global_rank: int,
    ) -> Dict[str, Any]:
        """
        Prepare local shard information for the given parameters based on the parallelism configuration.
        :param hf_key_n_rank: A list of tuples containing the parameter names and their shape ranks.
        :param global_rank: The global rank to prepare local shard information for.
        :return: A dictionary containing the local shard information for each parameter of that rank.
        """
        x = self._cluster_params_by_model_part(hf_key_n_rank)
        insts = {}
        for model_index, p in enumerate(x):
            insts.update(
                self.mapper_group[model_index].local_shard_info_for_params(
                    p, global_rank
                )
            )
        return insts


class ParallelizedShardMapper:
    """
    A class to manage the parallelized shard mapping for policy and rollout models.
    This class is responsible for gathering shard information for policy and rollout, generating send and receive instructions,
    and managing the parallelism configuration for both policy and rollout models.
    It uses multiprocessing to handle the unpacking of shard information in parallel.
    """

    def __init__(self, config: CosmosConfig, max_processes: Optional[int] = None):
        """
        Initialize the ParallelizedShardMapper with empty shard info lists.
        ParallelizedShardMapper is used to gather the shard information for policy and rollout then generate the send and receive instructions for policy and rollout.
        :param config: The CosmosConfig instance containing the configuration for the parallelism.
        :param max_processes: The maximum number of processes to use for parallel processing.
        """
        self.policy_all_rank_shard_infos: Optional[List[Dict[str, Any]]] = None
        self.rollout_all_rank_shard_infos: Optional[List[Dict[str, Any]]] = None

        self.send_insts_for_policy: Optional[
            List[List[WeightSyncInstructionsGroup]]
        ] = None  # List of instructions of different ranks and for each rank it contains a list of instructions for each parameter group.
        self.recv_insts_for_rollout: Optional[
            List[List[WeightSyncInstructionsGroup]]
        ] = None  # List of instructions of different ranks and for each rank it contains a list of instructions for each parameter group.
        self.config = config
        self.param_to_param_groups = {}
        self.param_groups = set()
        self.policy_raw_info_bytes = None
        self.rollout_raw_info_bytes = None
        self.max_processes = max_processes
        self.scheme_generation_done = asyncio.Event()
        self.scheme_generation_done.clear()

    @classmethod
    def get_instance(
        cls, config: CosmosConfig = None, max_processes: Optional[int] = None
    ) -> "ParallelizedShardMapper":
        """
        Get the singleton instance of ParallelizedShardMapper.
        :param config: The CosmosConfig instance containing the configuration for the parallelism.
        :param max_processes: The maximum number of processes to use for parallel processing.
        :return: The singleton instance of ParallelizedShardMapper.
        """
        if not hasattr(cls, "_instance"):
            cls._instance = cls(config, max_processes)
        return cls._instance

    @staticmethod
    def unpack_and_set_shard_infos(
        is_policy: bool = True,
    ):
        """
        Unpack and set the shard information for policy and rollout base on raw bytes received.
        :param is_policy: A boolean indicating if the unpacking is for policy or rollout.
        This method is called to extrac the shard information for policy and rollout after they are unpacked from the bytes.
        """
        instance = ParallelizedShardMapper.get_instance()
        if is_policy:
            unpacked_data = msgpack.unpackb(
                instance.policy_raw_info_bytes, strict_map_key=False
            )
        else:
            unpacked_data = msgpack.unpackb(
                instance.rollout_raw_info_bytes, strict_map_key=False
            )
        return unpacked_data

    async def post_set_shard_infos(self):
        """
        Post-process the shard infos after they are set.
        This method generates the send and receive instructions for policy and rollout based on the shard information provided.
        It initializes the send and receive instruction lists for policy and rollout, respectively.
        """
        if (
            self.policy_raw_info_bytes is not None
            and self.rollout_raw_info_bytes is not None
            and self.send_insts_for_policy is None
            and self.recv_insts_for_rollout is None
        ):
            logger.debug(
                "[ParallelizedShardMapper] Start unpacking shard infos for both policy and rollout."
            )
            self.send_insts_for_policy = []
            self.recv_insts_for_rollout = []
            loop = asyncio.get_event_loop()
            ctx = multiprocessing.get_context("fork")
            with ProcessPoolExecutor(mp_context=ctx, max_workers=2) as pool:
                policy_unpack = loop.run_in_executor(
                    pool,
                    ParallelizedShardMapper.unpack_and_set_shard_infos,
                    True,
                )
                rollout_unpack = loop.run_in_executor(
                    pool,
                    ParallelizedShardMapper.unpack_and_set_shard_infos,
                    False,
                )
                policy_info = await policy_unpack
                rollout_info = await rollout_unpack
            self.policy_raw_info_bytes = None
            self.rollout_raw_info_bytes = None

            self.policy_all_rank_shard_infos = policy_info["shard_infos"]
            for group in policy_info["param_groups"]:
                for param_name in group:
                    self.param_to_param_groups[param_name] = group
                # Each group has already been sorted in replica.
                self.param_groups.add(tuple(group))
            self.sorted_params_all_rank_policy = policy_info["sorted_params"]
            self.trainable_params = policy_info["trainable_params"]
            self.rollout_all_rank_shard_infos = rollout_info["shard_infos"]
            for group in rollout_info["param_groups"]:
                for param_name in group:
                    self.param_to_param_groups[param_name] = group
                # Each group has already been sorted in replica.
                self.param_groups.add(tuple(group))
            self.sorted_params_all_rank_rollout = rollout_info["sorted_params"]
            logger.debug(
                "[ParallelizedShardMapper] Finished unpacking shard infos for both policy and rollout."
            )
            self.param_groups = sorted(self.param_groups, key=lambda x: x[0])
            policy_parallelism = ParallelDims.from_config_for_analysis(
                self.config.policy.parallelism,
                self.policy_world_size,
            )
            rollout_parallelism = ParallelDims.from_config_for_analysis(
                self.config.rollout.parallelism,
                self.rollout_world_size,
            )
            self.pp_rank_map_policy = [
                policy_parallelism.get_rank_in_dim("pp", p_rank)
                for p_rank in range(self.policy_world_size)
            ]
            self.pp_rank_map_rollout = [
                rollout_parallelism.get_rank_in_dim("pp", r_rank)
                for r_rank in range(self.rollout_world_size)
            ]
            self.send_insts_for_policy = [None for _ in range(self.policy_world_size)]
            self.recv_insts_for_rollout = [None for _ in range(self.rollout_world_size)]
            ctx = multiprocessing.get_context("fork")
            self.multiprocessing_pool = ProcessPoolExecutor(
                mp_context=ctx, max_workers=self.max_processes
            )
            self.policy_results = [
                loop.run_in_executor(
                    self.multiprocessing_pool,
                    ParallelizedShardMapper.policy_insts_generation_per_rank,
                    rank,
                )
                for rank in range(self.policy_world_size)
            ]
            self.rollout_results = [
                loop.run_in_executor(
                    self.multiprocessing_pool,
                    ParallelizedShardMapper.rollout_insts_generation_per_rank,
                    rank,
                )
                for rank in range(self.rollout_world_size)
            ]
            self.scheme_generation_done.set()
            logger.debug(
                "[ParallelizedShardMapper] Started generating send and receive instructions for policy and rollout asynchronously."
            )

    async def set_shard_infos_of_policy(
        self,
        policy_raw_info_bytes: bytes,
        n_gpus_per_policy: int,
    ):
        """
        Set the shard information for the policy.
        :param policy_raw_info_bytes: The raw bytes containing the shard information for the policy. include:
            shard_infos: A list of dictionaries containing shard info for each rank.
            sorted_params: A list of sorted parameter names for each rank.
            param_groups: A list of parameter groups for the policy. Each group contains multiple parameters with some connections such as from the same original param.
        :param n_gpus_per_policy: The number of GPUs per policy.
        """
        if self.policy_raw_info_bytes is None:
            self.policy_world_size = n_gpus_per_policy
            self.policy_raw_info_bytes = policy_raw_info_bytes
            util.create_async_task(self.post_set_shard_infos())

    async def set_shard_infos_of_rollout(
        self,
        rollout_raw_info_bytes: bytes,
        n_gpus_per_rollout: int,
    ):
        """
        Set the shard information for the rollout.
        :param rollout_raw_info_bytes: The raw bytes containing the shard information for the rollout. include:
            shard_infos: A list of dictionaries containing shard info for each rank.
            sorted_params: A list of sorted parameter names for each rank.
            param_groups: A list of parameter groups for the rollout. Each group contains multiple parameters with some connections such as from the same original param.
        :param n_gpus_per_rollout: The number of GPUs per rollout.
        """
        if self.rollout_raw_info_bytes is None:
            self.rollout_world_size = n_gpus_per_rollout
            self.rollout_raw_info_bytes = rollout_raw_info_bytes
            util.create_async_task(self.post_set_shard_infos())

    def generate_parallelized_shard_send_insts_for_policy(
        self, p_rank: int
    ) -> List[WeightSyncInstructionsGroup]:
        """
        Generate the send instructions for policy based on the shard information.
        :param p_rank: The rank of the policy to generate send instructions for.
        :return: A list of send instructions for policy.
        In the returned list, each element corresponds to a parameter group.
        Each parameter group contains a list of instructions for each parameter in a group represented by `WeightSyncInstructionsGroup`.
        One parameter group includes the parameters with some connections such as from the same original param.
        Correspondingly, each `WeightSyncInstructionsGroup` includes `WeightSyncInstructionsPerTensor` for each parameter in the group.
        Each instruction is a `WeightSyncInstruction` containing the parameter name and the corresponding sharded tensor split strategies.
        """
        sorted_params = self.sorted_params_all_rank_policy[
            self.pp_rank_map_policy[p_rank]
        ]
        policy_shard_dicts = self.policy_all_rank_shard_infos[p_rank]
        policy_to_rollout_insts = []
        name_in_group = set()
        for dest_name in sorted_params:
            insts_for_group = []
            if dest_name not in policy_shard_dicts:
                continue
            if dest_name in self.param_to_param_groups:
                name_in_group.add(dest_name)
                continue
            p_info = policy_shard_dicts[dest_name]
            insts_for_param_name = []
            shard_info = {k: DimSliceInfo.from_dict(v) for k, v in p_info.items()}
            p_dup_ranks = self.get_dup_ranks_for_policy(p_rank, dest_name)
            for r_rank, r_infos in enumerate(self.rollout_all_rank_shard_infos):
                if dest_name not in r_infos:
                    continue
                r_info = r_infos[dest_name]
                r_shard_info = {k: DimSliceInfo.from_dict(v) for k, v in r_info.items()}
                r_dup_ranks = self.get_dup_ranks_for_rollout(r_rank, dest_name)

                all_dims = shard_info.keys() | r_shard_info.keys()

                p_tensor_split_strategys = {}
                r_tensor_split_strategys = {}
                for d in all_dims:
                    p_tensor_split_strategy, r_tensor_split_strategy = (
                        ParallelTopoMapper.tensor_overlap_info_at_dim(
                            shard_info, r_shard_info, d
                        )
                    )
                    if p_tensor_split_strategy is None:
                        assert r_tensor_split_strategy is None
                        p_tensor_split_strategys = None
                        break
                    p_tensor_split_strategys[d] = p_tensor_split_strategy.__dict__
                    r_tensor_split_strategys[d] = r_tensor_split_strategy.__dict__
                if p_tensor_split_strategys is None:
                    continue
                else:
                    p_assignments, r_assignments = (
                        ParallelTopoMapper.policy_to_rollout_assign(
                            p_dup_ranks, r_dup_ranks, p_rank, r_rank
                        )
                    )
                    for r in p_assignments:
                        insts_for_param_name.append(
                            WeightSyncInstruction(
                                p_rank, r, p_tensor_split_strategys
                            ).__dict__
                        )
            if insts_for_param_name:
                insts_for_group.append(
                    WeightSyncInstructionsPerParam(
                        dest_name, insts_for_param_name
                    ).__dict__
                )
            else:
                logger.warning(
                    f"[Policy] No send instructions generated for parameter {dest_name} in sorted_params, policy rank {p_rank}."
                )
            if insts_for_group:
                policy_to_rollout_insts.append(
                    WeightSyncInstructionsGroup(insts_for_group).__dict__
                )
        for group in self.param_groups:
            insts_for_group = []
            for dest_name in group:
                if dest_name not in policy_shard_dicts:
                    continue
                if dest_name in name_in_group:
                    name_in_group.remove(dest_name)
                p_info = policy_shard_dicts[dest_name]
                insts_for_param_name = []
                shard_info = {k: DimSliceInfo.from_dict(v) for k, v in p_info.items()}
                p_dup_ranks = self.get_dup_ranks_for_policy(p_rank, dest_name)
                for r_rank, r_infos in enumerate(self.rollout_all_rank_shard_infos):
                    if dest_name not in r_infos:
                        continue
                    r_info = r_infos[dest_name]
                    r_shard_info = {
                        k: DimSliceInfo.from_dict(v) for k, v in r_info.items()
                    }
                    r_dup_ranks = self.get_dup_ranks_for_rollout(r_rank, dest_name)

                    all_dims = shard_info.keys() | r_shard_info.keys()

                    p_tensor_split_strategys = {}
                    for d in all_dims:
                        p_tensor_split_strategy, r_tensor_split_strategy = (
                            ParallelTopoMapper.tensor_overlap_info_at_dim(
                                shard_info, r_shard_info, d
                            )
                        )
                        if p_tensor_split_strategy is None:
                            assert r_tensor_split_strategy is None
                            p_tensor_split_strategys = None
                            break
                        p_tensor_split_strategys[d] = p_tensor_split_strategy.__dict__
                    if p_tensor_split_strategys is None:
                        continue
                    else:
                        p_assignments, _ = ParallelTopoMapper.policy_to_rollout_assign(
                            p_dup_ranks, r_dup_ranks, p_rank, r_rank
                        )
                        for r in p_assignments:
                            insts_for_param_name.append(
                                WeightSyncInstruction(
                                    p_rank, r, p_tensor_split_strategys
                                ).__dict__
                            )
                if insts_for_param_name:
                    insts_for_group.append(
                        WeightSyncInstructionsPerParam(
                            dest_name, insts_for_param_name
                        ).__dict__
                    )
                else:
                    logger.warning(
                        f"No send instructions generated for parameter {dest_name} in policy rank {p_rank}."
                    )
            if insts_for_group:
                policy_to_rollout_insts.append(
                    WeightSyncInstructionsGroup(insts_for_group).__dict__
                )
<<<<<<< HEAD
                if not insts_for_param_name:
                    logger.warning(
                        f"[Policy] No send instructions generated for parameter {dest_name} in param_groups, policy rank {p_rank}."
                    )
            policy_to_rollout_insts.append(
                WeightSyncInstructionsGroup(insts_for_group).__dict__
            )
=======
>>>>>>> 2e8fe621
        if len(name_in_group) > 0:
            logger.warning(
                f"[Policy] No send instructions generated for parameters {name_in_group} in policy rank {p_rank}."
            )
        # Pack the instructions into msgpack format for efficient serialization.
        return msgpack.packb(policy_to_rollout_insts)

    def get_dup_ranks_for_policy(
        self,
        p_rank: int,
        name: str,
    ) -> List[List[Dict[str, Any]]]:
        """
        Get the duplicate ranks for a param in policy of the given rank.
        :param p_rank: The rank of the policy to get duplicate ranks for.
        :param name: The name of the parameter to get duplicate ranks for.
        :return: A list of duplicate ranks for policy.
        """
        if name in self.policy_all_rank_shard_infos[p_rank]:
            p_info = self.policy_all_rank_shard_infos[p_rank][name]
        else:
            return []

        ranks = []
        for p_rank, p_infos in enumerate(self.policy_all_rank_shard_infos):
            if name in p_infos:
                if p_infos[name] == p_info:
                    ranks.append(p_rank)
        return ranks

    def get_dup_ranks_for_rollout(
        self,
        p_rank: int,
        name: str,
    ) -> List[List[Dict[str, Any]]]:
        """
        Get the duplicate ranks for a param in rollout of the given rank.
        :param p_rank: The rank of the rollout to get duplicate ranks for.
        :param name: The name of the parameter to get duplicate ranks for.
        :return: A list of duplicate ranks for rollout.
        """
        if name in self.rollout_all_rank_shard_infos[p_rank]:
            p_info = self.rollout_all_rank_shard_infos[p_rank][name]
        else:
            return []

        ranks = []
        for p_rank, p_infos in enumerate(self.rollout_all_rank_shard_infos):
            if name in p_infos:
                if p_infos[name] == p_info:
                    ranks.append(p_rank)
        return ranks

    def generate_parallelized_shard_recv_insts_for_rollout(
        self, r_rank: int
    ) -> List[WeightSyncInstructionsGroup]:
        """
        Generate the receive instructions for rollout based on the shard information.
        :param r_rank: The rank of the rollout to generate receive instructions for.
        :return: A list of receive instructions for rollout.
        In the returned list, each element corresponds to a parameter group.
        Each parameter group contains a list of instructions for each parameter in a group represented by `WeightSyncInstructionsGroup`.
        One parameter group includes the parameters with some connections such as from the same original param.
        Correspondingly, each `WeightSyncInstructionsGroup` includes `WeightSyncInstructionsPerTensor` for each parameter in the group.
        Each instruction is a `WeightSyncInstruction` containing the parameter name and the corresponding sharded tensor split strategies.
        """
        sorted_params = self.sorted_params_all_rank_rollout[
            self.pp_rank_map_rollout[r_rank]
        ]
        rollout_shard_dicts = self.rollout_all_rank_shard_infos[r_rank]
        rollout_from_policy_insts = []
        name_in_group = set()
        for dest_name in sorted_params:
            insts_for_group = []
            if dest_name not in rollout_shard_dicts:
                continue
            if dest_name in self.param_to_param_groups:
                name_in_group.add(dest_name)
                continue
            r_info = rollout_shard_dicts[dest_name]
            insts_for_param_name = []
            shard_info = {k: DimSliceInfo.from_dict(v) for k, v in r_info.items()}
            r_dup_ranks = self.get_dup_ranks_for_rollout(r_rank, dest_name)
            for p_rank, p_infos in enumerate(self.policy_all_rank_shard_infos):
                if dest_name not in p_infos:
                    continue
                p_info = p_infos[dest_name]
                p_shard_info = {k: DimSliceInfo.from_dict(v) for k, v in p_info.items()}
                p_dup_ranks = self.get_dup_ranks_for_policy(p_rank, dest_name)

                all_dims = p_shard_info.keys() | shard_info.keys()
                r_tensor_split_strategys = {}
                for d in all_dims:
                    p_tensor_split_strategy, r_tensor_split_strategy = (
                        ParallelTopoMapper.tensor_overlap_info_at_dim(
                            p_shard_info, shard_info, d
                        )
                    )
                    if r_tensor_split_strategy is None:
                        assert p_tensor_split_strategy is None
                        r_tensor_split_strategys = None
                        break
                    r_tensor_split_strategys[d] = r_tensor_split_strategy.__dict__
                if r_tensor_split_strategys is None:
                    continue
                else:
                    _, r_assignments = ParallelTopoMapper.policy_to_rollout_assign(
                        p_dup_ranks, r_dup_ranks, p_rank, r_rank
                    )
                    for p in r_assignments:
                        insts_for_param_name.append(
                            WeightSyncInstruction(
                                p, r_rank, r_tensor_split_strategys
                            ).__dict__
                        )
            if insts_for_param_name:
                insts_for_group.append(
                    WeightSyncInstructionsPerParam(
                        dest_name, insts_for_param_name
                    ).__dict__
                )
            else:
                logger.warning(
                    f"[Rollout] No recv instructions generated for parameter {dest_name} in sorted_params, rollout rank {r_rank}."
                )
            if insts_for_group:
                rollout_from_policy_insts.append(
                    WeightSyncInstructionsGroup(insts_for_group).__dict__
                )
            else:
                raise ValueError(
                    f"[Rollout] No recv insts_for_group generated for parameter {dest_name} in sorted_params, rollout rank {r_rank}."
                )
        for group in self.param_groups:
            insts_for_group = []
            for dest_name in group:
                if dest_name not in rollout_shard_dicts:
                    continue
                if dest_name in name_in_group:
                    name_in_group.remove(dest_name)
                r_info = rollout_shard_dicts[dest_name]
                insts_for_param_name = []
                shard_info = {k: DimSliceInfo.from_dict(v) for k, v in r_info.items()}
                r_dup_ranks = self.get_dup_ranks_for_rollout(r_rank, dest_name)
                for p_rank, p_infos in enumerate(self.policy_all_rank_shard_infos):
                    if dest_name not in p_infos:
                        continue
                    p_info = p_infos[dest_name]
                    p_shard_info = {
                        k: DimSliceInfo.from_dict(v) for k, v in p_info.items()
                    }
                    p_dup_ranks = self.get_dup_ranks_for_policy(p_rank, dest_name)

                    all_dims = p_shard_info.keys() | shard_info.keys()
                    r_tensor_split_strategys = {}
                    for d in all_dims:
                        p_tensor_split_strategy, r_tensor_split_strategy = (
                            ParallelTopoMapper.tensor_overlap_info_at_dim(
                                p_shard_info, shard_info, d
                            )
                        )
                        if r_tensor_split_strategy is None:
                            assert p_tensor_split_strategy is None
                            r_tensor_split_strategys = None
                            break
                        r_tensor_split_strategys[d] = r_tensor_split_strategy.__dict__
                    if r_tensor_split_strategys is None:
                        continue
                    else:
                        _, r_assignments = ParallelTopoMapper.policy_to_rollout_assign(
                            p_dup_ranks, r_dup_ranks, p_rank, r_rank
                        )
                        for p in r_assignments:
                            insts_for_param_name.append(
                                WeightSyncInstruction(
                                    p, r_rank, r_tensor_split_strategys
                                ).__dict__
                            )
                if insts_for_param_name:
                    insts_for_group.append(
                        WeightSyncInstructionsPerParam(
                            dest_name, insts_for_param_name
                        ).__dict__
                    )
                else:
<<<<<<< HEAD
                    logger.warning(
                        f"[Rollout] No recv instructions generated for parameter {dest_name} in param_groups rollout rank {r_rank}."
=======
                    raise ValueError(
                        f"No recv instructions generated for parameter {dest_name} in rollout rank {r_rank}."
>>>>>>> 2e8fe621
                    )
            if insts_for_group:
                rollout_from_policy_insts.append(
                    WeightSyncInstructionsGroup(insts_for_group).__dict__
                )
            else:
                raise ValueError(
                    f"[Rollout] No recv insts_for_group generated for parameter {dest_name} in rollout rank {r_rank}."
                )
        assert (
            len(name_in_group) == 0
        ), f"[Rollout] No recv instructions generated for parameters {name_in_group} in rollout rank {r_rank}."
        # Pack the instructions into msgpack format for efficient serialization.
        return msgpack.packb(rollout_from_policy_insts)

    @staticmethod
    def policy_insts_generation_per_rank(
        rank: int,
    ) -> Tuple[List[WeightSyncInstructionsGroup], List[Dict[str, Any]]]:
        """
        Generate the send instructions for policy in parallel for a given rank.
        This method is called in parallel for each rank to generate the send instructions.
        :param rank: The rank of the current process.
        :return: The generated send instructions for policy of that rank and metadata used for the rollout from policy instructions.
        """
        logger.debug(
            f"[ParallelizedShardMapper] Start generating send instructions for rank {rank}"
        )
        mapper = ParallelizedShardMapper.get_instance()
        if rank < mapper.policy_world_size:
            send_insts = mapper.generate_parallelized_shard_send_insts_for_policy(rank)
        else:
            send_insts = None
        logger.debug(
            f"[ParallelizedShardMapper] Finished generating send instructions for rank {rank}"
        )
        return send_insts

    @staticmethod
    def rollout_insts_generation_per_rank(
        rank: int,
    ) -> List[WeightSyncInstructionsGroup]:
        """
        Generate the receive instructions for rollout in parallel for a given rank.
        This method is called in parallel for each rank to generate the receive instructions.
        :param rank: The rank of the current process.
        :return: The generated receive instructions for rollout of that rank.
        """
        logger.debug(
            f"[ParallelizedShardMapper] Start generating receive instructions for rank {rank}"
        )
        mapper = ParallelizedShardMapper.get_instance()
        if rank < mapper.rollout_world_size:
            recv_insts = mapper.generate_parallelized_shard_recv_insts_for_rollout(rank)
        else:
            recv_insts = None
        logger.debug(
            f"[ParallelizedShardMapper] Finished generating receive instructions for rank {rank}"
        )
        return recv_insts

    async def get_send_insts_for_policy(
        self, rank: int
    ) -> List[WeightSyncInstructionsGroup]:
        """
        Get the send instructions for policy of the given rank.
        :param rank: The rank of the policy to get send instructions for.
        :return: A list of send instructions for policy.
        """
        if self.send_insts_for_policy[rank] is None:
            self.send_insts_for_policy[rank] = await self.policy_results[rank]
        return self.send_insts_for_policy[rank]

    async def get_recv_insts_for_rollout(
        self, rank: int
    ) -> List[WeightSyncInstructionsGroup]:
        """
        Get the receive instructions for rollout of the given rank.
        :param rank: The rank of the rollout to get receive instructions for.
        :return: A list of receive instructions for rollout.
        """
        if self.recv_insts_for_rollout[rank] is None:
            self.recv_insts_for_rollout[rank] = await self.rollout_results[rank]
        return self.recv_insts_for_rollout[rank]<|MERGE_RESOLUTION|>--- conflicted
+++ resolved
@@ -751,22 +751,16 @@
             )
 
     def determine_tp_dim(
-<<<<<<< HEAD
-        self, part: torch.nn.Module, param: torch.Tensor, param_name: str, is_bias: bool
-    ) -> Tuple[int, Dict[str, Any], Dict[str, List[str]]]:
-        packed_modules_mapping = self.weight_mapper.packed_modules_mapping
-        dims_rank_info = None
-        tp_dim = None
-
-=======
         self,
         part: torch.nn.Module,
         param: torch.Tensor,
         param_name: str,
         is_bias: bool,
         leaf_name: str,
-    ) -> int:
->>>>>>> 2e8fe621
+    ) -> Tuple[int, Dict[str, Any], Dict[str, List[str]]]:
+        packed_modules_mapping = self.weight_mapper.packed_modules_mapping
+        dims_rank_info = None
+        tp_dim = None
         if self.backend == "vllm":
             if isinstance(part, (QKVParallelLinear)):
                 output_dim = getattr(param, "output_dim", 0)
@@ -821,7 +815,6 @@
                 logger.warning(
                     f"Name {param_name} with leaf {leaf_name} of type {part.__class__.__name__} is not parallelizable, treated as Replicate."
                 )
-                return None
         elif self.backend == "trtllm":
             # for trtllm
             try:
@@ -906,13 +899,10 @@
             if should_skip:
                 continue
             dims_map = {}
-<<<<<<< HEAD
             tp_dim, dims_rank_info, packed_modules_mapping = self.determine_tp_dim(
-                part, param, param_name, is_bias
-            )
-=======
-            tp_dim = self.determine_tp_dim(part, param, param_name, is_bias, part_name)
->>>>>>> 2e8fe621
+                part, param, param_name, is_bias, part_name
+            )
+
             if tp_dim is not None:
                 dims_map["tp"] = tp_dim
 
@@ -1389,16 +1379,6 @@
                 policy_to_rollout_insts.append(
                     WeightSyncInstructionsGroup(insts_for_group).__dict__
                 )
-<<<<<<< HEAD
-                if not insts_for_param_name:
-                    logger.warning(
-                        f"[Policy] No send instructions generated for parameter {dest_name} in param_groups, policy rank {p_rank}."
-                    )
-            policy_to_rollout_insts.append(
-                WeightSyncInstructionsGroup(insts_for_group).__dict__
-            )
-=======
->>>>>>> 2e8fe621
         if len(name_in_group) > 0:
             logger.warning(
                 f"[Policy] No send instructions generated for parameters {name_in_group} in policy rank {p_rank}."
@@ -1584,13 +1564,8 @@
                         ).__dict__
                     )
                 else:
-<<<<<<< HEAD
-                    logger.warning(
-                        f"[Rollout] No recv instructions generated for parameter {dest_name} in param_groups rollout rank {r_rank}."
-=======
                     raise ValueError(
                         f"No recv instructions generated for parameter {dest_name} in rollout rank {r_rank}."
->>>>>>> 2e8fe621
                     )
             if insts_for_group:
                 rollout_from_policy_insts.append(
