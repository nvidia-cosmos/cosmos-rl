# SPDX-FileCopyrightText: Copyright (c) 2025 NVIDIA CORPORATION & AFFILIATES. All rights reserved.
# SPDX-License-Identifier: Apache-2.0
#
# Licensed under the Apache License, Version 2.0 (the "License");
# you may not use this file except in compliance with the License.
# You may obtain a copy of the License at
#
# http://www.apache.org/licenses/LICENSE-2.0
#
# Unless required by applicable law or agreed to in writing, software
# distributed under the License is distributed on an "AS IS" BASIS,
# WITHOUT WARRANTIES OR CONDITIONS OF ANY KIND, either express or implied.
# See the License for the specific language governing permissions and
# limitations under the License.

import msgpack
import torch
from cosmos_rl.utils.parallelism import ParallelDims
from typing import Dict, List, Tuple, Callable, Any, Optional, Union
from cosmos_rl.utils.constant import COSMOS_HF_MODEL_TYPES
from cosmos_rl.policy.model.base import WeightMapper
from cosmos_rl.utils.logging import logger
from vllm.model_executor.layers.linear import (
    RowParallelLinear,
    ColumnParallelLinear,
    QKVParallelLinear,
    MergedColumnParallelLinear,
)
from vllm.model_executor import models as vllm_model_classes
from vllm.model_executor.layers.fused_moe import FusedMoE
from vllm.model_executor.layers.vocab_parallel_embedding import VocabParallelEmbedding

from torch.nn.parameter import Parameter
import asyncio
from cosmos_rl.utils import util
import multiprocessing
from concurrent.futures import ProcessPoolExecutor
from cosmos_rl.policy.config import Config as CosmosConfig
from cosmos_rl.utils.dim_slice_info import DimSliceInfo


def slice_tensor_with_strategy(
    tensor: torch.Tensor, idx: int, tensor_split_strategy: DimSliceInfo
):
    """
    Slices a tensor according to the given strategy at one dimension index.
    :param tensor: The tensor to be sliced.
    :param idx: The index of the dimension to slice.
    :param tensor_split_strategy: The strategy for slicing the tensor.
    :return: A sliced view of the tensor for the given dimension index.
    """

    view = tensor
    assert view.shape[idx] % tensor_split_strategy.total_size == 0
    start = (
        view.shape[idx]
        // tensor_split_strategy.total_size
        * tensor_split_strategy.offset
    )
    length = (
        view.shape[idx]
        // tensor_split_strategy.total_size
        * tensor_split_strategy.length
    )
    dim = view.dim()
    assert idx < view.dim(), f"Invalid index {idx} for {dim}D tensor."
    slices = (
        [slice(None, None)] * idx
        + [slice(start, start + length)]
        + [slice(None, None)] * (dim - idx - 1)
    )
    return view[slices]


def slice_tensor_with_strategies(
    self: torch.Tensor, strategys: Dict[int, Union[DimSliceInfo, Dict[str, Any]]]
) -> torch.Tensor:
    """
    Slices the tensor according to the given strategies at all dimension indices.
    :param tensor: The tensor to be sliced.
    :param strategys: A dictionary mapping dimension indices to DimSliceInfo objects.
    :return: The sliced tensor.
    """
    view = self
    for idx, split in strategys.items():
        idx = int(idx)
        if isinstance(split, dict):
            split = DimSliceInfo.from_dict(split)
        view = slice_tensor_with_strategy(view, idx, split)
    return view


torch.Tensor.cosmos_slice = slice_tensor_with_strategies


class WeightSyncInstruction:
    """
    A class to represent a weight synchronization instruction for a specific parameter.
    This class contains the parameter name, the global rank, and the instruction.
    """

    def __init__(
        self,
        policy_rank: int,
        rollout_rank: int,
        slice_strategy: Dict[int, DimSliceInfo],
    ):
        """
        Initialize the WeightSyncInstruction with the given policy rank, rollout rank, and slice strategy.
        :param policy_rank: The rank of the policy in the parallelism configuration.
        :param rollout_rank: The rank of the rollout in the parallelism configuration.
        :param slice_strategy: A dictionary mapping dimension indices to DimSliceInfo objects representing the slicing strategy.
        """
        self.policy_rank = policy_rank
        self.rollout_rank = rollout_rank
        self.slice_strategy = slice_strategy

    def __repr__(self):
        # Returning a dictionary representation
        return f"{self.__dict__}"


class WeightSyncInstructionsPerParam:
    """
    A class to represent a collection of weight synchronization instructions for a specific param.
    This class contains the parameter name and a list of synchronization instructions.
    """

    def __init__(self, param_name: str, instructions: List[WeightSyncInstruction]):
        """
        Initialize the WeightSyncInstructionsPerParam with the given parameter name and instructions.
        :param param_name: The name of the parameter for which the instructions are created.
        :param instructions: A list of WeightSyncInstruction objects representing the synchronization instructions.
        """
        self.param_name = param_name
        self.instructions = instructions

    def __repr__(self):
        # Returning a dictionary representation
        return f"{self.__dict__}"


class WeightSyncInstructionsGroup:
    """
    A class to represent a group of weight synchronization instructions for multiple parameters.
    This class contains a list of WeightSyncInstructionsPerParam objects.
    """

    def __init__(self, param_instructions: List[WeightSyncInstructionsPerParam]):
        """
        Initialize the WeightSyncInstructionsGroup with the given instructions.
        :param param_instructions: A list of WeightSyncInstructionsPerParam objects representing the synchronization instructions for multiple parameters in one group.
        """
        self.param_instructions = param_instructions

    def __repr__(self):
        # Returning a dictionary representation
        return f"{self.__dict__}"

    @classmethod
    def from_dict(cls, data: Dict[str, Any]):
        """
        Create a WeightSyncInstructionsGroup object from a dictionary.
        :param data: A dictionary containing the keys 'instructions' and 'param_names'.
        :return: A WeightSyncInstructionsGroup object.
        """
        instructions = [
            WeightSyncInstructionsPerParam(
                param_name=insts["param_name"],
                instructions=[
                    WeightSyncInstruction(
                        policy_rank=inst["policy_rank"],
                        rollout_rank=inst["rollout_rank"],
                        slice_strategy={
                            k: DimSliceInfo.from_dict(v)
                            for k, v in inst["slice_strategy"].items()
                        },
                    )
                    for inst in insts["instructions"]
                ],
            )
            for insts in data["param_instructions"]
        ]
        return cls(instructions)


class ParallelTopoMapper:
    """
    A class used for weight sharing topology map for weight synchronization.
    """

    ordered_dims: List[str] = ["tp", "dp_shard_cp", "dp_cp_tp"]

    def __init__(
        self,
        parallelism: Optional[ParallelDims],
        parallelism_strategy: Optional[Callable],
        weight_mapper: WeightMapper,
        hf_config: Any,
        is_policy: bool,
        underlying_model: Any,
    ):
        """
        Initialize the ParallelTopoMap with the given parallelism configurations.

        :param parallelism: The parallelism config for the policy or rollout.
        :param parallelism_strategy: The strategy function for the policy parallelism or rollout parallelism if specified.
        :param weight_mapper: The weight mapper to use for mapping weights.
        :param hf_config: The huggingface config.
        :param is_policy: A boolean indicating if this is for policy or rollout.
        :param underlying_model: The underlying model for which the parallelism map is created.
        """
        self.parallelism = parallelism
        self.parallelism_strategy = parallelism_strategy
        ranks = range(self.parallelism.world_size)
        full_mesh_rank_info_map = []
        for r in ranks:
            full_rank = self.get_full_mesh_rank_info(r)
            full_mesh_rank_info_map.append(full_rank)
        self.full_mesh_rank_info_map = full_mesh_rank_info_map
        self.hf_config = hf_config
        self.weight_mapper = weight_mapper
        self.is_policy = is_policy
        self.underlying_model = underlying_model

    def get_full_mesh_rank_info(self, global_rank: int) -> Dict[str, DimSliceInfo]:
        """
        Get the full mesh rank info of the given global rank in the simulation map.

        :param global_rank: The global rank to get the full rank for.
        :return: A dictionary mapping each parallel mesh dimension to its mesh rank info represented using DimSliceInfo.
        """
        full_mesh_rank_info = {}
        for dim in self.ordered_dims:
            full_mesh_rank_info[dim] = DimSliceInfo(
                self.parallelism.get_rank_in_dim(dim, global_rank),
                self.parallelism.get_size_in_dim(dim),
                dim,
            )
        full_mesh_rank_info["pp"] = DimSliceInfo(
            self.parallelism.get_rank_in_dim("pp", global_rank),
            self.parallelism.get_size_in_dim("pp"),
            "pp",
        )
        return full_mesh_rank_info

    @classmethod
    def get_unified_rank_info(
        cls, a: DimSliceInfo, b: DimSliceInfo
    ) -> Tuple[DimSliceInfo, DimSliceInfo]:
        """
        Get the unified slice information with the same total size for two DimSliceInfo objects.
        :param a: The first DimSliceInfo object.
        :param b: The second DimSliceInfo object.
        :return: A tuple containing the unified slice information for both objects.
        """
        size = max(a.total_size, b.total_size)
        assert (
            size % a.total_size == 0 and size % b.total_size == 0
        ), "Sizes are not compatible for unification"
        scale_a = size // a.total_size
        scale_b = size // b.total_size
        scaled_a_size = a.total_size * scale_a
        scaled_b_size = b.total_size * scale_b
        scaled_a_rank = a.offset * scale_a
        scaled_b_rank = b.offset * scale_b
        unified_a = DimSliceInfo(
            scaled_a_rank, scaled_a_size, a.dim, a.length * scale_a
        )
        unified_b = DimSliceInfo(
            scaled_b_rank, scaled_b_size, b.dim, b.length * scale_b
        )
        return unified_a, unified_b

    @classmethod
    def rank_overlap(cls, a: DimSliceInfo, b: DimSliceInfo) -> DimSliceInfo:
        """
        Check if the parts of two DimSliceInfo objects overlap.

        :param a: The first DimSliceInfo object.
        :param b: The second DimSliceInfo object.
        :return: A DimSliceInfo object representing the overlap, or None if there is no overlap.
        """
        a_new, b_new = cls.get_unified_rank_info(a, b)
        assert (
            a_new.total_size == b_new.total_size
        ), "Sizes do not match after unification"

        left = max(a_new.offset, b_new.offset)
        right = min(
            a_new.offset + a_new.length,
            b_new.offset + b_new.length,
        )
        overlapped = None
        if left < right:
            overlapped = DimSliceInfo(left, a_new.total_size, a_new.dim, right - left)
        return overlapped

    @classmethod
    def relative_rank(cls, smaller: DimSliceInfo, larger: DimSliceInfo) -> DimSliceInfo:
        """
        Get the relative slice information of two DimSliceInfo objects.
        :param smaller: The smaller DimSliceInfo object.
        :param larger: The larger DimSliceInfo object.
        :return: A DimSliceInfo object representing the relative slice of the smaller on in the larger one.
        """
        s, l = cls.get_unified_rank_info(smaller, larger)  # noqa: E741
        assert (
            s.offset >= l.offset
        ), "Smaller rank is not less than or equal to larger rank"
        assert (
            s.offset + s.length <= l.offset + l.length
        ), "Smaller rank does not fit within larger rank"
        rank = s.offset - l.offset
        size = l.length
        length = s.length
        return DimSliceInfo(rank, size, s.dim, length)

    @classmethod
    def merge_rank(cls, outter: DimSliceInfo, inner: DimSliceInfo) -> DimSliceInfo:
        """
        Merge two nested DimSliceInfo objects into one.
        :param outter: The DimSliceInfo object at a outter dimension.
        :param inner: The DimSliceInfo object at an inner dimension.
        :return: A DimSliceInfo object representing the merged slice information.
        """
        assert outter.length == 1, "Outer rank length must be 1"
        size = outter.total_size * inner.total_size
        rank = outter.offset * inner.total_size + inner.offset
        length = inner.length
        return DimSliceInfo(rank, size, outter.dim, length)

    @classmethod
    def tensor_overlap_info_at_dim(
        cls,
        policy_rank: Dict[int, DimSliceInfo],
        rollout_rank: Dict[int, DimSliceInfo],
        dim: int,
    ) -> Tuple[DimSliceInfo, DimSliceInfo]:
        """
        Get the tensor overlap information at one dimension index.
        :param policy_rank: The sharded slice information for the given tensor from policy.
        :param rollout_rank: The sharded slice information for the given tensor from rollout.
        :param dim: The dimension index to check for overlap.
        :return: A tuple containing the overlap information between the given policy and rollout tensors.
        """
        if dim not in policy_rank:
            p = DimSliceInfo(0, 1)
        else:
            p = policy_rank[dim]
        if dim not in rollout_rank:
            r = DimSliceInfo(0, 1)
        else:
            r = rollout_rank[dim]

        p_new, r_new = cls.get_unified_rank_info(p, r)
        overlap = cls.rank_overlap(p_new, r_new)

        if overlap is None:
            return None, None
        overlap_r = cls.relative_rank(overlap, r_new)
        overlap_p = cls.relative_rank(overlap, p_new)
        return overlap_p.simplify(), overlap_r.simplify()

    def shard_info_at_dim(
        self,
        rank_infos: Dict[str, DimSliceInfo],
        dim: str,
    ) -> DimSliceInfo:
        """
        Get the sharded slice information at one mesh dimension.
        :param rank_infos: The shared slice information for all related mesh dimensions.
        :param dim: The dimension to get the shard information for.
        :return: A DimSliceInfo object representing the sharded slice information for the given dimension.
        """
        if dim not in rank_infos:
            p = DimSliceInfo(0, 1, dim)
        else:
            p = rank_infos[dim]

        return p

    def merged_shard_info_at_dim(
        self,
        rank_info: Dict[str, DimSliceInfo],
    ) -> DimSliceInfo:
        """
        Get the merged sharded slice information for different mesh dimensions.
        :param rank_info: The slice information for the mesh dimensions.
        :return: A DimSliceInfo object representing the merged sharded slice information for the given dimensions.
        """

        if self.ordered_dims[0] not in rank_info:
            rank_info[self.ordered_dims[0]] = DimSliceInfo(0, 1, self.ordered_dims[0])
        if self.ordered_dims[1] not in rank_info:
            rank_info[self.ordered_dims[1]] = DimSliceInfo(0, 1, self.ordered_dims[1])
        # Merge the ranks of the two dimensions
        p = self.merge_rank(
            rank_info[self.ordered_dims[0]], rank_info[self.ordered_dims[1]]
        )
        return p

    @classmethod
    def get_global_ranks_for_given_mesh_rank(
        cls, parallel_dims: ParallelDims, mesh_rank: Dict[str, int]
    ) -> List[int]:
        """
        Get the global ranks for a given mesh rank in the parallelism configuration.
        mesh_rank is subset of parallel_dims, so there could be multiple devices have
        the same mesh_rank.
        :param parallel_dims: The parallelism configuration.
        :param mesh_rank: The mesh rank to get the global ranks whose mesh rank matches the given mesh_rank.
        :return: A list of global ranks.
        """
        if len(mesh_rank) == 0:
            return list(range(parallel_dims.world_size))
        global_ranks = []
        for rank in range(parallel_dims.world_size):
            if all(
                [
                    parallel_dims.get_rank_in_dim(dim, rank) == dimr
                    for dim, dimr in mesh_rank.items()
                ]
            ):
                global_ranks.append(rank)
        return global_ranks

    def duplicate_ranks_at_given_dimensions(
        self, dims: List[str], global_rank: int
    ) -> List[int]:
        """
        Get the duplicate global ranks with same mesh rank info with the given global rank at the specified dimensions.
        :param dims: The dimensions to check for duplicate ranks.
        :param global_rank: The global rank to check.
        :return: A list of duplicate global ranks.
        """
        dims_map = {}
        for dim in dims:
            dims_map[dim] = self.parallelism.get_rank_in_dim(dim, global_rank)

        return ParallelTopoMapper.get_global_ranks_for_given_mesh_rank(
            self.parallelism, dims_map
        )

    @classmethod
    def policy_to_rollout_assign(
        cls, policys: List[int], rollouts: List[int], p_rank: int, r_rank: int
    ) -> Tuple[List[int], List[int]]:
        """
        Assign policy ranks to rollout ranks sharing the same sharded part related between the given policy and rollout rank.
        :param policys: The list of policy ranks sharing the same sharded part.
        :param rollouts: The list of rollout ranks sharing the same sharded part.
        :param p_rank: The given parallelism rank of the policy to consider.
        :param r_rank: The given parallelism rank of the rollout to consider.
        :return: A tuple containing two list: policy assignment and rollout assignment related between the given policy and rollout rank.
        """
        p_assignment = []
        r_assignment = []
        if len(policys) >= len(rollouts):
            for i, p in enumerate(policys):
                if i >= len(rollouts):
                    break
                if p == p_rank and rollouts[i] == r_rank:
                    p_assignment = [r_rank]
                    r_assignment = [p_rank]
        else:
            group_size = ((len(rollouts) - 1) // len(policys)) + 1
            for i, p in enumerate(policys):
                if p == p_rank:
                    rs = rollouts[
                        i * group_size : min(i * group_size + group_size, len(rollouts))
                    ]
                    if r_rank in rs:
                        p_assignment = [r_rank]
                        r_assignment = [p_rank]
        return p_assignment, r_assignment

    def generate_local_shard_info(
        self,
        dim_to_parallel: Dict[int, list[str]],
        rank_info: Dict[str, DimSliceInfo],
    ) -> Dict[int, Dict]:
        """
        Generate detailed shard info for the given dimensions and ranks.
        :param dim_to_parallel: A dictionary mapping dimension indices to parallel mesh dimensions.
        :param rank_info: The shard information of the parallel mesh dimensions.
        :return: A dictionary mapping dimension indices to DimSliceInfo objects to represent the detailed shard strategy.
        """
        shard_dim_info = {}
        for idx, dims in dim_to_parallel.items():
            if len(dims) == 1:
                shard_dim_info[idx] = self.shard_info_at_dim(
                    rank_info, dims[0]
                ).__dict__
            elif len(dims) == 2:
                assert (
                    self.ordered_dims[2] not in dims
                ), f"Invalid dimension mapping: {dims} in generate_slice_strategies for merge"
                assert (
                    self.ordered_dims[0] in dims and self.ordered_dims[1] in dims
                ), f"Invalid dimension mapping: {dims} in generate_slice_strategies for merge"
                shard_dim_info[idx] = self.merged_shard_info_at_dim(rank_info).__dict__
            else:
                raise ValueError(
                    f"Invalid dimension mapping: {dims} in generate_slice_strategies"
                )
        return shard_dim_info

    def local_shard_info_for_params(
        self,
        params: List[Tuple[str, int]],
        global_rank: int,
    ) -> Dict[str, Any]:
        """
        Generate local shard information for the given parameters.
        :param params: The parameters to generate local shard information for.
        :param global_rank: The global rank to generate local shard information for.
        :return: A dictionary containing the generated local shard information.
        """
        local_shard_info_all_params = {}
        if self.is_policy:
            self.parallelism_info_for_dtensor_params()
        else:
            self.parallelism_info_for_vllm_params()

        for dest_name, shape in params:
            split_dim_map, dim_to_parallel, pp_rank, dims_rank_info = (
                None,
                None,
                None,
                None,
            )
            if self.parallelism_strategy is not None:
                # If custom parallelism strategy is provided, use it to get the split dimensions and parallel mapping.
                # The custom parallelism strategy has high priority.
                # The custom parallelism strategy is specified from `get_policy_parallelism_strategy` and `get_rollout_parallelism_strategy` in weight mapper.
                split_dim_map, dim_to_parallel, pp_rank = self.parallelism_strategy(
                    shape, dest_name, self.parallelism, self.hf_config
                )

            if split_dim_map is None and dim_to_parallel is None and pp_rank is None:
                # If no custom parallelism strategy is provided, use the default automatically inferred parallelism info for the parameter.
                split_dim_map, dim_to_parallel, pp_rank, dims_rank_info = (
                    self.parallelism_info_for_param(dest_name)
                )

            if split_dim_map is None and dim_to_parallel is None and pp_rank is None:
                continue

            ranks = self.full_mesh_rank_info_map[global_rank]
            if ranks["pp"].offset != pp_rank:
                continue

            local_shard_info_all_params[dest_name] = (
                self.generate_local_shard_info(dim_to_parallel, ranks)
                if dims_rank_info is None
                else dims_rank_info
            )
        # Return a dictionary containing the local shard info for each parameter
        return local_shard_info_all_params

    def parallelism_info_for_param(
        self,
        param_name: str,
    ):
        """
        Get the parallelism info for a specific parameter.
        This method returns a tuple of four elements:
            - dims_map: Dict[str, int]: A mapping of mesh names to corresponding dimension index of the param.
            - tensor_dim_to_parallel_map: Dict[int, List[str]]: A mapping of tensor dimension index to their related parallel mesh dimensions.
            - p_rank: int: The pipeline rank of the parameter.
            - dim_slice_info: Optional[Dict[int, Dict]]: A dictionary containing information for the specific slice of the parameter at each dimension index.
        If the parameter name is not found, it returns None for all elements.
        Args:
            param_name (str): The name of the parameter for which to retrieve parallelism info.
        Returns:
            Tuple[Dict[str, int], Dict[int, List[str]], int, Optional[Dict[int, Dict]]]:
            A tuple containing the dimensions map, tensor dimension to parallel map, pipeline rank, and optional dimension slice info.
        """
        if hasattr(self, "parallelism_info_for_params"):
            if param_name in self.parallelism_info_for_params:
                return self.parallelism_info_for_params[param_name]
        else:
            logger.error("No parallelism info found for the given parameter name.")
        return None, None, None, None

    def insert_to_parallelism_info(
        self,
        param_name: str,
        dims_map: Dict[str, int],
        name_to_hf: Callable,
        packed_modules_mapping: Dict[str, Any] = {},
        dims_rank_info: Optional[Dict[int, Dict]] = None,
    ):
        """
        Insert the parallelism info for the policy model parameters.
        This method updates the `policy_parallelism_info_for_params` dictionary with the parameter name,
        its dimensions map, tensor dimension to parallel map, pipeline rank, and optional dimension slice info.
        Args:
            param_name (str): The name of the parameter.
            dims_map (Dict[str, int]): The dimensions map for the parameter.
            name_to_hf (Callable): A function to map parameter names to Hugging Face names.
            packed_modules_mapping (Dict[str, Any], optional): A mapping of packed module names.
            dims_rank_info (Optional[Dict[int, Dict]], optional): A dictionary containing information for the specific slice of the parameter at each dimension index.
        """
        tensor_dim_to_parallel_map = {}
        for k, v in dims_map.items():
            if v not in tensor_dim_to_parallel_map:
                tensor_dim_to_parallel_map[v] = []
            tensor_dim_to_parallel_map[v].append(k)
        p_rank = self.parallelism.pp_coord[0]
        for k, v in packed_modules_mapping.items():
            assert (
                dims_rank_info is None
            ), f"Packed modules mapping {packed_modules_mapping} should not be used with dims_rank_info {dims_rank_info}."
            if k in param_name:
                for rename in v:
                    name = name_to_hf(param_name).replace(k, rename)
                    self.parallelism_info_for_params[name] = (
                        dims_map,
                        tensor_dim_to_parallel_map,
                        p_rank,
                        dims_rank_info,
                    )
                return
        name = name_to_hf(param_name)
        self.parallelism_info_for_params[name] = (
            dims_map,
            tensor_dim_to_parallel_map,
            p_rank,
            dims_rank_info,
        )

    def parallelism_info_for_dtensor_params(self) -> None:
        """
        Get the parallelism info for the dtensor model parameters.
        Normally, this is used for policy model parameters.
        It analyzes the model's named parameters and extracts the parallel dimensions and their shard information.
        The method checks if the model parameters are distributed tensors (DTensor) and extracts their detailed shard information from DTensor specifications.
        This method updates a dictionary with parameter names as keys and their parallel dimensions with shard information as values.
        """
        assert (
            self.is_policy
        ), "parallelism_info_for_dtensor_params should only be called for policy model."
        if hasattr(self, "parallelism_info_for_params"):
            return self.parallelism_info_for_params
        self.parallelism_info_for_params = {}
        for name, param in self.underlying_model.named_parameters():
            is_dist_tensor = isinstance(param, torch.distributed.tensor.DTensor)
            dims_rank_info = {}
            if not is_dist_tensor:
                dims_map = {}
                global_shape = tuple(param.shape)
            else:
                dims_map = {}
                global_shape = tuple(param.shape)
                mesh = param.device_mesh
                placements = param.placements
                assert (
                    len(placements) == len(mesh.mesh_dim_names)
                ), f"Number of placements {placements} does not match number of mesh dimensions {mesh}."
                for dim, placement in zip(mesh.mesh_dim_names, placements):
                    if placement.is_shard():
                        dims_map[dim] = placement.dim
                    elif placement.is_replicate():
                        pass
                    else:
                        raise ValueError(f"Unsupported placement type: {placement}")
                chunk_meta_list = param.__create_chunk_list__()
                local = param.to_local()
                assert (
                    len(chunk_meta_list) == 1
                ), f"Expected only one chunk meta, but got {len(chunk_meta_list)} for {name}."
                meta = chunk_meta_list[0]
                assert (
                    len(meta.offsets)
                    == len(meta.sizes)
                    == len(global_shape)
                    == len(tuple(local.shape))
                ), f"Offsets {meta.offsets} and sizes {meta.sizes} must match global shape {global_shape} and local shape {tuple(local.shape)}."

                for idx, g_size in enumerate(global_shape):
                    offset = int(meta.offsets[idx])
                    total_size = int(g_size)
                    length = int(meta.sizes[idx])
                    if total_size == length:
                        assert (
                            offset == 0
                        ), f"Expected rank 0 for full size dimension {idx}, but got {offset}."
                    else:
                        dims_rank_info[idx] = DimSliceInfo(
                            offset=offset,
                            total_size=total_size,
                            length=length,
                        ).__dict__
                decomposed_key_and_slices = (
                    self.weight_mapper.policy_decompose_param_1_to_n_for_sync(
                        self.weight_mapper.policy_map_local_key_to_hf_key(name)
                    )
                )
                if decomposed_key_and_slices:
                    for part_name, part_slice in decomposed_key_and_slices:
                        splitted_dim_rank_info = {}
                        part_in_local = {}
                        part_slice = {
                            len(global_shape) + k if k < 0 else k: v
                            for k, v in part_slice.items()
                        }
                        all_dims = part_slice.keys() | dims_rank_info.keys()
                        for dim in all_dims:
                            if dim not in part_slice:
                                dim_slice = DimSliceInfo(
                                    offset=0,
                                    total_size=1,
                                )
                            else:
                                dim_slice = DimSliceInfo.from_dict(part_slice[dim])
                            if dim not in dims_rank_info:
                                assert (
                                    len(global_shape) > dim
                                ), f"Dimension {dim} is out of bounds for global shape {global_shape}."
                                local_part = DimSliceInfo(offset=0, total_size=1)
                            else:
                                local_part = DimSliceInfo.from_dict(dims_rank_info[dim])
                            slice_in_splited, overlap_in_local = (
                                self.tensor_overlap_info_at_dim(
                                    {dim: dim_slice}, {dim: local_part}, dim
                                )
                            )
                            if slice_in_splited is None:
                                splitted_dim_rank_info = None
                                break

                            splitted_dim_rank_info[dim] = slice_in_splited.__dict__
                            part_in_local[dim] = overlap_in_local
                        if splitted_dim_rank_info is not None:
                            self.insert_to_parallelism_info(
                                part_name,
                                dims_map,
                                self.weight_mapper.policy_map_local_key_to_hf_key,
                                dims_rank_info=splitted_dim_rank_info,
                            )
                    continue
            self.insert_to_parallelism_info(
                name,
                dims_map,
                self.weight_mapper.policy_map_local_key_to_hf_key,
                dims_rank_info=dims_rank_info,
            )

    def parallelism_info_for_vllm_params(self):
        """
        Get the parallelism info for the vllm rollout model parameters by analyzing the model's named parameters with vllm instance check.
        Normally, this is used for rollout model parameters.
        It extracts the parallel dimensions and their shard information from the vllm model parameters.
        The method checks if the model parameters are instances of vllm parallel layers (like QKVParallelLinear, MergedColumnParallelLinear, etc.)
        and extracts their detailed shard information from the parameters.
        This method updates a dictionary with parameter names as keys and their parallel dimensions with shard information as values.
        """
        assert (
            not self.is_policy
        ), "parallelism_info_for_vllm_params should only be called for rollout model."
        if hasattr(self, "parallelism_info_for_params"):
            return self.parallelism_info_for_params
        self.parallelism_info_for_params = {}

        for param_name, param in self.underlying_model.named_parameters():
            name_parts = param_name.split(".")
            part = self.underlying_model
            is_bias = False
            should_skip = False
            for part_name in name_parts:
                if hasattr(part, part_name):
                    if isinstance(getattr(part, part_name), Parameter):
                        if part_name == "bias":
                            is_bias = True
                        elif part_name == "weight":
                            is_bias = False
<<<<<<< HEAD
                        elif part_name == "w13_weight":
                            is_bias = False
                        elif part_name == "w2_weight":
                            is_bias = False
                        elif part_name == "w13_bias":
                            is_bias = False
                        elif part_name == "w2_bias":
                            is_bias = False
                        elif part_name == "sinks":
                            is_bias = False
                        # FIXME: (lms) bias could also tp-ed?
=======
                        elif part_name == "class_embedding":
                            # class_embedding is a parameter in vision encoder
                            is_bias = True
                        elif part_name == "mm_input_projection_weight":
                            # Gemma has mm_input_projection_weight
                            is_bias = True
>>>>>>> 1282aa92
                        else:
                            logger.warning(
                                f"Part {part_name} is not a Parameter. Skipping."
                            )
                            should_skip = True
                        break
                    part = getattr(part, part_name)
                elif str.isdigit(part_name):
                    part = part[int(part_name)]
                else:
                    raise ValueError(f"Part {part_name} not found in {part}. Skipping.")
            if should_skip:
                continue
            dims_map = {}
            packed_modules_mapping = self.weight_mapper.packed_modules_mapping
            dims_rank_info = None

            if isinstance(part, (QKVParallelLinear)):
                output_dim = getattr(param, "output_dim", 0)
                dims_map["tp"] = output_dim
                assert any(
                    [
                        k in param_name
                        for k in self.weight_mapper.packed_modules_mapping.keys()
                    ]
                ), f"QKVParallelLinear {param_name} is not in packed_modules_mapping {self.weight_mapper.packed_modules_mapping}."
            elif isinstance(part, (MergedColumnParallelLinear)):
                output_dim = getattr(param, "output_dim", 0)
                dims_map["tp"] = output_dim
                assert any(
                    [
                        k in param_name
                        for k in self.weight_mapper.packed_modules_mapping.keys()
                    ]
                ), f"MergedColumnParallelLinear {param_name} is not in packed_modules_mapping {self.weight_mapper.packed_modules_mapping}."
            elif isinstance(part, (RowParallelLinear)):
                input_dim = getattr(param, "input_dim", 1)
                if not is_bias:
                    assert (
                        input_dim is not None
                    ), f"RowParallelLinear {param_name} has no input_dim attribute."
                    dims_map["tp"] = input_dim
            elif isinstance(part, (ColumnParallelLinear)):
                output_dim = getattr(param, "output_dim", 0)
                dims_map["tp"] = output_dim
            elif isinstance(part, VocabParallelEmbedding):
                output_dim = getattr(param, "output_dim", 0)
                assert (
                    not is_bias
                ), f"VocabParallelEmbedding {param_name} should not have bias."
                dims_map["tp"] = output_dim
            elif "gpt_oss" in self.hf_config.model_type:
                # special cases for gpt-oss model.
                assert hasattr(
                    vllm_model_classes, "gpt_oss"
                ), "gpt-oss is not supported for this version of vllm."
                from cosmos_rl.utils.mxfp4.quantizer import genereate_dim_rank_info

                if isinstance(part, vllm_model_classes.gpt_oss.OAIAttention):
                    if "sinks" in param_name:
                        dims_map["tp"] = 0  # sinks has shape [num_heads]
                elif isinstance(part, FusedMoE):
                    # This temporarily for mxfp4 gpt-oss model. un-even sharding.
                    dims_rank_info, tp_dim = genereate_dim_rank_info(
                        part, param_name, param, self.hf_config, self.parallelism
                    )
                    if tp_dim > 0:
                        dims_map["tp"] = tp_dim
                    packed_modules_mapping = {}
            else:
                assert (
                    "Parallel" not in part.__class__.__name__
                ), f"Part {part.__class__.__name__} is not a parallel layer. Skipping."

            self.insert_to_parallelism_info(
                param_name,
                dims_map,
                self.weight_mapper._rollout_vllm_name_to_hf,
                packed_modules_mapping=packed_modules_mapping,
                dims_rank_info=dims_rank_info,
            )


class ParallelTopoMapperGroup:
    """
    A class to represent a group of weight sharing topology maps used for weight synchronization.
    This class manages multiple ParallelTopoMapper instances, each corresponding to a different parallelism strategy.
    Different model parts may have different parallelism strategies in one whole model.
    It is used to prepare local shard information for parameters based on the parallelism configuration.
    It clusters parameters by model part and prepares local shard information for each part.
    """

    def __init__(
        self,
        global_parallelism: ParallelDims,
        hf_config: Any,
        is_policy: bool,
        underlying_model: Any,
        weight_mapper: Optional[WeightMapper] = None,
    ):
        """
        Initialize the ParallelTopoMapperGroup with the given parallelism configurations.

        :param global_parallelism: The parallelism config for the policy or rollout.
        :param hf_config: The huggingface config.
        :param is_policy: A boolean indicating if this is for policy parallelism.
        :param underlying_model: The underlying model for which the parallelism map is created.
        :param weight_mapper: An optional WeightMapper instance. If None, a default mapper is used based on the model type from hf_config.
        """
        self.hf_config = hf_config
        model_type = hf_config.model_type
        self.mapper_group: List[ParallelTopoMapper] = []

        if weight_mapper is None:
            if model_type not in WeightMapper._MODEL_WEIGHT_MAPPER_REGISTRY:
                logger.warning(
                    f"[ParallelTopoMapperGroup] can not find {model_type} in weight mapper, use {COSMOS_HF_MODEL_TYPES} model type instead."
                )
                model_type = COSMOS_HF_MODEL_TYPES
            weight_mapper_fn = WeightMapper.get_weight_mapper(model_type)
            self.weight_mapper = weight_mapper_fn(hf_config)
        else:
            self.weight_mapper = weight_mapper

        # Note: policy_strategies and rollout_strategies callable to decide if or how to parallel
        # the param tensor of a give name if given as a counterpart of the automatic inferred parallelism strategy.

        # The replica has its single global parallelism config
        # But there may be different parallelism strategies executed by different model parts
        # For example: VLM has 2 parts: the visual encoder and the language encoder.
        #   the visual encoder may merge TP and DP meshes, while the language encoder may not
        # So we may need a ParallelTopoMapper for each model part with its own parallelism strategy
        # So the stategies might be a list containing multiple strategies for different model parts.

        if is_policy:
            strategies = self.weight_mapper.get_policy_parallelism_strategy()
        else:
            strategies = self.weight_mapper.get_rollout_parallelism_strategy()

        if strategies:
            for strategy in strategies:
                self.mapper_group.append(
                    ParallelTopoMapper(
                        global_parallelism,
                        strategy,
                        weight_mapper,
                        hf_config,
                        is_policy=is_policy,
                        underlying_model=underlying_model,
                    )
                )
        else:
            # If no parallelism strategy is provided, reserve it as None to use the default automatic parallelism infer.
            self.mapper_group.append(
                ParallelTopoMapper(
                    global_parallelism,
                    None,
                    weight_mapper,
                    hf_config,
                    is_policy=is_policy,
                    underlying_model=underlying_model,
                )
            )

    def _cluster_params_by_model_part(
        self, params: List[Tuple[str, int]]
    ) -> List[List[Tuple[str, int]]]:
        """
        Resort the parameters based on the name mapper.
        :param params: The parameters to resort.
        :return: A list of tuples containing the resorted parameters separated by different model parts.
        """
        if len(self.mapper_group) == 1:
            return [params]
        x = [[] for _ in self.mapper_group]
        for name, rank in params:
            idx = self.weight_mapper.name_to_model_part_index(name)
            x[idx].append((name, rank))
        return x

    def prepare_local_shard_infos(
        self,
        hf_key_n_rank: List[Tuple[str, int]],
        global_rank: int,
    ) -> Dict[str, Any]:
        """
        Prepare local shard information for the given parameters based on the parallelism configuration.
        :param hf_key_n_rank: A list of tuples containing the parameter names and their shape ranks.
        :param global_rank: The global rank to prepare local shard information for.
        :return: A dictionary containing the local shard information for each parameter of that rank.
        """
        x = self._cluster_params_by_model_part(hf_key_n_rank)
        insts = {}
        for model_index, p in enumerate(x):
            insts.update(
                self.mapper_group[model_index].local_shard_info_for_params(
                    p, global_rank
                )
            )
        return insts


class ParallelizedShardMapper:
    """
    A class to manage the parallelized shard mapping for policy and rollout models.
    This class is responsible for gathering shard information for policy and rollout, generating send and receive instructions,
    and managing the parallelism configuration for both policy and rollout models.
    It uses multiprocessing to handle the unpacking of shard information in parallel.
    """

    def __init__(self, config: CosmosConfig, max_processes: Optional[int] = None):
        """
        Initialize the ParallelizedShardMapper with empty shard info lists.
        ParallelizedShardMapper is used to gather the shard information for policy and rollout then generate the send and receive instructions for policy and rollout.
        :param config: The CosmosConfig instance containing the configuration for the parallelism.
        :param max_processes: The maximum number of processes to use for parallel processing.
        """
        self.policy_all_rank_shard_infos: Optional[List[Dict[str, Any]]] = None
        self.rollout_all_rank_shard_infos: Optional[List[Dict[str, Any]]] = None

        self.send_insts_for_policy: Optional[
            List[List[WeightSyncInstructionsGroup]]
        ] = None  # List of instructions of different ranks and for each rank it contains a list of instructions for each parameter group.
        self.recv_insts_for_rollout: Optional[
            List[List[WeightSyncInstructionsGroup]]
        ] = None  # List of instructions of different ranks and for each rank it contains a list of instructions for each parameter group.
        self.config = config
        self.param_to_param_groups = {}
        self.param_groups = set()
        self.policy_raw_info_bytes = None
        self.rollout_raw_info_bytes = None
        self.max_processes = max_processes
        self.scheme_generation_done = asyncio.Event()
        self.scheme_generation_done.clear()

    @classmethod
    def get_instance(
        cls, config: CosmosConfig = None, max_processes: Optional[int] = None
    ) -> "ParallelizedShardMapper":
        """
        Get the singleton instance of ParallelizedShardMapper.
        :param config: The CosmosConfig instance containing the configuration for the parallelism.
        :param max_processes: The maximum number of processes to use for parallel processing.
        :return: The singleton instance of ParallelizedShardMapper.
        """
        if not hasattr(cls, "_instance"):
            cls._instance = cls(config, max_processes)
        return cls._instance

    @staticmethod
    def unpack_and_set_shard_infos(
        is_policy: bool = True,
    ):
        """
        Unpack and set the shard information for policy and rollout base on raw bytes received.
        :param is_policy: A boolean indicating if the unpacking is for policy or rollout.
        This method is called to extrac the shard information for policy and rollout after they are unpacked from the bytes.
        """
        instance = ParallelizedShardMapper.get_instance()
        if is_policy:
            unpacked_data = msgpack.unpackb(
                instance.policy_raw_info_bytes, strict_map_key=False
            )
        else:
            unpacked_data = msgpack.unpackb(
                instance.rollout_raw_info_bytes, strict_map_key=False
            )
        return unpacked_data

    async def post_set_shard_infos(self):
        """
        Post-process the shard infos after they are set.
        This method generates the send and receive instructions for policy and rollout based on the shard information provided.
        It initializes the send and receive instruction lists for policy and rollout, respectively.
        """
        if (
            self.policy_raw_info_bytes is not None
            and self.rollout_raw_info_bytes is not None
            and self.send_insts_for_policy is None
            and self.recv_insts_for_rollout is None
        ):
            logger.debug(
                "[ParallelizedShardMapper] Start unpacking shard infos for both policy and rollout."
            )
            self.send_insts_for_policy = []
            self.recv_insts_for_rollout = []
            loop = asyncio.get_event_loop()
            ctx = multiprocessing.get_context("fork")
            with ProcessPoolExecutor(mp_context=ctx, max_workers=2) as pool:
                policy_unpack = loop.run_in_executor(
                    pool,
                    ParallelizedShardMapper.unpack_and_set_shard_infos,
                    True,
                )
                rollout_unpack = loop.run_in_executor(
                    pool,
                    ParallelizedShardMapper.unpack_and_set_shard_infos,
                    False,
                )
                policy_info = await policy_unpack
                rollout_info = await rollout_unpack
            self.policy_raw_info_bytes = None
            self.rollout_raw_info_bytes = None

            self.policy_all_rank_shard_infos = policy_info["shard_infos"]
            for group in policy_info["param_groups"]:
                for param_name in group:
                    self.param_to_param_groups[param_name] = group
                # Each group has already been sorted in replica.
                self.param_groups.add(tuple(group))
            self.sorted_params_all_rank_policy = policy_info["sorted_params"]
            self.rollout_all_rank_shard_infos = rollout_info["shard_infos"]
            for group in rollout_info["param_groups"]:
                for param_name in group:
                    self.param_to_param_groups[param_name] = group
                # Each group has already been sorted in replica.
                self.param_groups.add(tuple(group))
            self.sorted_params_all_rank_rollout = rollout_info["sorted_params"]
            logger.debug(
                "[ParallelizedShardMapper] Finished unpacking shard infos for both policy and rollout."
            )
            self.param_groups = sorted(self.param_groups, key=lambda x: x[0])
            policy_parallelism = ParallelDims.from_config_for_analysis(
                self.config.policy.parallelism,
                self.policy_world_size,
            )
            rollout_parallelism = ParallelDims.from_config_for_analysis(
                self.config.rollout.parallelism,
                self.rollout_world_size,
            )
            self.pp_rank_map_policy = [
                policy_parallelism.get_rank_in_dim("pp", p_rank)
                for p_rank in range(self.policy_world_size)
            ]
            self.pp_rank_map_rollout = [
                rollout_parallelism.get_rank_in_dim("pp", r_rank)
                for r_rank in range(self.rollout_world_size)
            ]
            self.send_insts_for_policy = [None for _ in range(self.policy_world_size)]
            self.recv_insts_for_rollout = [None for _ in range(self.rollout_world_size)]
            ctx = multiprocessing.get_context("fork")
            self.multiprocessing_pool = ProcessPoolExecutor(
                mp_context=ctx, max_workers=self.max_processes
            )
            self.policy_results = [
                loop.run_in_executor(
                    self.multiprocessing_pool,
                    ParallelizedShardMapper.policy_insts_generation_per_rank,
                    rank,
                )
                for rank in range(self.policy_world_size)
            ]
            self.rollout_results = [
                loop.run_in_executor(
                    self.multiprocessing_pool,
                    ParallelizedShardMapper.rollout_insts_generation_per_rank,
                    rank,
                )
                for rank in range(self.rollout_world_size)
            ]
            self.scheme_generation_done.set()
            logger.debug(
                "[ParallelizedShardMapper] Started generating send and receive instructions for policy and rollout asynchronously."
            )

    async def set_shard_infos_of_policy(
        self,
        policy_raw_info_bytes: bytes,
        n_gpus_per_policy: int,
    ):
        """
        Set the shard information for the policy.
        :param policy_raw_info_bytes: The raw bytes containing the shard information for the policy. include:
            shard_infos: A list of dictionaries containing shard info for each rank.
            sorted_params: A list of sorted parameter names for each rank.
            param_groups: A list of parameter groups for the policy. Each group contains multiple parameters with some connections such as from the same original param.
        :param n_gpus_per_policy: The number of GPUs per policy.
        """
        if self.policy_raw_info_bytes is None:
            self.policy_world_size = n_gpus_per_policy
            self.policy_raw_info_bytes = policy_raw_info_bytes
            util.create_async_task(self.post_set_shard_infos())

    async def set_shard_infos_of_rollout(
        self,
        rollout_raw_info_bytes: bytes,
        n_gpus_per_rollout: int,
    ):
        """
        Set the shard information for the rollout.
        :param rollout_raw_info_bytes: The raw bytes containing the shard information for the rollout. include:
            shard_infos: A list of dictionaries containing shard info for each rank.
            sorted_params: A list of sorted parameter names for each rank.
            param_groups: A list of parameter groups for the rollout. Each group contains multiple parameters with some connections such as from the same original param.
        :param n_gpus_per_rollout: The number of GPUs per rollout.
        """
        if self.rollout_raw_info_bytes is None:
            self.rollout_world_size = n_gpus_per_rollout
            self.rollout_raw_info_bytes = rollout_raw_info_bytes
            util.create_async_task(self.post_set_shard_infos())

    def generate_parallelized_shard_send_insts_for_policy(
        self, p_rank: int
    ) -> List[WeightSyncInstructionsGroup]:
        """
        Generate the send instructions for policy based on the shard information.
        :param p_rank: The rank of the policy to generate send instructions for.
        :return: A list of send instructions for policy.
        In the returned list, each element corresponds to a parameter group.
        Each parameter group contains a list of instructions for each parameter in a group represented by `WeightSyncInstructionsGroup`.
        One parameter group includes the parameters with some connections such as from the same original param.
        Correspondingly, each `WeightSyncInstructionsGroup` includes `WeightSyncInstructionsPerTensor` for each parameter in the group.
        Each instruction is a `WeightSyncInstruction` containing the parameter name and the corresponding sharded tensor split strategies.
        """
        sorted_params = self.sorted_params_all_rank_policy[
            self.pp_rank_map_policy[p_rank]
        ]
        policy_shard_dicts = self.policy_all_rank_shard_infos[p_rank]
        policy_to_rollout_insts = []
        name_in_group = set()
        for dest_name in sorted_params:
            insts_for_group = []
            if dest_name not in policy_shard_dicts:
                continue
            if dest_name in self.param_to_param_groups:
                name_in_group.add(dest_name)
                continue
            p_info = policy_shard_dicts[dest_name]
            insts_for_param_name = []
            shard_info = {k: DimSliceInfo.from_dict(v) for k, v in p_info.items()}
            p_dup_ranks = self.get_dup_ranks_for_policy(p_rank, dest_name)
            for r_rank, r_infos in enumerate(self.rollout_all_rank_shard_infos):
                if dest_name not in r_infos:
                    continue
                r_info = r_infos[dest_name]
                r_shard_info = {k: DimSliceInfo.from_dict(v) for k, v in r_info.items()}
                r_dup_ranks = self.get_dup_ranks_for_rollout(r_rank, dest_name)

                all_dims = shard_info.keys() | r_shard_info.keys()

                p_tensor_split_strategys = {}
                r_tensor_split_strategys = {}
                for d in all_dims:
                    p_tensor_split_strategy, r_tensor_split_strategy = (
                        ParallelTopoMapper.tensor_overlap_info_at_dim(
                            shard_info, r_shard_info, d
                        )
                    )
                    if p_tensor_split_strategy is None:
                        assert r_tensor_split_strategy is None
                        p_tensor_split_strategys = None
                        break
                    p_tensor_split_strategys[d] = p_tensor_split_strategy.__dict__
                    r_tensor_split_strategys[d] = r_tensor_split_strategy.__dict__
                if p_tensor_split_strategys is None:
                    continue
                else:
                    p_assignments, r_assignments = (
                        ParallelTopoMapper.policy_to_rollout_assign(
                            p_dup_ranks, r_dup_ranks, p_rank, r_rank
                        )
                    )
                    for r in p_assignments:
                        insts_for_param_name.append(
                            WeightSyncInstruction(
                                p_rank, r, p_tensor_split_strategys
                            ).__dict__
                        )
            insts_for_group.append(
                WeightSyncInstructionsPerParam(dest_name, insts_for_param_name).__dict__
            )
            policy_to_rollout_insts.append(
                WeightSyncInstructionsGroup(insts_for_group).__dict__
            )
            if not insts_for_param_name:
                logger.warning(
                    f"No send instructions generated for parameter {dest_name} in policy rank {p_rank}."
                )
        for group in self.param_groups:
            insts_for_group = []
            for dest_name in group:
                if dest_name not in policy_shard_dicts:
                    continue
                if dest_name in name_in_group:
                    name_in_group.remove(dest_name)
                p_info = policy_shard_dicts[dest_name]
                insts_for_param_name = []
                shard_info = {k: DimSliceInfo.from_dict(v) for k, v in p_info.items()}
                p_dup_ranks = self.get_dup_ranks_for_policy(p_rank, dest_name)
                for r_rank, r_infos in enumerate(self.rollout_all_rank_shard_infos):
                    if dest_name not in r_infos:
                        continue
                    r_info = r_infos[dest_name]
                    r_shard_info = {
                        k: DimSliceInfo.from_dict(v) for k, v in r_info.items()
                    }
                    r_dup_ranks = self.get_dup_ranks_for_rollout(r_rank, dest_name)

                    all_dims = shard_info.keys() | r_shard_info.keys()

                    p_tensor_split_strategys = {}
                    for d in all_dims:
                        p_tensor_split_strategy, r_tensor_split_strategy = (
                            ParallelTopoMapper.tensor_overlap_info_at_dim(
                                shard_info, r_shard_info, d
                            )
                        )
                        if p_tensor_split_strategy is None:
                            assert r_tensor_split_strategy is None
                            p_tensor_split_strategys = None
                            break
                        p_tensor_split_strategys[d] = p_tensor_split_strategy.__dict__
                    if p_tensor_split_strategys is None:
                        continue
                    else:
                        p_assignments, _ = ParallelTopoMapper.policy_to_rollout_assign(
                            p_dup_ranks, r_dup_ranks, p_rank, r_rank
                        )
                        for r in p_assignments:
                            insts_for_param_name.append(
                                WeightSyncInstruction(
                                    p_rank, r, p_tensor_split_strategys
                                ).__dict__
                            )
                insts_for_group.append(
                    WeightSyncInstructionsPerParam(
                        dest_name, insts_for_param_name
                    ).__dict__
                )
            policy_to_rollout_insts.append(
                WeightSyncInstructionsGroup(insts_for_group).__dict__
            )
        if len(name_in_group) > 0:
            logger.warning(
                f"No send instructions generated for parameters {name_in_group} in policy rank {p_rank}."
            )
        # Pack the instructions into msgpack format for efficient serialization.
        return msgpack.packb(policy_to_rollout_insts)

    def get_dup_ranks_for_policy(
        self,
        p_rank: int,
        name: str,
    ) -> List[List[Dict[str, Any]]]:
        """
        Get the duplicate ranks for a param in policy of the given rank.
        :param p_rank: The rank of the policy to get duplicate ranks for.
        :param name: The name of the parameter to get duplicate ranks for.
        :return: A list of duplicate ranks for policy.
        """
        if name in self.policy_all_rank_shard_infos[p_rank]:
            p_info = self.policy_all_rank_shard_infos[p_rank][name]
        else:
            return []

        ranks = []
        for p_rank, p_infos in enumerate(self.policy_all_rank_shard_infos):
            if name in p_infos:
                if p_infos[name] == p_info:
                    ranks.append(p_rank)
        return ranks

    def get_dup_ranks_for_rollout(
        self,
        p_rank: int,
        name: str,
    ) -> List[List[Dict[str, Any]]]:
        """
        Get the duplicate ranks for a param in rollout of the given rank.
        :param p_rank: The rank of the rollout to get duplicate ranks for.
        :param name: The name of the parameter to get duplicate ranks for.
        :return: A list of duplicate ranks for rollout.
        """
        if name in self.rollout_all_rank_shard_infos[p_rank]:
            p_info = self.rollout_all_rank_shard_infos[p_rank][name]
        else:
            return []

        ranks = []
        for p_rank, p_infos in enumerate(self.rollout_all_rank_shard_infos):
            if name in p_infos:
                if p_infos[name] == p_info:
                    ranks.append(p_rank)
        return ranks

    def generate_parallelized_shard_recv_insts_for_rollout(
        self, r_rank: int
    ) -> List[WeightSyncInstructionsGroup]:
        """
        Generate the receive instructions for rollout based on the shard information.
        :param r_rank: The rank of the rollout to generate receive instructions for.
        :return: A list of receive instructions for rollout.
        In the returned list, each element corresponds to a parameter group.
        Each parameter group contains a list of instructions for each parameter in a group represented by `WeightSyncInstructionsGroup`.
        One parameter group includes the parameters with some connections such as from the same original param.
        Correspondingly, each `WeightSyncInstructionsGroup` includes `WeightSyncInstructionsPerTensor` for each parameter in the group.
        Each instruction is a `WeightSyncInstruction` containing the parameter name and the corresponding sharded tensor split strategies.
        """
        sorted_params = self.sorted_params_all_rank_rollout[
            self.pp_rank_map_rollout[r_rank]
        ]
        rollout_shard_dicts = self.rollout_all_rank_shard_infos[r_rank]
        rollout_from_policy_insts = []
        name_in_group = set()
        for dest_name in sorted_params:
            insts_for_group = []
            if dest_name not in rollout_shard_dicts:
                continue
            if dest_name in self.param_to_param_groups:
                name_in_group.add(dest_name)
                continue
            r_info = rollout_shard_dicts[dest_name]
            insts_for_param_name = []
            shard_info = {k: DimSliceInfo.from_dict(v) for k, v in r_info.items()}
            r_dup_ranks = self.get_dup_ranks_for_rollout(r_rank, dest_name)
            for p_rank, p_infos in enumerate(self.policy_all_rank_shard_infos):
                if dest_name not in p_infos:
                    continue
                p_info = p_infos[dest_name]
                p_shard_info = {k: DimSliceInfo.from_dict(v) for k, v in p_info.items()}
                p_dup_ranks = self.get_dup_ranks_for_policy(p_rank, dest_name)

                all_dims = p_shard_info.keys() | shard_info.keys()
                r_tensor_split_strategys = {}
                for d in all_dims:
                    p_tensor_split_strategy, r_tensor_split_strategy = (
                        ParallelTopoMapper.tensor_overlap_info_at_dim(
                            p_shard_info, shard_info, d
                        )
                    )
                    if r_tensor_split_strategy is None:
                        assert p_tensor_split_strategy is None
                        r_tensor_split_strategys = None
                        break
                    r_tensor_split_strategys[d] = r_tensor_split_strategy.__dict__
                if r_tensor_split_strategys is None:
                    continue
                else:
                    _, r_assignments = ParallelTopoMapper.policy_to_rollout_assign(
                        p_dup_ranks, r_dup_ranks, p_rank, r_rank
                    )
                    for p in r_assignments:
                        insts_for_param_name.append(
                            WeightSyncInstruction(
                                p, r_rank, r_tensor_split_strategys
                            ).__dict__
                        )
            if insts_for_param_name:
                insts_for_group.append(
                    WeightSyncInstructionsPerParam(
                        dest_name, insts_for_param_name
                    ).__dict__
                )
            if insts_for_group:
                rollout_from_policy_insts.append(
                    WeightSyncInstructionsGroup(insts_for_group).__dict__
                )
            else:
                raise ValueError(
                    f"No recv instructions generated for parameter {dest_name} in rollout rank {r_rank}."
                )
        for group in self.param_groups:
            insts_for_group = []
            for dest_name in group:
                if dest_name not in rollout_shard_dicts:
                    continue
                if dest_name in name_in_group:
                    name_in_group.remove(dest_name)
                r_info = rollout_shard_dicts[dest_name]
                insts_for_param_name = []
                shard_info = {k: DimSliceInfo.from_dict(v) for k, v in r_info.items()}
                r_dup_ranks = self.get_dup_ranks_for_rollout(r_rank, dest_name)
                for p_rank, p_infos in enumerate(self.policy_all_rank_shard_infos):
                    if dest_name not in p_infos:
                        continue
                    p_info = p_infos[dest_name]
                    p_shard_info = {
                        k: DimSliceInfo.from_dict(v) for k, v in p_info.items()
                    }
                    p_dup_ranks = self.get_dup_ranks_for_policy(p_rank, dest_name)

                    all_dims = p_shard_info.keys() | shard_info.keys()
                    r_tensor_split_strategys = {}
                    for d in all_dims:
                        p_tensor_split_strategy, r_tensor_split_strategy = (
                            ParallelTopoMapper.tensor_overlap_info_at_dim(
                                p_shard_info, shard_info, d
                            )
                        )
                        if r_tensor_split_strategy is None:
                            assert p_tensor_split_strategy is None
                            r_tensor_split_strategys = None
                            break
                        r_tensor_split_strategys[d] = r_tensor_split_strategy.__dict__
                    if r_tensor_split_strategys is None:
                        continue
                    else:
                        _, r_assignments = ParallelTopoMapper.policy_to_rollout_assign(
                            p_dup_ranks, r_dup_ranks, p_rank, r_rank
                        )
                        for p in r_assignments:
                            insts_for_param_name.append(
                                WeightSyncInstruction(
                                    p, r_rank, r_tensor_split_strategys
                                ).__dict__
                            )
                if insts_for_param_name:
                    insts_for_group.append(
                        WeightSyncInstructionsPerParam(
                            dest_name, insts_for_param_name
                        ).__dict__
                    )
            if insts_for_group:
                rollout_from_policy_insts.append(
                    WeightSyncInstructionsGroup(insts_for_group).__dict__
                )
        assert (
            len(name_in_group) == 0
        ), f"No recv instructions generated for parameters {name_in_group} in rollout rank {r_rank}."
        # Pack the instructions into msgpack format for efficient serialization.
        return msgpack.packb(rollout_from_policy_insts)

    @staticmethod
    def policy_insts_generation_per_rank(
        rank: int,
    ) -> Tuple[List[WeightSyncInstructionsGroup], List[Dict[str, Any]]]:
        """
        Generate the send instructions for policy in parallel for a given rank.
        This method is called in parallel for each rank to generate the send instructions.
        :param rank: The rank of the current process.
        :return: The generated send instructions for policy of that rank and metadata used for the rollout from policy instructions.
        """
        logger.debug(
            f"[ParallelizedShardMapper] Start generating send instructions for rank {rank}"
        )
        mapper = ParallelizedShardMapper.get_instance()
        if rank < mapper.policy_world_size:
            send_insts = mapper.generate_parallelized_shard_send_insts_for_policy(rank)
        else:
            send_insts = None
        logger.debug(
            f"[ParallelizedShardMapper] Finished generating send instructions for rank {rank}"
        )
        return send_insts

    @staticmethod
    def rollout_insts_generation_per_rank(
        rank: int,
    ) -> List[WeightSyncInstructionsGroup]:
        """
        Generate the receive instructions for rollout in parallel for a given rank.
        This method is called in parallel for each rank to generate the receive instructions.
        :param rank: The rank of the current process.
        :return: The generated receive instructions for rollout of that rank.
        """
        logger.debug(
            f"[ParallelizedShardMapper] Start generating receive instructions for rank {rank}"
        )
        mapper = ParallelizedShardMapper.get_instance()
        if rank < mapper.rollout_world_size:
            recv_insts = mapper.generate_parallelized_shard_recv_insts_for_rollout(rank)
        else:
            recv_insts = None
        logger.debug(
            f"[ParallelizedShardMapper] Finished generating receive instructions for rank {rank}"
        )
        return recv_insts

    async def get_send_insts_for_policy(
        self, rank: int
    ) -> List[WeightSyncInstructionsGroup]:
        """
        Get the send instructions for policy of the given rank.
        :param rank: The rank of the policy to get send instructions for.
        :return: A list of send instructions for policy.
        """
        if self.send_insts_for_policy[rank] is None:
            self.send_insts_for_policy[rank] = await self.policy_results[rank]
        return self.send_insts_for_policy[rank]

    async def get_recv_insts_for_rollout(
        self, rank: int
    ) -> List[WeightSyncInstructionsGroup]:
        """
        Get the receive instructions for rollout of the given rank.
        :param rank: The rank of the rollout to get receive instructions for.
        :return: A list of receive instructions for rollout.
        """
        if self.recv_insts_for_rollout[rank] is None:
            self.recv_insts_for_rollout[rank] = await self.rollout_results[rank]
        return self.recv_insts_for_rollout[rank]<|MERGE_RESOLUTION|>--- conflicted
+++ resolved
@@ -776,7 +776,6 @@
                             is_bias = True
                         elif part_name == "weight":
                             is_bias = False
-<<<<<<< HEAD
                         elif part_name == "w13_weight":
                             is_bias = False
                         elif part_name == "w2_weight":
@@ -788,14 +787,12 @@
                         elif part_name == "sinks":
                             is_bias = False
                         # FIXME: (lms) bias could also tp-ed?
-=======
                         elif part_name == "class_embedding":
                             # class_embedding is a parameter in vision encoder
                             is_bias = True
                         elif part_name == "mm_input_projection_weight":
                             # Gemma has mm_input_projection_weight
                             is_bias = True
->>>>>>> 1282aa92
                         else:
                             logger.warning(
                                 f"Part {part_name} is not a Parameter. Skipping."
