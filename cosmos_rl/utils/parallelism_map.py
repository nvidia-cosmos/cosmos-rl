# SPDX-FileCopyrightText: Copyright (c) 2025 NVIDIA CORPORATION & AFFILIATES. All rights reserved.
# SPDX-License-Identifier: Apache-2.0
#
# Licensed under the Apache License, Version 2.0 (the "License");
# you may not use this file except in compliance with the License.
# You may obtain a copy of the License at
#
# http://www.apache.org/licenses/LICENSE-2.0
#
# Unless required by applicable law or agreed to in writing, software
# distributed under the License is distributed on an "AS IS" BASIS,
# WITHOUT WARRANTIES OR CONDITIONS OF ANY KIND, either express or implied.
# See the License for the specific language governing permissions and
# limitations under the License.

import msgpack
import torch
from cosmos_rl.utils.parallelism import ParallelDims
from typing import Dict, List, Tuple, Callable, Any, Optional, Union
from cosmos_rl.utils.constant import COSMOS_HF_MODEL_TYPES
from cosmos_rl.policy.model.base import WeightMapper
from cosmos_rl.utils.logging import logger
from vllm.model_executor.layers.linear import (
    RowParallelLinear,
    ColumnParallelLinear,
    QKVParallelLinear,
    MergedColumnParallelLinear,
)
from vllm.model_executor.layers.vocab_parallel_embedding import VocabParallelEmbedding

from torch.nn.parameter import Parameter
from math import gcd
from functools import reduce
import asyncio
from cosmos_rl.utils import util
import multiprocessing
from concurrent.futures import ProcessPoolExecutor
from cosmos_rl.policy.config import Config as CosmosConfig


class DimSliceInfo:
    """
    A class to represent the slice information of a tensor along a specific dimension.
    This class contains the offset, total size, dimension name, and length of the slice.
    """

    offset: int
    total_size: int
    dim: str
    length: int = 1

    def __init__(self, offset: int, total_size: int, dim: str = "", length: int = 1):
        """
        Initialize the DimSliceInfo with the given offset, total size, dimension name, and length.
        """
        self.offset = offset
        self.total_size = total_size
        self.dim = dim
        self.length = length

    def __repr__(self):
        # Returning a dictionary representation
        return f"{self.__dict__}"

    @classmethod
    def from_dict(cls, data: Dict[str, Any]):
        """
        Create a DimSliceInfo object from a dictionary.
        :param data: A dictionary containing the keys 'offset', 'total_size', 'dim', and 'length'.
        :return: A DimSliceInfo object.
        """
        return DimSliceInfo(
            offset=data["offset"],
            total_size=data["total_size"],
            dim=data.get("dim", ""),
            length=data.get("length", 1),
        )

    def simplify(self):
        common = reduce(gcd, [self.offset, self.total_size, self.length])  # noqa: E741
        return DimSliceInfo(
            offset=self.offset // common,
            total_size=self.total_size // common,
            dim=self.dim,
            length=self.length // common,
        )


def slice_tensor_with_strategy(
    tensor: torch.Tensor, idx: int, tensor_split_strategy: DimSliceInfo
):
    """
    Slices a tensor according to the given strategy at one dimension index.
    :param tensor: The tensor to be sliced.
    :param idx: The index of the dimension to slice.
    :param tensor_split_strategy: The strategy for slicing the tensor.
    :return: A sliced view of the tensor for the given dimension index.
    """

    view = tensor
    assert view.shape[idx] % tensor_split_strategy.total_size == 0
    start = (
        view.shape[idx]
        // tensor_split_strategy.total_size
        * tensor_split_strategy.offset
    )
    length = (
        view.shape[idx]
        // tensor_split_strategy.total_size
        * tensor_split_strategy.length
    )
    dim = view.dim()
    assert idx < view.dim(), f"Invalid index {idx} for {dim}D tensor."
    slices = (
        [slice(None, None)] * idx
        + [slice(start, start + length)]
        + [slice(None, None)] * (dim - idx - 1)
    )
    return view[slices]


def slice_tensor_with_strategies(
    self: torch.Tensor, strategys: Dict[int, Union[DimSliceInfo, Dict[str, Any]]]
) -> torch.Tensor:
    """
    Slices the tensor according to the given strategies at all dimension indices.
    :param tensor: The tensor to be sliced.
    :param strategys: A dictionary mapping dimension indices to DimSliceInfo objects.
    :return: The sliced tensor.
    """
    view = self
    for idx, split in strategys.items():
        idx = int(idx)
        if isinstance(split, dict):
            split = DimSliceInfo.from_dict(split)
        view = slice_tensor_with_strategy(view, idx, split)
    return view


torch.Tensor.cosmos_slice = slice_tensor_with_strategies


class WeightSyncInstruction:
    """
    A class to represent a weight synchronization instruction for a specific parameter.
    This class contains the parameter name, the global rank, and the instruction.
    """

    def __init__(
        self,
        policy_rank: int,
        rollout_rank: int,
        slice_strategy: Dict[int, DimSliceInfo],
    ):
        """
        Initialize the WeightSyncInstruction with the given policy rank, rollout rank, and slice strategy.
        :param policy_rank: The rank of the policy in the parallelism configuration.
        :param rollout_rank: The rank of the rollout in the parallelism configuration.
        :param slice_strategy: A dictionary mapping dimension indices to DimSliceInfo objects representing the slicing strategy.
        """
        self.policy_rank = policy_rank
        self.rollout_rank = rollout_rank
        self.slice_strategy = slice_strategy

    def __repr__(self):
        # Returning a dictionary representation
        return f"{self.__dict__}"


class WeightSyncInstructionsPerParam:
    """
    A class to represent a collection of weight synchronization instructions for a specific param.
    This class contains the parameter name and a list of synchronization instructions.
    """

    def __init__(self, param_name: str, instructions: List[WeightSyncInstruction]):
        """
        Initialize the WeightSyncInstructionsPerParam with the given parameter name and instructions.
        :param param_name: The name of the parameter for which the instructions are created.
        :param instructions: A list of WeightSyncInstruction objects representing the synchronization instructions.
        """
        self.param_name = param_name
        self.instructions = instructions

    def __repr__(self):
        # Returning a dictionary representation
        return f"{self.__dict__}"


class WeightSyncInstructionsGroup:
    """
    A class to represent a group of weight synchronization instructions for multiple parameters.
    This class contains a list of WeightSyncInstructionsPerParam objects.
    """

    def __init__(self, param_instructions: List[WeightSyncInstructionsPerParam]):
        """
        Initialize the WeightSyncInstructionsGroup with the given instructions.
        :param param_instructions: A list of WeightSyncInstructionsPerParam objects representing the synchronization instructions for multiple parameters in one group.
        """
        self.param_instructions = param_instructions

    def __repr__(self):
        # Returning a dictionary representation
        return f"{self.__dict__}"

    @classmethod
    def from_dict(cls, data: Dict[str, Any]):
        """
        Create a WeightSyncInstructionsGroup object from a dictionary.
        :param data: A dictionary containing the keys 'instructions' and 'param_names'.
        :return: A WeightSyncInstructionsGroup object.
        """
        instructions = [
            WeightSyncInstructionsPerParam(
                param_name=insts["param_name"],
                instructions=[
                    WeightSyncInstruction(
                        policy_rank=inst["policy_rank"],
                        rollout_rank=inst["rollout_rank"],
                        slice_strategy={
                            k: DimSliceInfo.from_dict(v)
                            for k, v in inst["slice_strategy"].items()
                        },
                    )
                    for inst in insts["instructions"]
                ],
            )
            for insts in data["param_instructions"]
        ]
        return cls(instructions)


class ParallelTopoMapper:
    """
    A class used for weight sharing topology map for weight synchronization.
    """

    ordered_dims: List[str] = ["tp", "dp_shard_cp", "dp_cp_tp"]

    def __init__(
        self,
        parallelism: Optional[ParallelDims],
        parallelism_strategy: Optional[Callable],
        weight_mapper: WeightMapper,
        hf_config: Any,
        is_policy: bool,
        underlying_model: Any,
    ):
        """
        Initialize the ParallelTopoMap with the given parallelism configurations.

        :param parallelism: The parallelism config for the policy or rollout.
        :param parallelism_strategy: The strategy function for the policy parallelism or rollout parallelism if specified.
        :param weight_mapper: The weight mapper to use for mapping weights.
        :param hf_config: The huggingface config.
        :param is_policy: A boolean indicating if this is for policy or rollout.
        :param underlying_model: The underlying model for which the parallelism map is created.
        """
        self.parallelism = parallelism
        self.parallelism_strategy = parallelism_strategy
        ranks = range(self.parallelism.world_size)
        full_mesh_rank_info_map = []
        for r in ranks:
            full_rank = self.get_full_mesh_rank_info(r)
            full_mesh_rank_info_map.append(full_rank)
        self.full_mesh_rank_info_map = full_mesh_rank_info_map
        self.hf_config = hf_config
        self.weight_mapper = weight_mapper
        self.is_policy = is_policy
        self.underlying_model = underlying_model

    def get_full_mesh_rank_info(self, global_rank: int) -> Dict[str, DimSliceInfo]:
        """
        Get the full mesh rank info of the given global rank in the simulation map.

        :param global_rank: The global rank to get the full rank for.
        :return: A dictionary mapping each parallel mesh dimension to its mesh rank info represented using DimSliceInfo.
        """
        full_mesh_rank_info = {}
        for dim in self.ordered_dims:
            full_mesh_rank_info[dim] = DimSliceInfo(
                self.parallelism.get_rank_in_dim(dim, global_rank),
                self.parallelism.get_size_in_dim(dim),
                dim,
            )
        full_mesh_rank_info["pp"] = DimSliceInfo(
            self.parallelism.get_rank_in_dim("pp", global_rank),
            self.parallelism.get_size_in_dim("pp"),
            "pp",
        )
        return full_mesh_rank_info

    @classmethod
    def get_unified_rank_info(
        cls, a: DimSliceInfo, b: DimSliceInfo
    ) -> Tuple[DimSliceInfo, DimSliceInfo]:
        """
        Get the unified slice information with the same total size for two DimSliceInfo objects.
        :param a: The first DimSliceInfo object.
        :param b: The second DimSliceInfo object.
        :return: A tuple containing the unified slice information for both objects.
        """
        size = max(a.total_size, b.total_size)
        assert (
            size % a.total_size == 0 and size % b.total_size == 0
        ), "Sizes are not compatible for unification"
        scale_a = size // a.total_size
        scale_b = size // b.total_size
        scaled_a_size = a.total_size * scale_a
        scaled_b_size = b.total_size * scale_b
        scaled_a_rank = a.offset * scale_a
        scaled_b_rank = b.offset * scale_b
        unified_a = DimSliceInfo(
            scaled_a_rank, scaled_a_size, a.dim, a.length * scale_a
        )
        unified_b = DimSliceInfo(
            scaled_b_rank, scaled_b_size, b.dim, b.length * scale_b
        )
        return unified_a, unified_b

    @classmethod
    def rank_overlap(cls, a: DimSliceInfo, b: DimSliceInfo) -> DimSliceInfo:
        """
        Check if the parts of two DimSliceInfo objects overlap.

        :param a: The first DimSliceInfo object.
        :param b: The second DimSliceInfo object.
        :return: A DimSliceInfo object representing the overlap, or None if there is no overlap.
        """
        a_new, b_new = cls.get_unified_rank_info(a, b)
        assert (
            a_new.total_size == b_new.total_size
        ), "Sizes do not match after unification"

        left = max(a_new.offset, b_new.offset)
        right = min(
            a_new.offset + a_new.length,
            b_new.offset + b_new.length,
        )
        overlapped = None
        if left < right:
            overlapped = DimSliceInfo(left, a_new.total_size, a_new.dim, right - left)
        return overlapped

    @classmethod
    def relative_rank(cls, smaller: DimSliceInfo, larger: DimSliceInfo) -> DimSliceInfo:
        """
        Get the relative slice information of two DimSliceInfo objects.
        :param smaller: The smaller DimSliceInfo object.
        :param larger: The larger DimSliceInfo object.
        :return: A DimSliceInfo object representing the relative slice of the smaller on in the larger one.
        """
        s, l = cls.get_unified_rank_info(smaller, larger)  # noqa: E741
        assert (
            s.offset >= l.offset
        ), "Smaller rank is not less than or equal to larger rank"
        assert (
            s.offset + s.length <= l.offset + l.length
        ), "Smaller rank does not fit within larger rank"
        rank = s.offset - l.offset
        size = l.length
        length = s.length
        return DimSliceInfo(rank, size, s.dim, length)

    @classmethod
    def merge_rank(cls, outter: DimSliceInfo, inner: DimSliceInfo) -> DimSliceInfo:
        """
        Merge two nested DimSliceInfo objects into one.
        :param outter: The DimSliceInfo object at a outter dimension.
        :param inner: The DimSliceInfo object at an inner dimension.
        :return: A DimSliceInfo object representing the merged slice information.
        """
        assert outter.length == 1, "Outer rank length must be 1"
        size = outter.total_size * inner.total_size
        rank = outter.offset * inner.total_size + inner.offset
        length = inner.length
        return DimSliceInfo(rank, size, outter.dim, length)

    @classmethod
    def tensor_overlap_info_at_dim(
        cls,
        policy_rank: Dict[int, DimSliceInfo],
        rollout_rank: Dict[int, DimSliceInfo],
        dim: int,
    ) -> Tuple[DimSliceInfo, DimSliceInfo]:
        """
        Get the tensor overlap information at one dimension index.
        :param policy_rank: The sharded slice information for the given tensor from policy.
        :param rollout_rank: The sharded slice information for the given tensor from rollout.
        :param dim: The dimension index to check for overlap.
        :return: A tuple containing the overlap information between the given policy and rollout tensors.
        """
        if dim not in policy_rank:
            p = DimSliceInfo(0, 1)
        else:
            p = policy_rank[dim]
        if dim not in rollout_rank:
            r = DimSliceInfo(0, 1)
        else:
            r = rollout_rank[dim]

        p_new, r_new = cls.get_unified_rank_info(p, r)
        overlap = cls.rank_overlap(p_new, r_new)

        if overlap is None:
            return None, None
        overlap_r = cls.relative_rank(overlap, r_new)
        overlap_p = cls.relative_rank(overlap, p_new)
        return overlap_p.simplify(), overlap_r.simplify()

    def shard_info_at_dim(
        self,
        rank_infos: Dict[str, DimSliceInfo],
        dim: str,
    ) -> DimSliceInfo:
        """
        Get the sharded slice information at one mesh dimension.
        :param rank_infos: The shared slice information for all related mesh dimensions.
        :param dim: The dimension to get the shard information for.
        :return: A DimSliceInfo object representing the sharded slice information for the given dimension.
        """
        if dim not in rank_infos:
            p = DimSliceInfo(0, 1, dim)
        else:
            p = rank_infos[dim]

        return p

    def merged_shard_info_at_dim(
        self,
        rank_info: Dict[str, DimSliceInfo],
    ) -> DimSliceInfo:
        """
        Get the merged sharded slice information for different mesh dimensions.
        :param rank_info: The slice information for the mesh dimensions.
        :return: A DimSliceInfo object representing the merged sharded slice information for the given dimensions.
        """

        if self.ordered_dims[0] not in rank_info:
            rank_info[self.ordered_dims[0]] = DimSliceInfo(0, 1, self.ordered_dims[0])
        if self.ordered_dims[1] not in rank_info:
            rank_info[self.ordered_dims[1]] = DimSliceInfo(0, 1, self.ordered_dims[1])
        # Merge the ranks of the two dimensions
        p = self.merge_rank(
            rank_info[self.ordered_dims[0]], rank_info[self.ordered_dims[1]]
        )
        return p

    @classmethod
    def get_global_ranks_for_given_mesh_rank(
        cls, parallel_dims: ParallelDims, mesh_rank: Dict[str, int]
    ) -> List[int]:
        """
        Get the global ranks for a given mesh rank in the parallelism configuration.
        mesh_rank is subset of parallel_dims, so there could be multiple devices have
        the same mesh_rank.
        :param parallel_dims: The parallelism configuration.
        :param mesh_rank: The mesh rank to get the global ranks whose mesh rank matches the given mesh_rank.
        :return: A list of global ranks.
        """
        if len(mesh_rank) == 0:
            return list(range(parallel_dims.world_size))
        global_ranks = []
        for rank in range(parallel_dims.world_size):
            if all(
                [
                    parallel_dims.get_rank_in_dim(dim, rank) == dimr
                    for dim, dimr in mesh_rank.items()
                ]
            ):
                global_ranks.append(rank)
        return global_ranks

    def duplicate_ranks_at_given_dimensions(
        self, dims: List[str], global_rank: int
    ) -> List[int]:
        """
        Get the duplicate global ranks with same mesh rank info with the given global rank at the specified dimensions.
        :param dims: The dimensions to check for duplicate ranks.
        :param global_rank: The global rank to check.
        :return: A list of duplicate global ranks.
        """
        dims_map = {}
        for dim in dims:
            dims_map[dim] = self.parallelism.get_rank_in_dim(dim, global_rank)

        return ParallelTopoMapper.get_global_ranks_for_given_mesh_rank(
            self.parallelism, dims_map
        )

    @classmethod
    def policy_to_rollout_assign(
        cls, policys: List[int], rollouts: List[int], p_rank: int, r_rank: int
    ) -> Tuple[List[int], List[int]]:
        """
        Assign policy ranks to rollout ranks sharing the same sharded part related between the given policy and rollout rank.
        :param policys: The list of policy ranks sharing the same sharded part.
        :param rollouts: The list of rollout ranks sharing the same sharded part.
        :param p_rank: The given parallelism rank of the policy to consider.
        :param r_rank: The given parallelism rank of the rollout to consider.
        :return: A tuple containing two list: policy assignment and rollout assignment related between the given policy and rollout rank.
        """
        p_assignment = []
        r_assignment = []
        if len(policys) >= len(rollouts):
            for i, p in enumerate(policys):
                if i >= len(rollouts):
                    break
                if p == p_rank and rollouts[i] == r_rank:
                    p_assignment = [r_rank]
                    r_assignment = [p_rank]
        else:
            group_size = ((len(rollouts) - 1) // len(policys)) + 1
            for i, p in enumerate(policys):
                if p == p_rank:
                    rs = rollouts[
                        i * group_size : min(i * group_size + group_size, len(rollouts))
                    ]
                    if r_rank in rs:
                        p_assignment = [r_rank]
                        r_assignment = [p_rank]
        return p_assignment, r_assignment

    def generate_local_shard_info(
        self,
        dim_to_parallel: Dict[int, list[str]],
        rank_info: Dict[str, DimSliceInfo],
    ) -> Dict[int, Dict]:
        """
        Generate detailed shard info for the given dimensions and ranks.
        :param dim_to_parallel: A dictionary mapping dimension indices to parallel mesh dimensions.
        :param rank_info: The shard information of the parallel mesh dimensions.
        :return: A dictionary mapping dimension indices to DimSliceInfo objects to represent the detailed shard strategy.
        """
        shard_dim_info = {}
        for idx, dims in dim_to_parallel.items():
            if len(dims) == 1:
                shard_dim_info[idx] = self.shard_info_at_dim(
                    rank_info, dims[0]
                ).__dict__
            elif len(dims) == 2:
                assert (
                    self.ordered_dims[2] not in dims
                ), f"Invalid dimension mapping: {dims} in generate_slice_strategies for merge"
                assert (
                    self.ordered_dims[0] in dims and self.ordered_dims[1] in dims
                ), f"Invalid dimension mapping: {dims} in generate_slice_strategies for merge"
                shard_dim_info[idx] = self.merged_shard_info_at_dim(rank_info).__dict__
            else:
                raise ValueError(
                    f"Invalid dimension mapping: {dims} in generate_slice_strategies"
                )
        return shard_dim_info

    def local_shard_info_for_params(
        self,
        params: List[Tuple[str, int]],
        global_rank: int,
    ) -> Dict[str, Any]:
        """
        Generate local shard information for the given parameters.
        :param params: The parameters to generate local shard information for.
        :param global_rank: The global rank to generate local shard information for.
        :return: A dictionary containing the generated local shard information.
        """
        local_shard_info_all_params = {}
        if self.is_policy:
            self.parallelism_info_for_dtensor_params()
        else:
            self.parallelism_info_for_vllm_params()

        for dest_name, shape in params:
            split_dim_map, dim_to_parallel, pp_rank, dims_rank_info = (
                None,
                None,
                None,
                None,
            )
            if self.parallelism_strategy is not None:
                # If custom parallelism strategy is provided, use it to get the split dimensions and parallel mapping.
                # The custom parallelism strategy has high priority.
                # The custom parallelism strategy is specified from `get_policy_parallelism_strategy` and `get_rollout_parallelism_strategy` in weight mapper.
                split_dim_map, dim_to_parallel, pp_rank = self.parallelism_strategy(
                    shape, dest_name, self.parallelism, self.hf_config
                )

            if split_dim_map is None and dim_to_parallel is None and pp_rank is None:
                # If no custom parallelism strategy is provided, use the default automatically inferred parallelism info for the parameter.
                split_dim_map, dim_to_parallel, pp_rank, dims_rank_info = (
                    self.parallelism_info_for_param(dest_name)
                )

            if split_dim_map is None and dim_to_parallel is None and pp_rank is None:
                continue

            ranks = self.full_mesh_rank_info_map[global_rank]
            if ranks["pp"].offset != pp_rank:
                continue

            local_shard_info_all_params[dest_name] = (
                self.generate_local_shard_info(dim_to_parallel, ranks)
                if dims_rank_info is None
                else dims_rank_info
            )
        # Return a dictionary containing the local shard info for each parameter
        return local_shard_info_all_params

    def parallelism_info_for_param(
        self,
        param_name: str,
    ):
        """
        Get the parallelism info for a specific parameter.
        This method returns a tuple of four elements:
            - dims_map: Dict[str, int]: A mapping of mesh names to corresponding dimension index of the param.
            - tensor_dim_to_parallel_map: Dict[int, List[str]]: A mapping of tensor dimension index to their related parallel mesh dimensions.
            - p_rank: int: The pipeline rank of the parameter.
            - dim_slice_info: Optional[Dict[int, Dict]]: A dictionary containing information for the specific slice of the parameter at each dimension index.
        If the parameter name is not found, it returns None for all elements.
        Args:
            param_name (str): The name of the parameter for which to retrieve parallelism info.
        Returns:
            Tuple[Dict[str, int], Dict[int, List[str]], int, Optional[Dict[int, Dict]]]:
            A tuple containing the dimensions map, tensor dimension to parallel map, pipeline rank, and optional dimension slice info.
        """
        if hasattr(self, "parallelism_info_for_params"):
            if param_name in self.parallelism_info_for_params:
                return self.parallelism_info_for_params[param_name]
        else:
            logger.error("No parallelism info found for the given parameter name.")
        return None, None, None, None

    def insert_to_parallelism_info(
        self,
        param_name: str,
        dims_map: Dict[str, int],
        name_to_hf: Callable,
        packed_modules_mapping: Dict[str, Any] = {},
        dims_rank_info: Optional[Dict[int, Dict]] = None,
    ):
        """
        Insert the parallelism info for the policy model parameters.
        This method updates the `policy_parallelism_info_for_params` dictionary with the parameter name,
        its dimensions map, tensor dimension to parallel map, pipeline rank, and optional dimension slice info.
        Args:
            param_name (str): The name of the parameter.
            dims_map (Dict[str, int]): The dimensions map for the parameter.
            name_to_hf (Callable): A function to map parameter names to Hugging Face names.
            packed_modules_mapping (Dict[str, Any], optional): A mapping of packed module names.
            dims_rank_info (Optional[Dict[int, Dict]], optional): A dictionary containing information for the specific slice of the parameter at each dimension index.
        """
        tensor_dim_to_parallel_map = {}
        for k, v in dims_map.items():
            if v not in tensor_dim_to_parallel_map:
                tensor_dim_to_parallel_map[v] = []
            tensor_dim_to_parallel_map[v].append(k)
        p_rank = self.parallelism.pp_coord[0]
        for k, v in packed_modules_mapping.items():
            assert (
                dims_rank_info is None
            ), f"Packed modules mapping {packed_modules_mapping} should not be used with dims_rank_info {dims_rank_info}."
            if k in param_name:
                for rename in v:
                    name = name_to_hf(param_name).replace(k, rename)
                    self.parallelism_info_for_params[name] = (
                        dims_map,
                        tensor_dim_to_parallel_map,
                        p_rank,
                        dims_rank_info,
                    )
                return
        name = name_to_hf(param_name)
        self.parallelism_info_for_params[name] = (
            dims_map,
            tensor_dim_to_parallel_map,
            p_rank,
            dims_rank_info,
        )

    def parallelism_info_for_dtensor_params(self) -> None:
        """
        Get the parallelism info for the dtensor model parameters.
        Normally, this is used for policy model parameters.
        It analyzes the model's named parameters and extracts the parallel dimensions and their shard information.
        The method checks if the model parameters are distributed tensors (DTensor) and extracts their detailed shard information from DTensor specifications.
        This method updates a dictionary with parameter names as keys and their parallel dimensions with shard information as values.
        """
        assert (
            self.is_policy
        ), "parallelism_info_for_dtensor_params should only be called for policy model."
        if hasattr(self, "parallelism_info_for_params"):
            return self.parallelism_info_for_params
        self.parallelism_info_for_params = {}
        for name, param in self.underlying_model.named_parameters():
            is_dist_tensor = isinstance(param, torch.distributed.tensor.DTensor)
            dims_rank_info = {}
            if not is_dist_tensor:
                dims_map = {}
                global_shape = tuple(param.shape)
            else:
                dims_map = {}
                global_shape = tuple(param.shape)
                mesh = param.device_mesh
                placements = param.placements
                assert (
                    len(placements) == len(mesh.mesh_dim_names)
                ), f"Number of placements {placements} does not match number of mesh dimensions {mesh}."
                for dim, placement in zip(mesh.mesh_dim_names, placements):
                    if placement.is_shard():
                        dims_map[dim] = placement.dim
                    elif placement.is_replicate():
                        pass
                    else:
                        raise ValueError(f"Unsupported placement type: {placement}")
                chunk_meta_list = param.__create_chunk_list__()
                local = param.to_local()
                assert (
                    len(chunk_meta_list) == 1
                ), f"Expected only one chunk meta, but got {len(chunk_meta_list)} for {name}."
                meta = chunk_meta_list[0]
                assert (
                    len(meta.offsets)
                    == len(meta.sizes)
                    == len(global_shape)
                    == len(tuple(local.shape))
                ), f"Offsets {meta.offsets} and sizes {meta.sizes} must match global shape {global_shape} and local shape {tuple(local.shape)}."

                for idx, g_size in enumerate(global_shape):
                    offset = int(meta.offsets[idx])
                    total_size = int(g_size)
                    length = int(meta.sizes[idx])
                    if total_size == length:
                        assert (
                            offset == 0
                        ), f"Expected rank 0 for full size dimension {idx}, but got {offset}."
                    else:
                        dims_rank_info[idx] = DimSliceInfo(
                            offset=offset,
                            total_size=total_size,
                            length=length,
                        ).__dict__
                decomposed_key_and_slices = (
                    self.weight_mapper.policy_decompose_param_1_to_n_for_sync(
                        self.weight_mapper.policy_map_local_key_to_hf_key(name)
                    )
                )
                if decomposed_key_and_slices:
                    for part_name, part_slice in decomposed_key_and_slices:
                        splitted_dim_rank_info = {}
                        part_in_local = {}
                        part_slice = {
                            len(global_shape) + k if k < 0 else k: v
                            for k, v in part_slice.items()
                        }
                        all_dims = part_slice.keys() | dims_rank_info.keys()
                        for dim in all_dims:
                            if dim not in part_slice:
                                dim_slice = DimSliceInfo(
                                    offset=0,
                                    total_size=1,
                                )
                            else:
                                dim_slice = DimSliceInfo.from_dict(part_slice[dim])
                            if dim not in dims_rank_info:
                                assert (
                                    len(global_shape) > dim
                                ), f"Dimension {dim} is out of bounds for global shape {global_shape}."
                                local_part = DimSliceInfo(offset=0, total_size=1)
                            else:
                                local_part = DimSliceInfo.from_dict(dims_rank_info[dim])
                            slice_in_splited, overlap_in_local = (
                                self.tensor_overlap_info_at_dim(
                                    {dim: dim_slice}, {dim: local_part}, dim
                                )
                            )
                            if slice_in_splited is None:
                                splitted_dim_rank_info = None
                                break

                            splitted_dim_rank_info[dim] = slice_in_splited.__dict__
                            part_in_local[dim] = overlap_in_local
                        if splitted_dim_rank_info is not None:
                            self.insert_to_parallelism_info(
                                part_name,
                                dims_map,
                                self.weight_mapper.policy_map_local_key_to_hf_key,
                                dims_rank_info=splitted_dim_rank_info,
                            )
                    continue
            self.insert_to_parallelism_info(
                name,
                dims_map,
                self.weight_mapper.policy_map_local_key_to_hf_key,
                dims_rank_info=dims_rank_info,
            )

    def parallelism_info_for_vllm_params(self):
        """
        Get the parallelism info for the vllm rollout model parameters by analyzing the model's named parameters with vllm instance check.
        Normally, this is used for rollout model parameters.
        It extracts the parallel dimensions and their shard information from the vllm model parameters.
        The method checks if the model parameters are instances of vllm parallel layers (like QKVParallelLinear, MergedColumnParallelLinear, etc.)
        and extracts their detailed shard information from the parameters.
        This method updates a dictionary with parameter names as keys and their parallel dimensions with shard information as values.
        """
        assert (
            not self.is_policy
        ), "parallelism_info_for_vllm_params should only be called for rollout model."
        if hasattr(self, "parallelism_info_for_params"):
            return self.parallelism_info_for_params
        self.parallelism_info_for_params = {}

        for param_name, param in self.underlying_model.named_parameters():
            name_parts = param_name.split(".")
            part = self.underlying_model
            is_bias = False
            should_skip = False
            for part_name in name_parts:
                if hasattr(part, part_name):
                    if isinstance(getattr(part, part_name), Parameter):
                        if part_name == "bias":
                            is_bias = True
                        elif part_name == "weight":
                            is_bias = False
                        else:
                            logger.warning(
                                f"Part {part_name} is not a Parameter. Skipping."
                            )
                            should_skip = True
                        break
                    part = getattr(part, part_name)
                elif str.isdigit(part_name):
                    part = part[int(part_name)]
                else:
                    raise ValueError(f"Part {part_name} not found in {part}. Skipping.")
            if should_skip:
                continue
            dims_map = {}
            if isinstance(part, (QKVParallelLinear)):
                output_dim = getattr(param, "output_dim", 0)
                dims_map["tp"] = output_dim
                assert any(
                    [
                        k in param_name
                        for k in self.weight_mapper.packed_modules_mapping.keys()
                    ]
                ), f"QKVParallelLinear {param_name} is not in packed_modules_mapping {self.weight_mapper.packed_modules_mapping}."
            elif isinstance(part, (MergedColumnParallelLinear)):
                output_dim = getattr(param, "output_dim", 0)
                dims_map["tp"] = output_dim
                assert any(
                    [
                        k in param_name
                        for k in self.weight_mapper.packed_modules_mapping.keys()
                    ]
                ), f"MergedColumnParallelLinear {param_name} is not in packed_modules_mapping {self.weight_mapper.packed_modules_mapping}."
            elif isinstance(part, (RowParallelLinear)):
                input_dim = getattr(param, "input_dim", 1)
                if not is_bias:
                    assert (
                        input_dim is not None
                    ), f"RowParallelLinear {param_name} has no input_dim attribute."
                    dims_map["tp"] = input_dim
            elif isinstance(part, (ColumnParallelLinear)):
                output_dim = getattr(param, "output_dim", 0)
                dims_map["tp"] = output_dim
            elif isinstance(part, VocabParallelEmbedding):
                output_dim = getattr(param, "output_dim", 0)
                assert (
                    not is_bias
                ), f"VocabParallelEmbedding {param_name} should not have bias."
                dims_map["tp"] = output_dim
            else:
                assert (
                    "Parallel" not in part.__class__.__name__
                ), f"Part {part.__class__.__name__} is not a parallel layer. Skipping."

            self.insert_to_parallelism_info(
                param_name,
                dims_map,
                self.weight_mapper._rollout_vllm_name_to_hf,
                self.weight_mapper.packed_modules_mapping,
            )


class ParallelTopoMapperGroup:
    """
    A class to represent a group of weight sharing topology maps used for weight synchronization.
    This class manages multiple ParallelTopoMapper instances, each corresponding to a different parallelism strategy.
    Different model parts may have different parallelism strategies in one whole model.
    It is used to prepare local shard information for parameters based on the parallelism configuration.
    It clusters parameters by model part and prepares local shard information for each part.
    """

    def __init__(
        self,
        global_parallelism: ParallelDims,
        hf_config: Any,
        is_policy: bool,
        underlying_model: Any,
        weight_mapper: Optional[WeightMapper] = None,
    ):
        """
        Initialize the ParallelTopoMapperGroup with the given parallelism configurations.

        :param global_parallelism: The parallelism config for the policy or rollout.
        :param hf_config: The huggingface config.
        :param is_policy: A boolean indicating if this is for policy parallelism.
        :param underlying_model: The underlying model for which the parallelism map is created.
        :param weight_mapper: An optional WeightMapper instance. If None, a default mapper is used based on the model type from hf_config.
        """
        self.hf_config = hf_config
        model_type = hf_config.model_type
        self.mapper_group: List[ParallelTopoMapper] = []

        if weight_mapper is None:
            if model_type not in WeightMapper._MODEL_WEIGHT_MAPPER_REGISTRY:
                logger.warning(
                    f"[ParallelTopoMapperGroup] can not find {model_type} in weight mapper, use {COSMOS_HF_MODEL_TYPES} model type instead."
                )
                model_type = COSMOS_HF_MODEL_TYPES
            weight_mapper_fn = WeightMapper.get_weight_mapper(model_type)
            self.weight_mapper = weight_mapper_fn(hf_config)
        else:
            self.weight_mapper = weight_mapper

        # Note: policy_strategies and rollout_strategies callable to decide if or how to parallel
        # the param tensor of a give name if given as a counterpart of the automatic inferred parallelism strategy.

        # The replica has its single global parallelism config
        # But there may be different parallelism strategies executed by different model parts
        # For example: VLM has 2 parts: the visual encoder and the language encoder.
        #   the visual encoder may merge TP and DP meshes, while the language encoder may not
        # So we may need a ParallelTopoMapper for each model part with its own parallelism strategy
        # So the stategies might be a list containing multiple strategies for different model parts.

        if is_policy:
            strategies = self.weight_mapper.get_policy_parallelism_strategy()
        else:
            strategies = self.weight_mapper.get_rollout_parallelism_strategy()

        if strategies:
            for strategy in strategies:
                self.mapper_group.append(
                    ParallelTopoMapper(
                        global_parallelism,
                        strategy,
                        weight_mapper,
                        hf_config,
                        is_policy=is_policy,
                        underlying_model=underlying_model,
                    )
                )
        else:
            # If no parallelism strategy is provided, reserve it as None to use the default automatic parallelism infer.
            self.mapper_group.append(
                ParallelTopoMapper(
                    global_parallelism,
                    None,
                    weight_mapper,
                    hf_config,
                    is_policy=is_policy,
                    underlying_model=underlying_model,
                )
            )

    def _cluster_params_by_model_part(
        self, params: List[Tuple[str, int]]
    ) -> List[List[Tuple[str, int]]]:
        """
        Resort the parameters based on the name mapper.
        :param params: The parameters to resort.
        :return: A list of tuples containing the resorted parameters separated by different model parts.
        """
        if len(self.mapper_group) == 1:
            return [params]
        x = [[] for _ in self.mapper_group]
        for name, rank in params:
            idx = self.weight_mapper.name_to_model_part_index(name)
            x[idx].append((name, rank))
        return x

    def prepare_local_shard_infos(
        self,
        hf_key_n_rank: List[Tuple[str, int]],
        global_rank: int,
    ) -> Dict[str, Any]:
        """
        Prepare local shard information for the given parameters based on the parallelism configuration.
        :param hf_key_n_rank: A list of tuples containing the parameter names and their shape ranks.
        :param global_rank: The global rank to prepare local shard information for.
        :return: A dictionary containing the local shard information for each parameter of that rank.
        """
        x = self._cluster_params_by_model_part(hf_key_n_rank)
        insts = {}
        for model_index, p in enumerate(x):
            insts.update(
                self.mapper_group[model_index].local_shard_info_for_params(
                    p, global_rank
                )
            )
        return insts


class ParallelizedShardMapper:
    """
    A class to manage the parallelized shard mapping for policy and rollout models.
    This class is responsible for gathering shard information for policy and rollout, generating send and receive instructions,
    and managing the parallelism configuration for both policy and rollout models.
    It uses multiprocessing to handle the unpacking of shard information in parallel.
    """

    def __init__(self, config: CosmosConfig, max_processes: Optional[int] = None):
        """
        Initialize the ParallelizedShardMapper with empty shard info lists.
        ParallelizedShardMapper is used to gather the shard information for policy and rollout then generate the send and receive instructions for policy and rollout.
        :param config: The CosmosConfig instance containing the configuration for the parallelism.
        :param max_processes: The maximum number of processes to use for parallel processing.
        """
        self.policy_all_rank_shard_infos: Optional[List[Dict[str, Any]]] = None
        self.rollout_all_rank_shard_infos: Optional[List[Dict[str, Any]]] = None

        self.send_insts_for_policy: Optional[
            List[List[WeightSyncInstructionsGroup]]
        ] = None  # List of instructions of different ranks and for each rank it contains a list of instructions for each parameter group.
        self.recv_insts_for_rollout: Optional[
            List[List[WeightSyncInstructionsGroup]]
        ] = None  # List of instructions of different ranks and for each rank it contains a list of instructions for each parameter group.
        self.config = config
        self.param_to_param_groups = {}
        self.param_groups = set()
        self.policy_raw_info_bytes = None
        self.rollout_raw_info_bytes = None
        self.max_processes = max_processes
        self.scheme_generation_done = asyncio.Event()
        self.scheme_generation_done.clear()

    @classmethod
    def get_instance(
        cls, config: CosmosConfig = None, max_processes: Optional[int] = None
    ) -> "ParallelizedShardMapper":
        """
        Get the singleton instance of ParallelizedShardMapper.
        :param config: The CosmosConfig instance containing the configuration for the parallelism.
        :param max_processes: The maximum number of processes to use for parallel processing.
        :return: The singleton instance of ParallelizedShardMapper.
        """
        if not hasattr(cls, "_instance"):
            cls._instance = cls(config, max_processes)
        return cls._instance

    @staticmethod
    def unpack_and_set_shard_infos(
        is_policy: bool = True,
    ):
        """
        Unpack and set the shard information for policy and rollout base on raw bytes received.
        :param is_policy: A boolean indicating if the unpacking is for policy or rollout.
        This method is called to extrac the shard information for policy and rollout after they are unpacked from the bytes.
        """
        instance = ParallelizedShardMapper.get_instance()
        if is_policy:
            unpacked_data = msgpack.unpackb(
                instance.policy_raw_info_bytes, strict_map_key=False
            )
        else:
            unpacked_data = msgpack.unpackb(
                instance.rollout_raw_info_bytes, strict_map_key=False
            )
        return unpacked_data

    async def post_set_shard_infos(self):
        """
        Post-process the shard infos after they are set.
        This method generates the send and receive instructions for policy and rollout based on the shard information provided.
        It initializes the send and receive instruction lists for policy and rollout, respectively.
        """
        if (
            self.policy_raw_info_bytes is not None
            and self.rollout_raw_info_bytes is not None
            and self.send_insts_for_policy is None
            and self.recv_insts_for_rollout is None
        ):
            logger.debug(
                "[ParallelizedShardMapper] Start unpacking shard infos for both policy and rollout."
            )
            self.send_insts_for_policy = []
            self.recv_insts_for_rollout = []
            loop = asyncio.get_event_loop()
            ctx = multiprocessing.get_context("fork")
            with ProcessPoolExecutor(mp_context=ctx, max_workers=2) as pool:
                policy_unpack = loop.run_in_executor(
                    pool,
                    ParallelizedShardMapper.unpack_and_set_shard_infos,
                    True,
                )
                rollout_unpack = loop.run_in_executor(
                    pool,
                    ParallelizedShardMapper.unpack_and_set_shard_infos,
                    False,
                )
                policy_info = await policy_unpack
                rollout_info = await rollout_unpack
            self.policy_raw_info_bytes = None
            self.rollout_raw_info_bytes = None

            self.policy_all_rank_shard_infos = policy_info["shard_infos"]
            for group in policy_info["param_groups"]:
                for param_name in group:
                    self.param_to_param_groups[param_name] = group
                # Each group has already been sorted in replica.
                self.param_groups.add(tuple(group))
            self.sorted_params_all_rank_policy = policy_info["sorted_params"]
            self.rollout_all_rank_shard_infos = rollout_info["shard_infos"]
            for group in rollout_info["param_groups"]:
                for param_name in group:
                    self.param_to_param_groups[param_name] = group
                # Each group has already been sorted in replica.
                self.param_groups.add(tuple(group))
            self.sorted_params_all_rank_rollout = rollout_info["sorted_params"]
            logger.debug(
                "[ParallelizedShardMapper] Finished unpacking shard infos for both policy and rollout."
            )
            self.param_groups = sorted(self.param_groups, key=lambda x: x[0])
            policy_parallelism = ParallelDims.from_config_for_analysis(
                self.config.policy.parallelism,
                self.policy_world_size,
            )
            rollout_parallelism = ParallelDims.from_config_for_analysis(
                self.config.rollout.parallelism,
                self.rollout_world_size,
            )
            self.pp_rank_map_policy = [
                policy_parallelism.get_rank_in_dim("pp", p_rank)
                for p_rank in range(self.policy_world_size)
            ]
            self.pp_rank_map_rollout = [
                rollout_parallelism.get_rank_in_dim("pp", r_rank)
                for r_rank in range(self.rollout_world_size)
            ]
            self.send_insts_for_policy = [None for _ in range(self.policy_world_size)]
            self.recv_insts_for_rollout = [None for _ in range(self.rollout_world_size)]
            ctx = multiprocessing.get_context("fork")
            self.multiprocessing_pool = ProcessPoolExecutor(
                mp_context=ctx, max_workers=self.max_processes
            )
            self.policy_results = [
                loop.run_in_executor(
                    self.multiprocessing_pool,
                    ParallelizedShardMapper.policy_insts_generation_per_rank,
                    rank,
                )
                for rank in range(self.policy_world_size)
            ]
            self.rollout_results = [
                loop.run_in_executor(
                    self.multiprocessing_pool,
                    ParallelizedShardMapper.rollout_insts_generation_per_rank,
                    rank,
                )
                for rank in range(self.rollout_world_size)
            ]
            self.scheme_generation_done.set()
            logger.debug(
                "[ParallelizedShardMapper] Started generating send and receive instructions for policy and rollout asynchronously."
            )

    async def set_shard_infos_of_policy(
        self,
        policy_raw_info_bytes: bytes,
        n_gpus_per_policy: int,
    ):
        """
        Set the shard information for the policy.
        :param policy_raw_info_bytes: The raw bytes containing the shard information for the policy. include:
            shard_infos: A list of dictionaries containing shard info for each rank.
            sorted_params: A list of sorted parameter names for each rank.
            param_groups: A list of parameter groups for the policy. Each group contains multiple parameters with some connections such as from the same original param.
        :param n_gpus_per_policy: The number of GPUs per policy.
        """
        if self.policy_raw_info_bytes is None:
            self.policy_world_size = n_gpus_per_policy
            self.policy_raw_info_bytes = policy_raw_info_bytes
            util.create_async_task(self.post_set_shard_infos())

    async def set_shard_infos_of_rollout(
        self,
        rollout_raw_info_bytes: bytes,
        n_gpus_per_rollout: int,
    ):
        """
        Set the shard information for the rollout.
        :param rollout_raw_info_bytes: The raw bytes containing the shard information for the rollout. include:
            shard_infos: A list of dictionaries containing shard info for each rank.
            sorted_params: A list of sorted parameter names for each rank.
            param_groups: A list of parameter groups for the rollout. Each group contains multiple parameters with some connections such as from the same original param.
        :param n_gpus_per_rollout: The number of GPUs per rollout.
        """
        if self.rollout_raw_info_bytes is None:
            self.rollout_world_size = n_gpus_per_rollout
            self.rollout_raw_info_bytes = rollout_raw_info_bytes
            util.create_async_task(self.post_set_shard_infos())

    def generate_parallelized_shard_send_insts_for_policy(
        self, p_rank: int
    ) -> List[WeightSyncInstructionsGroup]:
        """
        Generate the send instructions for policy based on the shard information.
        :param p_rank: The rank of the policy to generate send instructions for.
        :return: A list of send instructions for policy.
        In the returned list, each element corresponds to a parameter group.
        Each parameter group contains a list of instructions for each parameter in a group represented by `WeightSyncInstructionsGroup`.
        One parameter group includes the parameters with some connections such as from the same original param.
        Correspondingly, each `WeightSyncInstructionsGroup` includes `WeightSyncInstructionsPerTensor` for each parameter in the group.
        Each instruction is a `WeightSyncInstruction` containing the parameter name and the corresponding sharded tensor split strategies.
        """
        sorted_params = self.sorted_params_all_rank_policy[
            self.pp_rank_map_policy[p_rank]
        ]
        policy_shard_dicts = self.policy_all_rank_shard_infos[p_rank]
        policy_to_rollout_insts = []
        name_in_group = set()
        for dest_name in sorted_params:
            insts_for_group = []
            if dest_name not in policy_shard_dicts:
                continue
            if dest_name in self.param_to_param_groups:
                name_in_group.add(dest_name)
                continue
            p_info = policy_shard_dicts[dest_name]
            insts_for_param_name = []
            shard_info = {k: DimSliceInfo.from_dict(v) for k, v in p_info.items()}
            p_dup_ranks = self.get_dup_ranks_for_policy(p_rank, dest_name)
            for r_rank, r_infos in enumerate(self.rollout_all_rank_shard_infos):
                if dest_name not in r_infos:
                    continue
                r_info = r_infos[dest_name]
                r_shard_info = {k: DimSliceInfo.from_dict(v) for k, v in r_info.items()}
                r_dup_ranks = self.get_dup_ranks_for_rollout(r_rank, dest_name)

                all_dims = shard_info.keys() | r_shard_info.keys()

                p_tensor_split_strategys = {}
                r_tensor_split_strategys = {}
                for d in all_dims:
                    p_tensor_split_strategy, r_tensor_split_strategy = (
                        ParallelTopoMapper.tensor_overlap_info_at_dim(
                            shard_info, r_shard_info, d
                        )
                    )
                    if p_tensor_split_strategy is None:
                        assert r_tensor_split_strategy is None
                        p_tensor_split_strategys = None
                        break
                    p_tensor_split_strategys[d] = p_tensor_split_strategy.__dict__
                    r_tensor_split_strategys[d] = r_tensor_split_strategy.__dict__
                if p_tensor_split_strategys is None:
                    continue
                else:
                    p_assignments, r_assignments = (
                        ParallelTopoMapper.policy_to_rollout_assign(
                            p_dup_ranks, r_dup_ranks, p_rank, r_rank
                        )
                    )
                    for r in p_assignments:
                        insts_for_param_name.append(
                            WeightSyncInstruction(
                                p_rank, r, p_tensor_split_strategys
                            ).__dict__
                        )
<<<<<<< HEAD
            if True:  # insts_for_param_name:
                insts_for_group.append(
                    WeightSyncInstructionsPerParam(
                        dest_name, insts_for_param_name
                    ).__dict__
                )
            if True:  # if insts_for_group:
                policy_to_rollout_insts.append(
                    WeightSyncInstructionsGroup(insts_for_group).__dict__
                )
            # else:
            if not insts_for_group:
=======
            insts_for_group.append(
                WeightSyncInstructionsPerParam(dest_name, insts_for_param_name).__dict__
            )
            policy_to_rollout_insts.append(
                WeightSyncInstructionsGroup(insts_for_group).__dict__
            )
            if not insts_for_param_name:
>>>>>>> ce197ab2
                logger.warning(
                    f"No send instructions generated for parameter {dest_name} in policy rank {p_rank}."
                )
        for group in self.param_groups:
            insts_for_group = []
            for dest_name in group:
                if dest_name not in policy_shard_dicts:
                    continue
                if dest_name in name_in_group:
                    name_in_group.remove(dest_name)
                p_info = policy_shard_dicts[dest_name]
                insts_for_param_name = []
                shard_info = {k: DimSliceInfo.from_dict(v) for k, v in p_info.items()}
                p_dup_ranks = self.get_dup_ranks_for_policy(p_rank, dest_name)
                for r_rank, r_infos in enumerate(self.rollout_all_rank_shard_infos):
                    if dest_name not in r_infos:
                        continue
                    r_info = r_infos[dest_name]
                    r_shard_info = {
                        k: DimSliceInfo.from_dict(v) for k, v in r_info.items()
                    }
                    r_dup_ranks = self.get_dup_ranks_for_rollout(r_rank, dest_name)

                    all_dims = shard_info.keys() | r_shard_info.keys()

                    p_tensor_split_strategys = {}
                    for d in all_dims:
                        p_tensor_split_strategy, r_tensor_split_strategy = (
                            ParallelTopoMapper.tensor_overlap_info_at_dim(
                                shard_info, r_shard_info, d
                            )
                        )
                        if p_tensor_split_strategy is None:
                            assert r_tensor_split_strategy is None
                            p_tensor_split_strategys = None
                            break
                        p_tensor_split_strategys[d] = p_tensor_split_strategy.__dict__
                    if p_tensor_split_strategys is None:
                        continue
                    else:
                        p_assignments, _ = ParallelTopoMapper.policy_to_rollout_assign(
                            p_dup_ranks, r_dup_ranks, p_rank, r_rank
                        )
                        for r in p_assignments:
                            insts_for_param_name.append(
                                WeightSyncInstruction(
                                    p_rank, r, p_tensor_split_strategys
                                ).__dict__
                            )
<<<<<<< HEAD
                if True:  # insts_for_param_name:
                    insts_for_group.append(
                        WeightSyncInstructionsPerParam(
                            dest_name, insts_for_param_name
                        ).__dict__
                    )
            if True:  # insts_for_group:
                policy_to_rollout_insts.append(
                    WeightSyncInstructionsGroup(insts_for_group).__dict__
=======
                insts_for_group.append(
                    WeightSyncInstructionsPerParam(
                        dest_name, insts_for_param_name
                    ).__dict__
>>>>>>> ce197ab2
                )
            policy_to_rollout_insts.append(
                WeightSyncInstructionsGroup(insts_for_group).__dict__
            )
        if len(name_in_group) > 0:
            logger.warning(
                f"No send instructions generated for parameters {name_in_group} in policy rank {p_rank}."
            )
        # Pack the instructions into msgpack format for efficient serialization.
        return msgpack.packb(policy_to_rollout_insts)

    def get_dup_ranks_for_policy(
        self,
        p_rank: int,
        name: str,
    ) -> List[List[Dict[str, Any]]]:
        """
        Get the duplicate ranks for a param in policy of the given rank.
        :param p_rank: The rank of the policy to get duplicate ranks for.
        :param name: The name of the parameter to get duplicate ranks for.
        :return: A list of duplicate ranks for policy.
        """
        if name in self.policy_all_rank_shard_infos[p_rank]:
            p_info = self.policy_all_rank_shard_infos[p_rank][name]
        else:
            return []

        ranks = []
        for p_rank, p_infos in enumerate(self.policy_all_rank_shard_infos):
            if name in p_infos:
                if p_infos[name] == p_info:
                    ranks.append(p_rank)
        return ranks

    def get_dup_ranks_for_rollout(
        self,
        p_rank: int,
        name: str,
    ) -> List[List[Dict[str, Any]]]:
        """
        Get the duplicate ranks for a param in rollout of the given rank.
        :param p_rank: The rank of the rollout to get duplicate ranks for.
        :param name: The name of the parameter to get duplicate ranks for.
        :return: A list of duplicate ranks for rollout.
        """
        if name in self.rollout_all_rank_shard_infos[p_rank]:
            p_info = self.rollout_all_rank_shard_infos[p_rank][name]
        else:
            return []

        ranks = []
        for p_rank, p_infos in enumerate(self.rollout_all_rank_shard_infos):
            if name in p_infos:
                if p_infos[name] == p_info:
                    ranks.append(p_rank)
        return ranks

    def generate_parallelized_shard_recv_insts_for_rollout(
        self, r_rank: int
    ) -> List[WeightSyncInstructionsGroup]:
        """
        Generate the receive instructions for rollout based on the shard information.
        :param r_rank: The rank of the rollout to generate receive instructions for.
        :return: A list of receive instructions for rollout.
        In the returned list, each element corresponds to a parameter group.
        Each parameter group contains a list of instructions for each parameter in a group represented by `WeightSyncInstructionsGroup`.
        One parameter group includes the parameters with some connections such as from the same original param.
        Correspondingly, each `WeightSyncInstructionsGroup` includes `WeightSyncInstructionsPerTensor` for each parameter in the group.
        Each instruction is a `WeightSyncInstruction` containing the parameter name and the corresponding sharded tensor split strategies.
        """
        sorted_params = self.sorted_params_all_rank_rollout[
            self.pp_rank_map_rollout[r_rank]
        ]
        rollout_shard_dicts = self.rollout_all_rank_shard_infos[r_rank]
        rollout_from_policy_insts = []
        name_in_group = set()
        for dest_name in sorted_params:
            insts_for_group = []
            if dest_name not in rollout_shard_dicts:
                continue
            if dest_name in self.param_to_param_groups:
                name_in_group.add(dest_name)
                continue
            r_info = rollout_shard_dicts[dest_name]
            insts_for_param_name = []
            shard_info = {k: DimSliceInfo.from_dict(v) for k, v in r_info.items()}
            r_dup_ranks = self.get_dup_ranks_for_rollout(r_rank, dest_name)
            for p_rank, p_infos in enumerate(self.policy_all_rank_shard_infos):
                if dest_name not in p_infos:
                    continue
                p_info = p_infos[dest_name]
                p_shard_info = {k: DimSliceInfo.from_dict(v) for k, v in p_info.items()}
                p_dup_ranks = self.get_dup_ranks_for_policy(p_rank, dest_name)

                all_dims = p_shard_info.keys() | shard_info.keys()
                r_tensor_split_strategys = {}
                for d in all_dims:
                    p_tensor_split_strategy, r_tensor_split_strategy = (
                        ParallelTopoMapper.tensor_overlap_info_at_dim(
                            p_shard_info, shard_info, d
                        )
                    )
                    if r_tensor_split_strategy is None:
                        assert p_tensor_split_strategy is None
                        r_tensor_split_strategys = None
                        break
                    r_tensor_split_strategys[d] = r_tensor_split_strategy.__dict__
                if r_tensor_split_strategys is None:
                    continue
                else:
                    _, r_assignments = ParallelTopoMapper.policy_to_rollout_assign(
                        p_dup_ranks, r_dup_ranks, p_rank, r_rank
                    )
                    for p in r_assignments:
                        insts_for_param_name.append(
                            WeightSyncInstruction(
                                p, r_rank, r_tensor_split_strategys
                            ).__dict__
                        )
            if insts_for_param_name:
                insts_for_group.append(
                    WeightSyncInstructionsPerParam(
                        dest_name, insts_for_param_name
                    ).__dict__
                )
            if insts_for_group:
                rollout_from_policy_insts.append(
                    WeightSyncInstructionsGroup(insts_for_group).__dict__
                )
            else:
                raise ValueError(
                    f"No recv instructions generated for parameter {dest_name} in rollout rank {r_rank}."
                )
        for group in self.param_groups:
            insts_for_group = []
            for dest_name in group:
                if dest_name not in rollout_shard_dicts:
                    continue
                if dest_name in name_in_group:
                    name_in_group.remove(dest_name)
                r_info = rollout_shard_dicts[dest_name]
                insts_for_param_name = []
                shard_info = {k: DimSliceInfo.from_dict(v) for k, v in r_info.items()}
                r_dup_ranks = self.get_dup_ranks_for_rollout(r_rank, dest_name)
                for p_rank, p_infos in enumerate(self.policy_all_rank_shard_infos):
                    if dest_name not in p_infos:
                        continue
                    p_info = p_infos[dest_name]
                    p_shard_info = {
                        k: DimSliceInfo.from_dict(v) for k, v in p_info.items()
                    }
                    p_dup_ranks = self.get_dup_ranks_for_policy(p_rank, dest_name)

                    all_dims = p_shard_info.keys() | shard_info.keys()
                    r_tensor_split_strategys = {}
                    for d in all_dims:
                        p_tensor_split_strategy, r_tensor_split_strategy = (
                            ParallelTopoMapper.tensor_overlap_info_at_dim(
                                p_shard_info, shard_info, d
                            )
                        )
                        if r_tensor_split_strategy is None:
                            assert p_tensor_split_strategy is None
                            r_tensor_split_strategys = None
                            break
                        r_tensor_split_strategys[d] = r_tensor_split_strategy.__dict__
                    if r_tensor_split_strategys is None:
                        continue
                    else:
                        _, r_assignments = ParallelTopoMapper.policy_to_rollout_assign(
                            p_dup_ranks, r_dup_ranks, p_rank, r_rank
                        )
                        for p in r_assignments:
                            insts_for_param_name.append(
                                WeightSyncInstruction(
                                    p, r_rank, r_tensor_split_strategys
                                ).__dict__
                            )
                if insts_for_param_name:
                    insts_for_group.append(
                        WeightSyncInstructionsPerParam(
                            dest_name, insts_for_param_name
                        ).__dict__
                    )
            if insts_for_group:
                rollout_from_policy_insts.append(
                    WeightSyncInstructionsGroup(insts_for_group).__dict__
                )
        assert (
            len(name_in_group) == 0
        ), f"No recv instructions generated for parameters {name_in_group} in rollout rank {r_rank}."
        # Pack the instructions into msgpack format for efficient serialization.
        return msgpack.packb(rollout_from_policy_insts)

    @staticmethod
    def policy_insts_generation_per_rank(
        rank: int,
    ) -> Tuple[List[WeightSyncInstructionsGroup], List[Dict[str, Any]]]:
        """
        Generate the send instructions for policy in parallel for a given rank.
        This method is called in parallel for each rank to generate the send instructions.
        :param rank: The rank of the current process.
        :return: The generated send instructions for policy of that rank and metadata used for the rollout from policy instructions.
        """
        logger.debug(
            f"[ParallelizedShardMapper] Start generating send instructions for rank {rank}"
        )
        mapper = ParallelizedShardMapper.get_instance()
        if rank < mapper.policy_world_size:
            send_insts = mapper.generate_parallelized_shard_send_insts_for_policy(rank)
        else:
            send_insts = None
        logger.debug(
            f"[ParallelizedShardMapper] Finished generating send instructions for rank {rank}"
        )
        return send_insts

    @staticmethod
    def rollout_insts_generation_per_rank(
        rank: int,
    ) -> List[WeightSyncInstructionsGroup]:
        """
        Generate the receive instructions for rollout in parallel for a given rank.
        This method is called in parallel for each rank to generate the receive instructions.
        :param rank: The rank of the current process.
        :return: The generated receive instructions for rollout of that rank.
        """
        logger.debug(
            f"[ParallelizedShardMapper] Start generating receive instructions for rank {rank}"
        )
        mapper = ParallelizedShardMapper.get_instance()
        if rank < mapper.rollout_world_size:
            recv_insts = mapper.generate_parallelized_shard_recv_insts_for_rollout(rank)
        else:
            recv_insts = None
        logger.debug(
            f"[ParallelizedShardMapper] Finished generating receive instructions for rank {rank}"
        )
        return recv_insts

    async def get_send_insts_for_policy(
        self, rank: int
    ) -> List[WeightSyncInstructionsGroup]:
        """
        Get the send instructions for policy of the given rank.
        :param rank: The rank of the policy to get send instructions for.
        :return: A list of send instructions for policy.
        """
        if self.send_insts_for_policy[rank] is None:
            self.send_insts_for_policy[rank] = await self.policy_results[rank]
        return self.send_insts_for_policy[rank]

    async def get_recv_insts_for_rollout(
        self, rank: int
    ) -> List[WeightSyncInstructionsGroup]:
        """
        Get the receive instructions for rollout of the given rank.
        :param rank: The rank of the rollout to get receive instructions for.
        :return: A list of receive instructions for rollout.
        """
        if self.recv_insts_for_rollout[rank] is None:
            self.recv_insts_for_rollout[rank] = await self.rollout_results[rank]
        return self.recv_insts_for_rollout[rank]<|MERGE_RESOLUTION|>--- conflicted
+++ resolved
@@ -1269,20 +1269,6 @@
                                 p_rank, r, p_tensor_split_strategys
                             ).__dict__
                         )
-<<<<<<< HEAD
-            if True:  # insts_for_param_name:
-                insts_for_group.append(
-                    WeightSyncInstructionsPerParam(
-                        dest_name, insts_for_param_name
-                    ).__dict__
-                )
-            if True:  # if insts_for_group:
-                policy_to_rollout_insts.append(
-                    WeightSyncInstructionsGroup(insts_for_group).__dict__
-                )
-            # else:
-            if not insts_for_group:
-=======
             insts_for_group.append(
                 WeightSyncInstructionsPerParam(dest_name, insts_for_param_name).__dict__
             )
@@ -1290,7 +1276,6 @@
                 WeightSyncInstructionsGroup(insts_for_group).__dict__
             )
             if not insts_for_param_name:
->>>>>>> ce197ab2
                 logger.warning(
                     f"No send instructions generated for parameter {dest_name} in policy rank {p_rank}."
                 )
@@ -1340,22 +1325,10 @@
                                     p_rank, r, p_tensor_split_strategys
                                 ).__dict__
                             )
-<<<<<<< HEAD
-                if True:  # insts_for_param_name:
-                    insts_for_group.append(
-                        WeightSyncInstructionsPerParam(
-                            dest_name, insts_for_param_name
-                        ).__dict__
-                    )
-            if True:  # insts_for_group:
-                policy_to_rollout_insts.append(
-                    WeightSyncInstructionsGroup(insts_for_group).__dict__
-=======
                 insts_for_group.append(
                     WeightSyncInstructionsPerParam(
                         dest_name, insts_for_param_name
                     ).__dict__
->>>>>>> ce197ab2
                 )
             policy_to_rollout_insts.append(
                 WeightSyncInstructionsGroup(insts_for_group).__dict__
