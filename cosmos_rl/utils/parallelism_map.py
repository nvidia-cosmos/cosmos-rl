# SPDX-FileCopyrightText: Copyright (c) 2025 NVIDIA CORPORATION & AFFILIATES. All rights reserved.
# SPDX-License-Identifier: Apache-2.0
#
# Licensed under the Apache License, Version 2.0 (the "License");
# you may not use this file except in compliance with the License.
# You may obtain a copy of the License at
#
# http://www.apache.org/licenses/LICENSE-2.0
#
# Unless required by applicable law or agreed to in writing, software
# distributed under the License is distributed on an "AS IS" BASIS,
# WITHOUT WARRANTIES OR CONDITIONS OF ANY KIND, either express or implied.
# See the License for the specific language governing permissions and
# limitations under the License.

import torch
from cosmos_rl.utils.parallelism import ParallelDims
from typing import Dict, List, Tuple, Callable, Any, Optional, Union
from cosmos_rl.policy.model.base import WeightMapper
from cosmos_rl.utils.logging import logger
from vllm.model_executor.layers.linear import (
    RowParallelLinear,
    ColumnParallelLinear,
    QKVParallelLinear,
    MergedColumnParallelLinear,
)
from vllm.model_executor.layers.vocab_parallel_embedding import VocabParallelEmbedding

from torch.nn.parameter import Parameter
from math import gcd
from functools import reduce, partial
import asyncio
from cosmos_rl.utils import util


class DimSliceInfo:
    """
    A class to represent the slice information of a tensor along a specific dimension.
    This class contains the offset, total size, dimension name, and length of the slice.
    """

    offset: int
    total_size: int
    dim: str
    length: int = 1

    def __init__(self, offset: int, total_size: int, dim: str = "", length: int = 1):
        """
        Initialize the DimSliceInfo with the given offset, total size, dimension name, and length.
        """
        self.offset = offset
        self.total_size = total_size
        self.dim = dim
        self.length = length

    def __repr__(self):
        # Returning a dictionary representation
        return f"{self.__dict__}"

    @classmethod
    def from_dict(cls, data: Dict[str, Any]):
        """
        Create a DimSliceInfo object from a dictionary.
        :param data: A dictionary containing the keys 'offset', 'total_size', 'dim', and 'length'.
        :return: A DimSliceInfo object.
        """
        return DimSliceInfo(
            offset=data["offset"],
            total_size=data["total_size"],
            dim=data.get("dim", ""),
            length=data.get("length", 1),
        )

    def simplify(self):
        common = reduce(gcd, [self.offset, self.total_size, self.length])  # noqa: E741
        return DimSliceInfo(
            offset=self.offset // common,
            total_size=self.total_size // common,
            dim=self.dim,
            length=self.length // common,
        )


def slice_tensor_with_strategy(
    tensor: torch.Tensor, idx: int, tensor_split_strategy: DimSliceInfo
):
    """
    Slices a tensor according to the given strategy at one dimension index.
    :param tensor: The tensor to be sliced.
    :param idx: The index of the dimension to slice.
    :param tensor_split_strategy: The strategy for slicing the tensor.
    :return: A sliced view of the tensor for the given dimension index.
    """

    view = tensor
    assert view.shape[idx] % tensor_split_strategy.total_size == 0
    start = (
        view.shape[idx]
        // tensor_split_strategy.total_size
        * tensor_split_strategy.offset
    )
    length = (
        view.shape[idx]
        // tensor_split_strategy.total_size
        * tensor_split_strategy.length
    )
    dim = view.dim()
    assert idx < view.dim(), f"Invalid index {idx} for {dim}D tensor."
    slices = (
        [slice(None, None)] * idx
        + [slice(start, start + length)]
        + [slice(None, None)] * (dim - idx - 1)
    )
    return view[slices]


def slice_tensor_with_strategies(
    self: torch.Tensor, strategys: Dict[int, Union[DimSliceInfo, Dict[str, Any]]]
) -> torch.Tensor:
    """
    Slices the tensor according to the given strategies at all dimension indices.
    :param tensor: The tensor to be sliced.
    :param strategys: A dictionary mapping dimension indices to DimSliceInfo objects.
    :return: The sliced tensor.
    """
    view = self
    for idx, split in strategys.items():
        idx = int(idx)
        if isinstance(split, dict):
            split = DimSliceInfo.from_dict(split)
        view = slice_tensor_with_strategy(view, idx, split)
    return view


torch.Tensor.cosmos_slice = slice_tensor_with_strategies


class WeightSyncInstruction:
    """
    A class to represent a weight synchronization instruction for a specific parameter.
    This class contains the parameter name, the global rank, and the instruction.
    """

    def __init__(
        self,
        policy_rank: int,
        rollout_rank: int,
        slice_strategy: Dict[int, DimSliceInfo],
    ):
        """
        Initialize the WeightSyncInstruction with the given policy rank, rollout rank, and slice strategy.
        :param policy_rank: The rank of the policy in the parallelism configuration.
        :param rollout_rank: The rank of the rollout in the parallelism configuration.
        :param slice_strategy: A dictionary mapping dimension indices to DimSliceInfo objects representing the slicing strategy.
        """
        self.policy_rank = policy_rank
        self.rollout_rank = rollout_rank
        self.slice_strategy = slice_strategy

    def __repr__(self):
        # Returning a dictionary representation
        return f"{self.__dict__}"


class WeightSyncInstructionsPerParam:
    """
    A class to represent a collection of weight synchronization instructions for a specific param.
    This class contains the parameter name and a list of synchronization instructions.
    """

    def __init__(self, param_name: str, instructions: List[WeightSyncInstruction]):
        """
        Initialize the WeightSyncInstructionsPerParam with the given parameter name and instructions.
        :param param_name: The name of the parameter for which the instructions are created.
        :param instructions: A list of WeightSyncInstruction objects representing the synchronization instructions.
        """
        self.param_name = param_name
        self.instructions = instructions

    def __repr__(self):
        # Returning a dictionary representation
        return f"{self.__dict__}"


class WeightSyncInstructionsGroup:
    """
    A class to represent a group of weight synchronization instructions for multiple parameters.
    This class contains a list of WeightSyncInstructionsPerParam objects.
    """

    def __init__(self, param_instructions: List[WeightSyncInstructionsPerParam]):
        """
        Initialize the WeightSyncInstructionsGroup with the given instructions.
        :param param_instructions: A list of WeightSyncInstructionsPerParam objects representing the synchronization instructions for multiple parameters in one group.
        """
        self.param_instructions = param_instructions

    def __repr__(self):
        # Returning a dictionary representation
        return f"{self.__dict__}"

    @classmethod
    def from_dict(cls, data: Dict[str, Any]):
        """
        Create a WeightSyncInstructionsGroup object from a dictionary.
        :param data: A dictionary containing the keys 'instructions' and 'param_names'.
        :return: A WeightSyncInstructionsGroup object.
        """
        instructions = [
            WeightSyncInstructionsPerParam(
                param_name=insts["param_name"],
                instructions=[
                    WeightSyncInstruction(
                        policy_rank=inst["policy_rank"],
                        rollout_rank=inst["rollout_rank"],
                        slice_strategy={
                            k: DimSliceInfo.from_dict(v)
                            for k, v in inst["slice_strategy"].items()
                        },
                    )
                    for inst in insts["instructions"]
                ],
            )
            for insts in data["param_instructions"]
        ]
        return cls(instructions)


class ParallelTopoMapper:
    """
    A class used for weight sharing topology map for weight synchronization.
    """

    ordered_dims: List[str] = ["tp", "dp_shard_cp", "dp_cp_tp"]

    def __init__(
        self,
        parallelism: Optional[ParallelDims],
        parallelism_strategy: Optional[Callable],
        weight_mapper: WeightMapper,
        hf_config: Any,
        is_policy: bool,
        underlying_model: Any,
    ):
        """
        Initialize the ParallelTopoMap with the given parallelism configurations.

        :param parallelism: The parallelism config for the policy or rollout.
        :param parallelism_strategy: The strategy function for the policy parallelism or rollout parallelism if specified.
        :param weight_mapper: The weight mapper to use for mapping weights.
        :param hf_config: The huggingface config.
        :param is_policy: A boolean indicating if this is for policy or rollout.
        :param underlying_model: The underlying model for which the parallelism map is created.
        """
        self.parallelism = parallelism
        self.parallelism_strategy = parallelism_strategy
        ranks = range(self.parallelism.world_size)
        full_mesh_rank_info_map = []
        for r in ranks:
            full_rank = self.get_full_mesh_rank_info(r)
            full_mesh_rank_info_map.append(full_rank)
        self.full_mesh_rank_info_map = full_mesh_rank_info_map
        self.hf_config = hf_config
        self.weight_mapper = weight_mapper
        self.is_policy = is_policy
        self.underlying_model = underlying_model

    def get_full_mesh_rank_info(self, global_rank: int) -> Dict[str, DimSliceInfo]:
        """
        Get the full mesh rank info of the given global rank in the simulation map.

        :param global_rank: The global rank to get the full rank for.
        :return: A dictionary mapping each parallel mesh dimension to its mesh rank info represented using DimSliceInfo.
        """
        full_mesh_rank_info = {}
        for dim in self.ordered_dims:
            full_mesh_rank_info[dim] = DimSliceInfo(
                self.parallelism.get_rank_in_dim(dim, global_rank),
                self.parallelism.get_size_in_dim(dim),
                dim,
            )
        full_mesh_rank_info["pp"] = DimSliceInfo(
            self.parallelism.get_rank_in_dim("pp", global_rank),
            self.parallelism.get_size_in_dim("pp"),
            "pp",
        )
        return full_mesh_rank_info

    @classmethod
    def get_unified_rank_info(
        cls, a: DimSliceInfo, b: DimSliceInfo
    ) -> Tuple[DimSliceInfo, DimSliceInfo]:
        """
        Get the unified slice information with the same total size for two DimSliceInfo objects.
        :param a: The first DimSliceInfo object.
        :param b: The second DimSliceInfo object.
        :return: A tuple containing the unified slice information for both objects.
        """
        size = max(a.total_size, b.total_size)
        assert (
            size % a.total_size == 0 and size % b.total_size == 0
        ), "Sizes are not compatible for unification"
        scale_a = size // a.total_size
        scale_b = size // b.total_size
        scaled_a_size = a.total_size * scale_a
        scaled_b_size = b.total_size * scale_b
        scaled_a_rank = a.offset * scale_a
        scaled_b_rank = b.offset * scale_b
        unified_a = DimSliceInfo(
            scaled_a_rank, scaled_a_size, a.dim, a.length * scale_a
        )
        unified_b = DimSliceInfo(
            scaled_b_rank, scaled_b_size, b.dim, b.length * scale_b
        )
        return unified_a, unified_b

    @classmethod
    def rank_overlap(cls, a: DimSliceInfo, b: DimSliceInfo) -> DimSliceInfo:
        """
        Check if the parts of two DimSliceInfo objects overlap.

        :param a: The first DimSliceInfo object.
        :param b: The second DimSliceInfo object.
        :return: A DimSliceInfo object representing the overlap, or None if there is no overlap.
        """
        a_new, b_new = cls.get_unified_rank_info(a, b)
        assert (
            a_new.total_size == b_new.total_size
        ), "Sizes do not match after unification"

        left = max(a_new.offset, b_new.offset)
        right = min(
            a_new.offset + a_new.length,
            b_new.offset + b_new.length,
        )
        overlapped = None
        if left < right:
            overlapped = DimSliceInfo(left, a_new.total_size, a_new.dim, right - left)
        return overlapped

    @classmethod
    def relative_rank(cls, smaller: DimSliceInfo, larger: DimSliceInfo) -> DimSliceInfo:
        """
        Get the relative slice information of two DimSliceInfo objects.
        :param smaller: The smaller DimSliceInfo object.
        :param larger: The larger DimSliceInfo object.
        :return: A DimSliceInfo object representing the relative slice of the smaller on in the larger one.
        """
        s, l = cls.get_unified_rank_info(smaller, larger)  # noqa: E741
        assert (
            s.offset >= l.offset
        ), "Smaller rank is not less than or equal to larger rank"
        assert (
            s.offset + s.length <= l.offset + l.length
        ), "Smaller rank does not fit within larger rank"
        rank = s.offset - l.offset
        size = l.length
        length = s.length
        return DimSliceInfo(rank, size, s.dim, length)

    @classmethod
    def merge_rank(cls, outter: DimSliceInfo, inner: DimSliceInfo) -> DimSliceInfo:
        """
        Merge two nested DimSliceInfo objects into one.
        :param outter: The DimSliceInfo object at a outter dimension.
        :param inner: The DimSliceInfo object at an inner dimension.
        :return: A DimSliceInfo object representing the merged slice information.
        """
        assert outter.length == 1, "Outer rank length must be 1"
        size = outter.total_size * inner.total_size
        rank = outter.offset * inner.total_size + inner.offset
        length = inner.length
        return DimSliceInfo(rank, size, outter.dim, length)

    @classmethod
    def tensor_overlap_info_at_dim(
        cls,
        policy_rank: Dict[int, DimSliceInfo],
        rollout_rank: Dict[int, DimSliceInfo],
        dim: int,
    ) -> Tuple[DimSliceInfo, DimSliceInfo]:
        """
        Get the tensor overlap information at one dimension index.
        :param policy_rank: The sharded slice information for the given tensor from policy.
        :param rollout_rank: The sharded slice information for the given tensor from rollout.
        :param dim: The dimension index to check for overlap.
        :return: A tuple containing the overlap information between the given policy and rollout tensors.
        """
        if dim not in policy_rank:
            p = DimSliceInfo(0, 1)
        else:
            p = policy_rank[dim]
        if dim not in rollout_rank:
            r = DimSliceInfo(0, 1)
        else:
            r = rollout_rank[dim]

        p_new, r_new = cls.get_unified_rank_info(p, r)
        overlap = cls.rank_overlap(p_new, r_new)

        if overlap is None:
            return None, None
        overlap_r = cls.relative_rank(overlap, r_new)
        overlap_p = cls.relative_rank(overlap, p_new)
        return overlap_p.simplify(), overlap_r.simplify()

    def shard_info_at_dim(
        self,
        rank_infos: Dict[str, DimSliceInfo],
        dim: str,
    ) -> DimSliceInfo:
        """
        Get the sharded slice information at one mesh dimension.
        :param rank_infos: The shared slice information for all related mesh dimensions.
        :param dim: The dimension to get the shard information for.
        :return: A DimSliceInfo object representing the sharded slice information for the given dimension.
        """
        if dim not in rank_infos:
            p = DimSliceInfo(0, 1, dim)
        else:
            p = rank_infos[dim]

        return p

    def merged_shard_info_at_dim(
        self,
        rank_info: Dict[str, DimSliceInfo],
    ) -> DimSliceInfo:
        """
        Get the merged sharded slice information for different mesh dimensions.
        :param rank_info: The slice information for the mesh dimensions.
        :return: A DimSliceInfo object representing the merged sharded slice information for the given dimensions.
        """

        if self.ordered_dims[0] not in rank_info:
            rank_info[self.ordered_dims[0]] = DimSliceInfo(0, 1, self.ordered_dims[0])
        if self.ordered_dims[1] not in rank_info:
            rank_info[self.ordered_dims[1]] = DimSliceInfo(0, 1, self.ordered_dims[1])
        # Merge the ranks of the two dimensions
        p = self.merge_rank(
            rank_info[self.ordered_dims[0]], rank_info[self.ordered_dims[1]]
        )
        return p

    @classmethod
    def get_global_ranks_for_given_mesh_rank(
        cls, parallel_dims: ParallelDims, mesh_rank: Dict[str, int]
    ) -> List[int]:
        """
        Get the global ranks for a given mesh rank in the parallelism configuration.
        mesh_rank is subset of parallel_dims, so there could be multiple devices have
        the same mesh_rank.
        :param parallel_dims: The parallelism configuration.
        :param mesh_rank: The mesh rank to get the global ranks whose mesh rank matches the given mesh_rank.
        :return: A list of global ranks.
        """
        if len(mesh_rank) == 0:
            return list(range(parallel_dims.world_size))
        global_ranks = []
        for rank in range(parallel_dims.world_size):
            if all(
                [
                    parallel_dims.get_rank_in_dim(dim, rank) == dimr
                    for dim, dimr in mesh_rank.items()
                ]
            ):
                global_ranks.append(rank)
        return global_ranks

    def duplicate_ranks_at_given_dimensions(
        self, dims: List[str], global_rank: int
    ) -> List[int]:
        """
        Get the duplicate global ranks with same mesh rank info with the given global rank at the specified dimensions.
        :param dims: The dimensions to check for duplicate ranks.
        :param global_rank: The global rank to check.
        :return: A list of duplicate global ranks.
        """
        dims_map = {}
        for dim in dims:
            dims_map[dim] = self.parallelism.get_rank_in_dim(dim, global_rank)

        return ParallelTopoMapper.get_global_ranks_for_given_mesh_rank(
            self.parallelism, dims_map
        )

    @classmethod
    def policy_to_rollout_assign(
        cls, policys: List[int], rollouts: List[int], p_rank: int, r_rank: int
    ) -> Tuple[List[int], List[int]]:
        """
        Assign policy ranks to rollout ranks sharing the same sharded part related between the given policy and rollout rank.
        :param policys: The list of policy ranks sharing the same sharded part.
        :param rollouts: The list of rollout ranks sharing the same sharded part.
        :param p_rank: The given parallelism rank of the policy to consider.
        :param r_rank: The given parallelism rank of the rollout to consider.
        :return: A tuple containing two list: policy assignment and rollout assignment related between the given policy and rollout rank.
        """
        p_assignment = []
        r_assignment = []
        if len(policys) >= len(rollouts):
            for i, p in enumerate(policys):
                if i >= len(rollouts):
                    break
                if p == p_rank and rollouts[i] == r_rank:
                    p_assignment = [r_rank]
                    r_assignment = [p_rank]
        else:
            group_size = ((len(rollouts) - 1) // len(policys)) + 1
            for i, p in enumerate(policys):
                if p == p_rank:
                    rs = rollouts[
                        i * group_size : min(i * group_size + group_size, len(rollouts))
                    ]
                    if r_rank in rs:
                        p_assignment = [r_rank]
                        r_assignment = [p_rank]
        return p_assignment, r_assignment

    def generate_local_shard_info(
        self,
        dim_to_parallel: Dict[int, list[str]],
        rank_info: Dict[str, DimSliceInfo],
    ) -> Dict[int, Dict]:
        """
        Generate detailed shard info for the given dimensions and ranks.
        :param dim_to_parallel: A dictionary mapping dimension indices to parallel mesh dimensions.
        :param rank_info: The shard information of the parallel mesh dimensions.
        :return: A dictionary mapping dimension indices to DimSliceInfo objects to represent the detailed shard strategy.
        """
        shard_dim_info = {}
        for idx, dims in dim_to_parallel.items():
            if len(dims) == 1:
                shard_dim_info[idx] = self.shard_info_at_dim(
                    rank_info, dims[0]
                ).__dict__
            elif len(dims) == 2:
                assert (
                    self.ordered_dims[2] not in dims
                ), f"Invalid dimension mapping: {dims} in generate_slice_strategies for merge"
                assert (
                    self.ordered_dims[0] in dims and self.ordered_dims[1] in dims
                ), f"Invalid dimension mapping: {dims} in generate_slice_strategies for merge"
                shard_dim_info[idx] = self.merged_shard_info_at_dim(rank_info).__dict__
            else:
                raise ValueError(
                    f"Invalid dimension mapping: {dims} in generate_slice_strategies"
                )
        return shard_dim_info

    def local_shard_info_for_params(
        self,
        params: List[List[Tuple[str, int]]],
        global_rank: int,
    ) -> List[List[Dict[str, Any]]]:
        """
        Generate local shard information for the given parameters.
        :param params: The parameters to generate local shard information for.
        :param global_rank: The global rank to generate local shard information for.
        :return: A list containing the generated local shard information.
        """
        local_shard_info_all_params = []
        if self.is_policy:
            self.parallelism_info_for_dtensor_params()
        else:
            self.parallelism_info_for_vllm_params()

        for param_group in params:
            group_info = []
            for dest_name, shape in param_group:
                """
                param group may contain multiple parameters with some connections such as from the same original param.
                """

                split_dim_map, dim_to_parallel, pp_rank, dims_rank_info = (
                    None,
                    None,
                    None,
                    None,
                )
                if self.parallelism_strategy is not None:
                    # If custom parallelism strategy is provided, use it to get the split dimensions and parallel mapping.
                    # The custom parallelism strategy has high priority.
                    # The custom parallelism strategy is specified from `get_policy_parallelism_strategy` and `get_rollout_parallelism_strategy` in weight mapper.
                    split_dim_map, dim_to_parallel, pp_rank = self.parallelism_strategy(
                        shape, dest_name, self.parallelism, self.hf_config
                    )

                if (
                    split_dim_map is None
                    and dim_to_parallel is None
                    and pp_rank is None
                ):
                    # If no custom parallelism strategy is provided, use the default automatically inferred parallelism info for the parameter.
                    split_dim_map, dim_to_parallel, pp_rank, dims_rank_info = (
                        self.parallelism_info_for_param(dest_name)
                    )

                if (
                    split_dim_map is None
                    and dim_to_parallel is None
                    and pp_rank is None
                ):
                    continue

                ranks = self.full_mesh_rank_info_map[global_rank]
                if ranks["pp"].offset != pp_rank:
                    continue

                group_info.append(
                    {
                        "name": dest_name,
                        "shard_info": self.generate_local_shard_info(
                            dim_to_parallel, ranks
                        )
                        if dims_rank_info is None
                        else dims_rank_info,
                    }
                )
            if group_info:
                local_shard_info_all_params.append(group_info)
        # Return a list of dictionaries containing the local shard info for each parameter group
        return local_shard_info_all_params

    def parallelism_info_for_param(
        self,
        param_name: str,
    ):
        """
        Get the parallelism info for a specific parameter.
        This method returns a tuple of four elements:
            - dims_map: Dict[str, int]: A mapping of mesh names to corresponding dimension index of the param.
            - tensor_dim_to_parallel_map: Dict[int, List[str]]: A mapping of tensor dimension index to their related parallel mesh dimensions.
            - p_rank: int: The pipeline rank of the parameter.
            - dim_slice_info: Optional[Dict[int, Dict]]: A dictionary containing information for the specific slice of the parameter at each dimension index.
        If the parameter name is not found, it returns None for all elements.
        Args:
            param_name (str): The name of the parameter for which to retrieve parallelism info.
        Returns:
            Tuple[Dict[str, int], Dict[int, List[str]], int, Optional[Dict[int, Dict]]]:
            A tuple containing the dimensions map, tensor dimension to parallel map, pipeline rank, and optional dimension slice info.
        """
        if hasattr(self, "parallelism_info_for_params"):
            if param_name in self.parallelism_info_for_params:
                return self.parallelism_info_for_params[param_name]
        else:
            logger.error("No parallelism info found for the given parameter name.")
        return None, None, None, None

    def insert_to_parallelism_info(
        self,
        param_name: str,
        dims_map: Dict[str, int],
        name_to_hf: Callable,
        packed_modules_mapping: Dict[str, Any] = {},
        dims_rank_info: Optional[Dict[int, Dict]] = None,
    ):
        """
        Insert the parallelism info for the policy model parameters.
        This method updates the `policy_parallelism_info_for_params` dictionary with the parameter name,
        its dimensions map, tensor dimension to parallel map, pipeline rank, and optional dimension slice info.
        Args:
            param_name (str): The name of the parameter.
            dims_map (Dict[str, int]): The dimensions map for the parameter.
            name_to_hf (Callable): A function to map parameter names to Hugging Face names.
            packed_modules_mapping (Dict[str, Any], optional): A mapping of packed module names.
            dims_rank_info (Optional[Dict[int, Dict]], optional): A dictionary containing information for the specific slice of the parameter at each dimension index.
        """
        tensor_dim_to_parallel_map = {}
        for k, v in dims_map.items():
            if v not in tensor_dim_to_parallel_map:
                tensor_dim_to_parallel_map[v] = []
            tensor_dim_to_parallel_map[v].append(k)
        p_rank = self.parallelism.pp_coord[0]
        for k, v in packed_modules_mapping.items():
            assert (
                dims_rank_info is None
            ), f"Packed modules mapping {packed_modules_mapping} should not be used with dims_rank_info {dims_rank_info}."
            if k in param_name:
                for rename in v:
                    name = name_to_hf(param_name).replace(k, rename)
                    self.parallelism_info_for_params[name] = (
                        dims_map,
                        tensor_dim_to_parallel_map,
                        p_rank,
                        dims_rank_info,
                    )
                return
        name = name_to_hf(param_name)
        self.parallelism_info_for_params[name] = (
            dims_map,
            tensor_dim_to_parallel_map,
            p_rank,
            dims_rank_info,
        )

    def parallelism_info_for_dtensor_params(self) -> None:
        """
        Get the parallelism info for the dtensor model parameters.
        Normally, this is used for policy model parameters.
        It analyzes the model's named parameters and extracts the parallel dimensions and their shard information.
        The method checks if the model parameters are distributed tensors (DTensor) and extracts their detailed shard information from DTensor specifications.
        This method updates a dictionary with parameter names as keys and their parallel dimensions with shard information as values.
        """
        assert (
            self.is_policy
        ), "parallelism_info_for_dtensor_params should only be called for policy model."
        if hasattr(self, "parallelism_info_for_params"):
            return self.parallelism_info_for_params
        self.parallelism_info_for_params = {}
        for name, param in self.underlying_model.named_parameters():
            is_dist_tensor = isinstance(param, torch.distributed.tensor.DTensor)
            dims_rank_info = {}
            if not is_dist_tensor:
                dims_map = {}
            else:
                dims_map = {}
                global_shape = tuple(param.shape)
                mesh = param.device_mesh
                placements = param.placements
                assert (
                    len(placements) == len(mesh.mesh_dim_names)
                ), f"Number of placements {placements} does not match number of mesh dimensions {mesh}."
                for dim, placement in zip(mesh.mesh_dim_names, placements):
                    if placement.is_shard():
                        dims_map[dim] = placement.dim
                    elif placement.is_replicate():
                        pass
                    else:
                        raise ValueError(f"Unsupported placement type: {placement}")
                chunk_meta_list = param.__create_chunk_list__()
                local = param.to_local()
                assert (
                    len(chunk_meta_list) == 1
                ), f"Expected only one chunk meta, but got {len(chunk_meta_list)} for {name}."
                meta = chunk_meta_list[0]
                assert (
                    len(meta.offsets)
                    == len(meta.sizes)
                    == len(global_shape)
                    == len(tuple(local.shape))
                ), f"Offsets {meta.offsets} and sizes {meta.sizes} must match global shape {global_shape} and local shape {tuple(local.shape)}."

                for idx, g_size in enumerate(global_shape):
                    offset = int(meta.offsets[idx])
                    total_size = int(g_size)
                    length = int(meta.sizes[idx])
                    if total_size == length:
                        assert (
                            offset == 0
                        ), f"Expected rank 0 for full size dimension {idx}, but got {offset}."
                    else:
                        dims_rank_info[idx] = DimSliceInfo(
                            offset=offset,
                            total_size=total_size,
                            length=length,
                        ).__dict__
                reformatted = (
                    self.weight_mapper.policy_map_param_to_transformed_params_for_sync(
                        self.weight_mapper.policy_map_local_key_to_hf_key(name)
                    )
                )
                if reformatted:
                    for part_name, part_slice in reformatted:
                        splitted_dim_rank_info = {}
                        part_in_local = {}
                        part_slice = {
                            len(global_shape) + k if k < 0 else k: v
                            for k, v in part_slice.items()
                        }
                        all_dims = part_slice.keys() | dims_rank_info.keys()
                        for dim in all_dims:
                            if dim not in part_slice:
                                dim_slice = DimSliceInfo(
                                    offset=0,
                                    total_size=1,
                                )
                            else:
                                dim_slice = DimSliceInfo.from_dict(part_slice[dim])
                            if dim not in dims_rank_info:
                                assert (
                                    len(global_shape) > dim
                                ), f"Dimension {dim} is out of bounds for global shape {global_shape}."
                                local_part = DimSliceInfo(offset=0, total_size=1)
                            else:
                                local_part = DimSliceInfo.from_dict(dims_rank_info[dim])
                            slice_in_splited, overlap_in_local = (
                                self.tensor_overlap_info_at_dim(
                                    {dim: dim_slice}, {dim: local_part}, dim
                                )
                            )
                            if slice_in_splited is None:
                                splitted_dim_rank_info = None
                                break

                            splitted_dim_rank_info[dim] = slice_in_splited.__dict__
                            part_in_local[dim] = overlap_in_local
                        if splitted_dim_rank_info is not None:
                            self.insert_to_parallelism_info(
                                part_name,
                                dims_map,
                                self.weight_mapper.policy_map_local_key_to_hf_key,
                                dims_rank_info=splitted_dim_rank_info,
                            )

                            def slice_tensor_with_part(
                                local: torch.Tensor,
                                part_in_local: Dict[int, DimSliceInfo],
                            ) -> torch.Tensor:
                                """
                                Slice the local tensor with the part in local information.
                                :param local: The local tensor to be sliced.
                                :param part_in_local: The part in local information for slicing.
                                :return: The sliced tensor.
                                """
                                return slice_tensor_with_strategies(
                                    local, part_in_local
                                )

                            self.weight_mapper.set_transform_func_from_local_param_for_sync(
                                self.weight_mapper.policy_map_local_key_to_hf_key(
                                    part_name
                                ),
                                partial(
                                    slice_tensor_with_part,
                                    part_in_local=part_in_local,
                                ),
                            )

                    continue
            self.insert_to_parallelism_info(
                name,
                dims_map,
                self.weight_mapper.policy_map_local_key_to_hf_key,
                dims_rank_info=dims_rank_info,
            )

    def parallelism_info_for_vllm_params(self):
        """
        Get the parallelism info for the vllm rollout model parameters by analyzing the model's named parameters with vllm instance check.
        Normally, this is used for rollout model parameters.
        It extracts the parallel dimensions and their shard information from the vllm model parameters.
        The method checks if the model parameters are instances of vllm parallel layers (like QKVParallelLinear, MergedColumnParallelLinear, etc.)
        and extracts their detailed shard information from the parameters.
        This method updates a dictionary with parameter names as keys and their parallel dimensions with shard information as values.
        """
        assert (
            not self.is_policy
        ), "parallelism_info_for_vllm_params should only be called for rollout model."
        if hasattr(self, "parallelism_info_for_params"):
            return self.parallelism_info_for_params
        self.parallelism_info_for_params = {}

        for param_name, param in self.underlying_model.named_parameters():
            name_parts = param_name.split(".")
            part = self.underlying_model
            is_bias = False
            should_skip = False
            for part_name in name_parts:
                if hasattr(part, part_name):
                    if isinstance(getattr(part, part_name), Parameter):
                        if part_name == "bias":
                            is_bias = True
                        elif part_name == "weight":
                            is_bias = False
                        else:
                            logger.warning(
                                f"Part {part_name} is not a Parameter. Skipping."
                            )
                            should_skip = True
                        break
                    part = getattr(part, part_name)
                elif str.isdigit(part_name):
                    part = part[int(part_name)]
                else:
                    raise ValueError(f"Part {part_name} not found in {part}. Skipping.")
            if should_skip:
                continue
<<<<<<< HEAD

=======
>>>>>>> 420979fb
            dims_map = {}
            if isinstance(part, (QKVParallelLinear)):
                output_dim = getattr(param, "output_dim", 0)
                dims_map["tp"] = output_dim
                assert any(
                    [
                        k in param_name
                        for k in self.weight_mapper.packed_modules_mapping.keys()
                    ]
                ), f"QKVParallelLinear {param_name} is not in packed_modules_mapping {self.weight_mapper.packed_modules_mapping}."
            elif isinstance(part, (MergedColumnParallelLinear)):
                output_dim = getattr(param, "output_dim", 0)
                dims_map["tp"] = output_dim
                assert any(
                    [
                        k in param_name
                        for k in self.weight_mapper.packed_modules_mapping.keys()
                    ]
                ), f"MergedColumnParallelLinear {param_name} is not in packed_modules_mapping {self.weight_mapper.packed_modules_mapping}."
            elif isinstance(part, (RowParallelLinear)):
                input_dim = getattr(param, "input_dim", 1)
                if not is_bias:
                    assert (
                        input_dim is not None
                    ), f"RowParallelLinear {param_name} has no input_dim attribute."
                    dims_map["tp"] = input_dim
            elif isinstance(part, (ColumnParallelLinear)):
                output_dim = getattr(param, "output_dim", 0)
                dims_map["tp"] = output_dim
            elif isinstance(part, VocabParallelEmbedding):
                output_dim = getattr(param, "output_dim", 0)
                assert (
                    not is_bias
                ), f"VocabParallelEmbedding {param_name} should not have bias."
                dims_map["tp"] = output_dim
            else:
                assert (
                    "Parallel" not in part.__class__.__name__
                ), f"Part {part.__class__.__name__} is not a parallel layer. Skipping."

            self.insert_to_parallelism_info(
                param_name,
                dims_map,
                self.weight_mapper._rollout_vllm_name_to_hf,
                self.weight_mapper.packed_modules_mapping,
            )


class ParallelTopoMapperGroup:
    """
    A class to represent a group of weight sharing topology maps used for weight synchronization.
    This class manages multiple ParallelTopoMapper instances, each corresponding to a different parallelism strategy.
    Different model parts may have different parallelism strategies in one whole model.
    It is used to prepare local shard information for parameters based on the parallelism configuration.
    It clusters parameters by model part and prepares local shard information for each part.
    """

    def __init__(
        self,
        global_parallelism: ParallelDims,
        hf_config: Any,
        is_policy: bool,
        underlying_model: Any,
        weight_mapper: Optional[WeightMapper] = None,
    ):
        """
        Initialize the ParallelTopoMapperGroup with the given parallelism configurations.

        :param global_parallelism: The parallelism config for the policy or rollout.
        :param hf_config: The huggingface config.
        :param is_policy: A boolean indicating if this is for policy parallelism.
        :param underlying_model: The underlying model for which the parallelism map is created.
        :param weight_mapper: An optional WeightMapper instance. If None, a default mapper is used based on the model type from hf_config.
        """
        self.hf_config = hf_config
        model_type = hf_config.model_type
        self.mapper_group: List[ParallelTopoMapper] = []

        if weight_mapper is None:
            weight_mapper_fn = WeightMapper.get_weight_mapper(model_type)
            self.weight_mapper = weight_mapper_fn(hf_config)
        else:
            self.weight_mapper = weight_mapper

        # Note: policy_strategies and rollout_strategies callable to decide if or how to parallel
        # the param tensor of a give name if given as a counterpart of the automatic inferred parallelism strategy.

        # The replica has its single global parallelism config
        # But there may be different parallelism strategies executed by different model parts
        # For example: VLM has 2 parts: the visual encoder and the language encoder.
        #   the visual encoder may merge TP and DP meshes, while the language encoder may not
        # So we may need a ParallelTopoMapper for each model part with its own parallelism strategy
        # So the stategies might be a list containing multiple strategies for different model parts.

        if is_policy:
            strategies = self.weight_mapper.get_policy_parallelism_strategy()
        else:
            strategies = self.weight_mapper.get_rollout_parallelism_strategy()

        if strategies:
            for strategy in strategies:
                self.mapper_group.append(
                    ParallelTopoMapper(
                        global_parallelism,
                        strategy,
                        weight_mapper,
                        hf_config,
                        is_policy=is_policy,
                        underlying_model=underlying_model,
                    )
                )
        else:
            # If no parallelism strategy is provided, reserve it as None to use the default automatic parallelism infer.
            self.mapper_group.append(
                ParallelTopoMapper(
                    global_parallelism,
                    None,
                    weight_mapper,
                    hf_config,
                    is_policy=is_policy,
                    underlying_model=underlying_model,
                )
            )

    def _cluster_params_by_model_part(
        self, params: List[List[Tuple[str, int]]]
    ) -> List[List[List[Tuple[str, int]]]]:
        """
        Resort the parameters based on the name mapper.
        :param params: The parameters to resort.
        :return: A list of tuples containing the resorted parameters.
        """
        if len(self.mapper_group) == 1:
            return [params]
        x = [[] for _ in self.mapper_group]

        for param_group in params:
            idx = None
            for name, _ in param_group:
                if idx is not None:
                    assert idx == self.weight_mapper.name_to_model_part_index(name), (
                        f"Parameter {name} is assigned to different model parts in one same group {param_group}: "
                        f"{idx} and {self.weight_mapper.name_to_model_part_index(name)}"
                    )
                else:
                    idx = self.weight_mapper.name_to_model_part_index(name)
            x[idx].append(param_group)
        return x

    def prepare_local_shard_infos(
        self,
        hf_key_n_rank: List[List[Tuple[str, int]]],
        global_rank: int,
    ) -> List[List[Dict[str, Any]]]:
        """
        Prepare local shard information for the given parameters based on the parallelism configuration.
        :param hf_key_n_rank: A list of tuples containing the parameter names and their shape ranks.
        :param global_rank: The global rank to prepare local shard information for.
        :return: A list of dictionaries containing the local shard information for each parameter group.
        """
        x = self._cluster_params_by_model_part(hf_key_n_rank)
        insts = []
        for model_index, p in enumerate(x):
            insts.extend(
                self.mapper_group[model_index].local_shard_info_for_params(
                    p, global_rank
                )
            )
        return insts


class ParallelizedShardMapper:
    def __init__(self):
        """
        Initialize the ParallelizedShardMapper with empty shard info lists.
        ParallelizedShardMapper is used to gather the shard information for policy and rollout then generate the send and receive instructions for policy and rollout.
        """
        self.policy_all_rank_shard_infos: Optional[List[List[List[Dict[str, Any]]]]] = (
            None
        )
        self.rollout_all_rank_shard_infos: Optional[
            List[List[List[Dict[str, Any]]]]
        ] = None
<<<<<<< HEAD
        self.send_insts_for_policy: Optional[List[List[List[Dict[str, Any]]]]] = None
=======

        self.send_insts_for_policy: Optional[
            List[List[WeightSyncInstructionsGroup]]
        ] = None  # List of instructions of different ranks and for each rank it contains a list of instructions for each parameter group.
>>>>>>> 420979fb
        self.recv_insts_for_rollout: Optional[
            List[List[WeightSyncInstructionsGroup]]
        ] = None  # List of instructions of different ranks and for each rank it contains a list of instructions for each parameter group.

        self.scheme_generation_done = asyncio.Event()
        self.scheme_generation_done.clear()

    async def post_set_shard_infos(self):
        """
        Post-process the shard infos after they are set.
        This method generates the send and receive instructions for policy and rollout based on the shard information provided.
        It initializes the send and receive instruction lists for policy and rollout, respectively.
        """
        if (
            self.policy_all_rank_shard_infos is not None
            and self.rollout_all_rank_shard_infos is not None
            and self.send_insts_for_policy is None
            and self.recv_insts_for_rollout is None
        ):
            self.send_insts_for_policy = []
            self.recv_insts_for_rollout = []
            self.policy_shard_dicts = [
                {} for _ in range(len(self.policy_all_rank_shard_infos))
            ]
            self.rollout_shard_dicts = [
                {} for _ in range(len(self.rollout_all_rank_shard_infos))
            ]

            await self.sort_param_with_groups()
            self.rollout_from_policy_insts_meta = [
                {} for _ in range(len(self.rollout_all_rank_shard_infos))
            ]
            for p_rank in range(len(self.policy_all_rank_shard_infos)):
                self.send_insts_for_policy.append(
                    await self.generate_parallelized_shard_send_insts_for_policy(p_rank)
                )
            for r_rank in range(len(self.rollout_all_rank_shard_infos)):
                self.recv_insts_for_rollout.append(
                    await self.generate_parallelized_shard_recv_insts_for_rollout(
                        r_rank
                    )
                )
            self.scheme_generation_done.set()

    async def set_shard_infos_of_policy(
        self,
        policy_all_rank_shard_infos: List[List[List[Dict[str, Any]]]],
    ):
        """
        Set the shard information for the policy.
        :param policy_all_rank_shard_infos: A list of dictionaries containing shard info for each rank. For each rank, it contains a list of parameter groups, and each group contains a list of dictionaries with shard info. Each parameter group may contain multiple parameters with some connections such as from the same original param.
        """
        self.policy_all_rank_shard_infos = policy_all_rank_shard_infos
        util.create_async_task(self.post_set_shard_infos())

    async def set_shard_infos_of_rollout(
        self,
        rollout_all_rank_shard_infos: List[List[List[Dict[str, Any]]]],
    ):
        """
        Set the shard information for the rollout.
        :param policy_all_rank_shard_infos: A list of dictionaries containing shard info for each rank. For each rank, it contains a list of parameter groups, and each group contains a list of dictionaries with shard info. Each parameter group may contain multiple parameters with some connections such as from the same original param.
        """
        self.rollout_all_rank_shard_infos = rollout_all_rank_shard_infos
        util.create_async_task(self.post_set_shard_infos())

    async def sort_param_with_groups(
        self,
    ):
        """
        Sort the parameters with groups from policy and rollout shard infos.
        Merge the parameter groups from policy and rollout shard infos into a single sorted order.
        Consider the grouping of parameters specified by policy and rollout shard infos.
        """
        param_group_map = {}
        param_in_group = {}

        policy_params = set()
        rollout_params = set()
        for all_rank_shard_infos, params_set, shard_dicts in zip(
            [self.policy_all_rank_shard_infos, self.rollout_all_rank_shard_infos],
            [policy_params, rollout_params],
            [self.policy_shard_dicts, self.rollout_shard_dicts],
        ):
            await asyncio.sleep(0.0001)
            for r_idx, p_rank in enumerate(all_rank_shard_infos):
                for p_group in p_rank:
                    if len(p_group) > 1:
                        group_key = ";".join(sorted([p["name"] for p in p_group]))
                        param_group_map[group_key] = p_group
                        for p_info in p_group:
                            shard_dicts[r_idx][p_info["name"]] = p_info
                            params_set.add(p_info["name"])
                            param_in_group[p_info["name"]] = group_key
                            if p_info["name"] in param_group_map:
                                del param_group_map[p_info["name"]]
                    else:
                        if p_group[0]["name"] not in param_in_group:
                            param_group_map[p_group[0]["name"]] = p_group
                        shard_dicts[r_idx][p_group[0]["name"]] = p_group[0]
                        params_set.add(p_group[0]["name"])

        self.sorted_param_groups = [
            param_group_map[key] for key in sorted(param_group_map)
        ]
        assert (
            sum(len(sublist) for sublist in self.sorted_param_groups)
            == len(policy_params)
            and sum(len(sublist) for sublist in self.sorted_param_groups)
            == len(rollout_params)
        ), "The total number of parameters in sorted_param_groups does not match the number of parameters in policy and rollout shard infos."

    async def generate_parallelized_shard_send_insts_for_policy(
        self, p_rank: int
    ) -> List[WeightSyncInstructionsGroup]:
        """
        Generate the send instructions for policy based on the shard information.
        :param p_rank: The rank of the policy to generate send instructions for.
        :return: A list of send instructions for policy.
        In the returned list, each element corresponds to a parameter group.
        Each parameter group contains a list of instructions for each parameter in a group represented by `WeightSyncInstructionsGroup`.
        One parameter group includes the parameters with some connections such as from the same original param.
        Correspondingly, each `WeightSyncInstructionsGroup` includes `WeightSyncInstructionsPerTensor` for each parameter in the group.
        Each instruction is a `WeightSyncInstruction` containing the parameter name and the corresponding sharded tensor split strategies.
        """

        policy_to_rollout_insts = []
        for info_group in self.sorted_param_groups:
            insts_for_group = []
            for info in info_group:
                await asyncio.sleep(0.0001)
                dest_name = info["name"]
                if dest_name not in self.policy_shard_dicts[p_rank]:
                    continue
                p_info = self.policy_shard_dicts[p_rank][dest_name]
                insts_for_param_name = []
                for r_rank, r_infos in enumerate(self.rollout_shard_dicts):
                    if dest_name not in r_infos:
                        continue
                    r_info = r_infos[dest_name]
                    if "shard_info" not in p_info or "shard_info" not in r_info:
                        continue

                    shard_info = {
                        k: DimSliceInfo.from_dict(v)
                        for k, v in p_info["shard_info"].items()
                    }

                    p_dup_ranks = self.get_dup_ranks_for_policy(p_rank, dest_name)
                    r_shard_info = {
                        k: DimSliceInfo.from_dict(v)
                        for k, v in r_info["shard_info"].items()
                    }
                    r_dup_ranks = self.get_dup_ranks_for_rollout(r_rank, dest_name)

                    all_dims = shard_info.keys() | r_shard_info.keys()

                    p_tensor_split_strategys = {}
                    r_tensor_split_strategys = {}
                    for d in all_dims:
                        p_tensor_split_strategy, r_tensor_split_strategy = (
                            ParallelTopoMapper.tensor_overlap_info_at_dim(
                                shard_info, r_shard_info, d
                            )
                        )
                        if p_tensor_split_strategy is None:
                            assert r_tensor_split_strategy is None
                            p_tensor_split_strategys = None
                            break
                        p_tensor_split_strategys[d] = p_tensor_split_strategy
                        r_tensor_split_strategys[d] = r_tensor_split_strategy
                    if p_tensor_split_strategys is None:
                        continue
                    else:
                        p_assignments, r_assignments = (
                            ParallelTopoMapper.policy_to_rollout_assign(
                                p_dup_ranks, r_dup_ranks, p_rank, r_rank
                            )
                        )
                        for r in p_assignments:
                            insts_for_param_name.append(
                                WeightSyncInstruction(
                                    p_rank, r, p_tensor_split_strategys
                                )
                            )
                        for p in r_assignments:
                            if (
                                dest_name
                                not in self.rollout_from_policy_insts_meta[r_rank]
                            ):
                                self.rollout_from_policy_insts_meta[r_rank][
                                    dest_name
                                ] = []
                            self.rollout_from_policy_insts_meta[r_rank][
                                dest_name
                            ].append(
                                WeightSyncInstruction(
                                    p, r_rank, r_tensor_split_strategys
                                )
                            )
                if insts_for_param_name:
                    insts_for_group.append(
                        WeightSyncInstructionsPerParam(dest_name, insts_for_param_name)
                    )
            if insts_for_group:
                policy_to_rollout_insts.append(
                    WeightSyncInstructionsGroup(insts_for_group)
                )
        return policy_to_rollout_insts

    def get_dup_ranks_for_policy(
        self,
        p_rank: int,
        name: str,
    ) -> List[List[Dict[str, Any]]]:
        """
        Get the duplicate ranks for a param in policy of the given rank.
        :param p_rank: The rank of the policy to get duplicate ranks for.
        :param name: The name of the parameter to get duplicate ranks for.
        :return: A list of duplicate ranks for policy.
        """
        if name in self.policy_shard_dicts[p_rank]:
            p_info = self.policy_shard_dicts[p_rank][name]
        else:
            return []

        ranks = []
        for p_rank, p_infos in enumerate(self.policy_shard_dicts):
            if name in p_infos:
                if p_infos[name]["shard_info"] == p_info["shard_info"]:
                    ranks.append(p_rank)
        return ranks

    def get_dup_ranks_for_rollout(
        self,
        p_rank: int,
        name: str,
    ) -> List[List[Dict[str, Any]]]:
        """
        Get the duplicate ranks for a param in rollout of the given rank.
        :param p_rank: The rank of the rollout to get duplicate ranks for.
        :param name: The name of the parameter to get duplicate ranks for.
        :return: A list of duplicate ranks for rollout.
        """
        if name in self.rollout_shard_dicts[p_rank]:
            p_info = self.rollout_shard_dicts[p_rank][name]
        else:
            return []

        ranks = []
        for p_rank, p_infos in enumerate(self.rollout_shard_dicts):
            if name in p_infos:
                if p_infos[name]["shard_info"] == p_info["shard_info"]:
                    ranks.append(p_rank)
        return ranks

    async def generate_parallelized_shard_recv_insts_for_rollout(
        self, r_rank: int
    ) -> List[WeightSyncInstructionsGroup]:
        """
        Generate the receive instructions for rollout based on the shard information.
        :param r_rank: The rank of the rollout to generate receive instructions for.
        :return: A list of receive instructions for rollout.
        In the returned list, each element corresponds to a parameter group.
        Each parameter group contains a list of instructions for each parameter in a group represented by `WeightSyncInstructionsGroup`.
        One parameter group includes the parameters with some connections such as from the same original param.
        Correspondingly, each `WeightSyncInstructionsGroup` includes `WeightSyncInstructionsPerTensor` for each parameter in the group.
        Each instruction is a `WeightSyncInstruction` containing the parameter name and the corresponding sharded tensor split strategies.
        Make use of the information collected in `self.rollout_from_policy_insts_meta` from `generate_parallelized_shard_send_insts_for_policy`to generate the receive instructions.
        """
        rollout_from_policy_insts = []
        for info_group in self.sorted_param_groups:
            insts_for_group = []
            for info in info_group:
                await asyncio.sleep(0.0001)
                dest_name = info["name"]
                insts_for_param_name = []
                if dest_name in self.rollout_from_policy_insts_meta[r_rank]:
                    insts_for_param_name = self.rollout_from_policy_insts_meta[r_rank][
                        dest_name
                    ]
                if insts_for_param_name:
                    insts_for_group.append(
                        WeightSyncInstructionsPerParam(dest_name, insts_for_param_name)
                    )
            if insts_for_group:
                rollout_from_policy_insts.append(
                    WeightSyncInstructionsGroup(insts_for_group)
                )
        return rollout_from_policy_insts

    def get_send_insts_for_policy(self, rank: int) -> List[WeightSyncInstructionsGroup]:
        """
        Get the send instructions for policy of the given rank.
        :return: A list of send instructions for policy.
        """
        return self.send_insts_for_policy[rank]

    def get_recv_insts_for_rollout(
        self, rank: int
    ) -> List[WeightSyncInstructionsGroup]:
        """
        Get the receive instructions for rollout of the given rank.
        :return: A list of receive instructions for rollout.
        """
        return self.recv_insts_for_rollout[rank]<|MERGE_RESOLUTION|>--- conflicted
+++ resolved
@@ -876,10 +876,6 @@
                     raise ValueError(f"Part {part_name} not found in {part}. Skipping.")
             if should_skip:
                 continue
-<<<<<<< HEAD
-
-=======
->>>>>>> 420979fb
             dims_map = {}
             if isinstance(part, (QKVParallelLinear)):
                 output_dim = getattr(param, "output_dim", 0)
@@ -1063,14 +1059,10 @@
         self.rollout_all_rank_shard_infos: Optional[
             List[List[List[Dict[str, Any]]]]
         ] = None
-<<<<<<< HEAD
-        self.send_insts_for_policy: Optional[List[List[List[Dict[str, Any]]]]] = None
-=======
 
         self.send_insts_for_policy: Optional[
             List[List[WeightSyncInstructionsGroup]]
         ] = None  # List of instructions of different ranks and for each rank it contains a list of instructions for each parameter group.
->>>>>>> 420979fb
         self.recv_insts_for_rollout: Optional[
             List[List[WeightSyncInstructionsGroup]]
         ] = None  # List of instructions of different ranks and for each rank it contains a list of instructions for each parameter group.
