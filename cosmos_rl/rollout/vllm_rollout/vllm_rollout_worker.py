# SPDX-FileCopyrightText: Copyright (c) 2025 NVIDIA CORPORATION & AFFILIATES. All rights reserved.
# SPDX-License-Identifier: Apache-2.0
#
# Licensed under the Apache License, Version 2.0 (the "License");
# you may not use this file except in compliance with the License.
# You may obtain a copy of the License at
#
# http://www.apache.org/licenses/LICENSE-2.0
#
# Unless required by applicable law or agreed to in writing, software
# distributed under the License is distributed on an "AS IS" BASIS,
# WITHOUT WARRANTIES OR CONDITIONS OF ANY KIND, either express or implied.
# See the License for the specific language governing permissions and
# limitations under the License.

import os
import torch
import requests
import threading
from queue import Queue
import atexit
import types
from cosmos_rl.policy.model import ModelRegistry, WeightMapper
from typing import List, Tuple, Optional, Callable, Any
from functools import partial
from transformers import AutoConfig
from cosmos_rl.rollout import RolloutWorkerBase
from cosmos_rl.utils.parallelism import ParallelDims
from cosmos_rl.policy.config import Config as CosmosConfig
from cosmos_rl.utils.logging import logger
from cosmos_rl.utils.constant import (
    COSMOS_ROLLOUT_STEP_INTERVAL,
)
from cosmos_rl.utils.util import list_to_b64, b64_to_list
import cosmos_rl.utils.distributed as dist_utils
from cosmos_rl.rollout.vllm_rollout.vllm_rollout import vLLMRollout
from cosmos_rl.dispatcher.protocol import RolloutRequest, ValidationReportRequest
from cosmos_rl.dispatcher.command import (
    BuildMeshCommand,
    PolicyToRolloutUnicastCommand,
    RolloutToRolloutBroadcastCommand,
    Command,
)
from cosmos_rl.utils.pynccl import (
    create_nccl_uid,
    create_nccl_comm,
    nccl_broadcast,
    nccl_recv,
)
from cosmos_rl.utils.parallelism_map import (
    ParallelTopoMapperGroup,
    WeightSyncInstructionsGroup,
    WeightSyncInstructionsPerParam,
)
import cosmos_rl.utils.distributed as dist_util
from cosmos_rl.utils.network_util import make_request_with_retry
import cosmos_rl.utils.util as util
from cosmos_rl.utils import constant
from cosmos_rl.utils.api_suffix import (
    COSMOS_API_NCCL_COMM_INITIATOR_SUFFIX,
    COSMOS_API_NCCL_COMM_ACCEPTOR_SUFFIX,
    COSMOS_API_NEXT_PROMPT_SUFFIX,
    COSMOS_API_ROLLOUT_SUFFIX,
    COSMOS_API_VALIDATION_REPORT_SUFFIX,
    COSMOS_API_ROLLOUT_SHARD_INFOS_SUFFIX,
    COSMOS_API_ROLLOUT_SHARD_RECV_INSTS_SUFFIX,
)
from vllm import SamplingParams
import time


"""
Keep in mind that torch distributed is not thread safe. So try to keep the usage in the same thread.
"""


def _patch_vllm_rollout_locked_step(rollout, consume_command, enable_validation):
    llm_engine = rollout.rollout_engine.llm_engine
    orig_step = llm_engine.step

    def cmd_pred(cmd: Command, enable_validation: bool):
        if enable_validation and isinstance(cmd, RolloutToRolloutBroadcastCommand):
            return False
        return True

    def step(self, *args, **kwargs):
        if not hasattr(self, "_cosmos_step_counter"):
            self._cosmos_step_counter = 0
        self._cosmos_step_counter += 1
        if self._cosmos_step_counter % COSMOS_ROLLOUT_STEP_INTERVAL == 0:
            # IMPORTANT:
            # If validation is enabled, R2R is not expected to be called in this step function
            # to avoid recursive inference execution.
            consume_command(
                cmd_pred=partial(cmd_pred, enable_validation=enable_validation)
            )
        return orig_step(*args, **kwargs)

    llm_engine.step = types.MethodType(step, llm_engine)


class vLLMRolloutWorker(RolloutWorkerBase):
    """
    vLLMRolloutWorker will be a replica instance of single DP.
    vLLMRolloutWorker should support scaling launch.
    """

    class State:
        UNINITIALIZED = 0
        WEIGHT_SYNCED = 1
        PROMPT_FETCH_END = 1 << 1
        PROMPT_CONSUME_END = 1 << 2

        _state: int = UNINITIALIZED

        def __init__(self):
            self._state = self.UNINITIALIZED

        def weight_synced(self):
            return (self._state & self.WEIGHT_SYNCED) != 0

        def set_weight_synced(self):
            self._state = self._state | self.WEIGHT_SYNCED

        def prompt_fetch_end(self):
            return (self._state & self.PROMPT_FETCH_END) != 0

        def set_prompt_fetch_end(self):
            self._state = self._state | self.PROMPT_FETCH_END

        def prompt_consume_end(self):
            return (self._state & self.PROMPT_CONSUME_END) != 0

        def set_prompt_consume_end(self):
            assert (
                not self.prompt_consume_end()
            ), "Prompt consume end event should not be set twice."
            self._state = self._state | self.PROMPT_CONSUME_END

    def __init__(self, config: CosmosConfig, parallel_dims: ParallelDims) -> None:
        super(vLLMRolloutWorker, self).__init__(config, parallel_dims)
        self.state = self.State()
        self.config = config
        if self.config.rollout.parallelism.dp_shard_size == -1:
            self.config.rollout.parallelism.dp_shard_size = parallel_dims.dp_shard
        assert self.config.rollout.parallelism.dp_shard_size == parallel_dims.dp_shard
        assert (
            self.config.rollout.parallelism.dp_shard_size > 0
        ), "[Rollout] dp_shard_size should be greater than 0."

        if self.tokenizer.pad_token_id is None:
            self.tokenizer.pad_token_id = self.tokenizer.eos_token_id
        # CommandQueue queried from controller.
        self._command_queue: Queue[Command] = Queue()
        self._prompt_queue: Queue[List[List[int, str]]] = Queue()

        # if flashinfer config is not enabled, avoid importing flashinfer
        if self.config.rollout.vllm_use_flashinfer:
            try:
                import flashinfer  # noqa: F401
            except ImportError:
                logger.warning(
                    "[Rollout] flashinfer is not installed, ignore rollout.vllm_use_flashinfer setting."
                )
            else:
                os.environ["VLLM_ATTENTION_BACKEND"] = "FLASHINFER"

        if self.config.rollout.sampling_config.use_flashinfer:
            try:
                import flashinfer  # noqa: F401
            except ImportError:
                logger.warning(
                    "[Rollout] flashinfer is not installed, ignore rollout.sampling_config.use_flashinfer setting."
                )
            else:
                os.environ["VLLM_USE_FLASHINFER_SAMPLER"] = "1"

        self.rollout: vLLMRollout = vLLMRollout(
            self.config,
            tokenizer=self.tokenizer,
            seed=self.config.rollout.seed,
            load_format="dummy",
        )
        _patch_vllm_rollout_locked_step(
            self.rollout,
            self.consume_command,
            self.config.train.enable_validation,
        )

        # communicator index for the cached communicators in C++ binding.
        self.global_commnicator_idex = -1
        # rank in current rollout replicas.
        self.rank_in_rollout_repicas = -1

        # cache for NCCL communicators for P2R.
        self.policy_to_rollout_nccl_communicators = {}

        self.batch_size = self.config.rollout.batch_size
        if self.config.train.enable_validation:
            self.val_batch_size = self.config.rollout.val_batch_size or self.batch_size
            assert (
                self.val_batch_size > 0
            ), "[Rollout] val_batch_size should be greater than 0."
        else:
            self.val_batch_size = None
        self.background_thread: threading.Thread | None = None

        # For Polocy to Rollout weight mapping
        hf_config = util.retry(AutoConfig.from_pretrained)(
            self.config.policy.model_name_or_path,
            trust_remote_code=True,
        )
        model_type = hf_config.model_type
        if not ModelRegistry.check_model_type_supported(model_type):
            logger.warning(
                f"[Rollout] Replica can not find {model_type} in weight mapper, use {constant.COSMOS_HF_MODEL_TYPES} model type instead, with replica name: {self.replica_name}"
            )
            model_type = constant.COSMOS_HF_MODEL_TYPES
        self.weight_mapper = WeightMapper.get_weight_mapper(model_type)(hf_config)
        self.model_config = hf_config

        atexit.register(self.handle_shutdown)

        self.inference_stream = torch.cuda.Stream()

        self.val_sampling_params = SamplingParams(
            n=self.config.validation.n_generation,
            logprobs=0,
            top_p=self.config.validation.top_p,
            top_k=self.config.validation.top_k,
            temperature=self.config.validation.temperature,
            repetition_penalty=self.config.validation.repetition_penalty,
            max_tokens=self.config.validation.max_response_length,
            stop_token_ids=self.rollout.eos_token_ids,
            include_stop_str_in_output=self.config.rollout.include_stop_str_in_output,
            detokenize=True,
        )
        self.sampling_params = SamplingParams(
            n=self.config.rollout.n_generation,
            logprobs=0,
            top_p=self.config.rollout.sampling_config.top_p,
            top_k=self.config.rollout.sampling_config.top_k,
            temperature=self.config.rollout.sampling_config.temperature,
            repetition_penalty=self.config.rollout.sampling_config.repetition_penalty,
            max_tokens=self.config.rollout.max_response_length,
            stop_token_ids=self.rollout.eos_token_ids,
            include_stop_str_in_output=self.config.rollout.include_stop_str_in_output,
            detokenize=True,
        )
        self.prepare_shard_infos_for_weight_sync_insts()

    def prepare_shard_infos_for_weight_sync_insts(self):
        self.vllm_weight_inplace_view_map, self.recv_param_key_n_rank_list = (
            self.weight_mapper.rollout_prepare_recv(self.get_underlying_model())
        )
        local_shard_infos = ParallelTopoMapperGroup(
            self.parallel_dims,
            self.model_config,
            is_policy=False,
            underlying_model=self.get_underlying_model(),
            weight_mapper=self.weight_mapper,
        ).prepare_local_shard_infos(self.recv_param_key_n_rank_list, self.global_rank)
        self.all_rank_local_shard_infos = dist_util.all_gather_object_cpu(
            local_shard_infos
        )
        # Ordered list of (hf_key, tensor_dim)
        if self.global_rank == 0:
            try:
                make_request_with_retry(
                    partial(
                        requests.post,
                        json={
                            "shard_infos": self.all_rank_local_shard_infos,
                        },
                    ),
                    self.get_alternative_urls(COSMOS_API_ROLLOUT_SHARD_INFOS_SUFFIX),
                    max_retries=constant.COSMOS_HTTP_RETRY_CONFIG.max_retries,
                )
            except Exception as e:
                raise RuntimeError(
                    f"[Rollout] Failed in post shard infos to controller after retries {e}."
                )

    def handle_shutdown(self):
        # Only call once
        if not hasattr(self, "_shutdown_handled"):
            self._shutdown_handled = True
            if not self.shutdown_signal.is_set():
                self.shutdown_signal.set()
            if self.background_thread is not None:
                self.background_thread.join()
                self.background_thread = None

            if self.heartbeat_thread is not None:
                self.heartbeat_thread.join()
                self.heartbeat_thread = None
            self.unregister_from_controller()

    def get_underlying_model(self):
        """
        Get the underlying parallelized model in vLLM internal.
        """
        return self.rollout.get_underlying_model()

    @RolloutWorkerBase.register_rollout_command_handler(BuildMeshCommand)
    def build_global_mesh(self, build_mesh_command: BuildMeshCommand):
        logger.info(f"[Rollout] Building global mesh for {self.replica_name}")

        replica_name_to_rank = build_mesh_command.replica_name_to_rank
        if self.replica_name not in replica_name_to_rank:
            raise RuntimeError(
                f"[Rollout] Replica {self.replica_name} not found in registered replicas."
            )
        self.rank_in_rollout_repicas = replica_name_to_rank[self.replica_name]

        if len(replica_name_to_rank) == 1:
            # only one rollout replica now, no need to build mesh.
            return
        # generate key for storing the NCCL group id.
        # group_0: [rank 0 in replica 0, rank 0 in replica 1, ..., rank 0 in replica n-1]
        # group_1: [rank 1 in replica 0, rank 1 in replica 1, ..., rank 1 in replica n-1]
        # ...
        # group_m-1: [rank m-1 in replica 0, rank m-1 in replica 1, ..., rank m-1 in replica n-1]
        unique_rollout_group_key = self.get_group_unique_key(replica_name_to_rank)
        nccl_group_id = None
        if self.rank_in_rollout_repicas == 0:
            # only replica_rank == 0 have the right to generate nccl id.
            nccl_group_id = create_nccl_uid()
            base64_nccl_group_id = list_to_b64(nccl_group_id)
            try:
                make_request_with_retry(
                    partial(
                        requests.post,
                        json={
                            "unique_pair_name": unique_rollout_group_key,
                            "handle_base64": base64_nccl_group_id,
                        },
                    ),
                    self.get_alternative_urls(COSMOS_API_NCCL_COMM_INITIATOR_SUFFIX),
                    max_retries=constant.COSMOS_HTTP_RETRY_CONFIG.max_retries,
                )
            except Exception as e:
                raise RuntimeError(
                    f"[Rollout] Failed in post nccl group_id to controller after retries {e}."
                )

        if self.rank_in_rollout_repicas != 0:
            # other replicas should query the nccl group id from controller
            # all ranks need to wait for the rollout replica 0 finished the group_id post
            # and then they can get the group_id from controller
            # all ranks not zero in replica 0 or all ranks of other replicas need to query the group_id from controller
            nccl_group_id = self.query_nccl_unique_id_from_controller(
                unique_rollout_group_key
            )
            if nccl_group_id is None:
                raise RuntimeError(
                    "[Rollout] Failed to query nccl group_id from controller!"
                )

        # update the cached communicator index
        logger.debug(
            f"[Rollout] Creating nccl communicator for global mesh: {unique_rollout_group_key}"
        )
        self.global_commnicator_idex = create_nccl_comm(
            nccl_group_id, self.rank_in_rollout_repicas, len(replica_name_to_rank)
        )
        # update the replcia_name to rank dict
        self.replica_name_to_rank = replica_name_to_rank

    def query_nccl_unique_id_from_controller(self, unique_id_key: str):
        # We don't have something like dist.barrier(), so just use while True loop to query it like synchronize.
        nccl_group_id = None
        # all ranks not zero in replica 0 or all ranks of other replicas need to query the group_id from controller
        try:
            r = make_request_with_retry(
                partial(
                    requests.post,
                    json={"unique_pair_name": unique_id_key},
                ),
                self.get_alternative_urls(COSMOS_API_NCCL_COMM_ACCEPTOR_SUFFIX),
                max_retries=constant.COSMOS_HTTP_LONG_WAIT_MAX_RETRY,
            )
        except Exception as e:
            raise RuntimeError(
                f"[Rollout] Failed in post nccl group_id to controller after retries {e}."
            )
        base64_nccl_group_id = r.json()["handle_base64"]
        nccl_group_id = b64_to_list(base64_nccl_group_id)
        return nccl_group_id

    def recv_weight_shard(
        self,
        global_rank_of_rollout: int,
        insts_for_param: WeightSyncInstructionsPerParam,
        communicator_index: int,
        do_weight_sync_check: bool = False,
    ):
        total_bytes_received = 0
        dest_name = insts_for_param.param_name
        target_tensor = self.vllm_weight_inplace_view_map[dest_name]
        if do_weight_sync_check:
            cloned_target_tensor = target_tensor.clone()
            # clear the current view
            target_tensor.zero_()

        for inst in insts_for_param.instructions:
            p_rank = inst.policy_rank
            r_rank = inst.rollout_rank
            tensor_split_strategys = inst.slice_strategy
            assert r_rank == global_rank_of_rollout
            view = target_tensor.cosmos_slice(tensor_split_strategys)
            recv_tensor = None
            if view.is_contiguous():
                recv_tensor = view
            else:
                # new a temp tensor
                recv_tensor = torch.empty_like(view)

            nccl_recv(recv_tensor, p_rank, communicator_index)

            # inplace copy
            if not view.is_contiguous():
                view.copy_(recv_tensor)

        if do_weight_sync_check:
            # If the weight sync between Policy and Rollout is correct, the
            # `target_tensor` would have no change.
            # TODO: (lms) When we support quantization in rollout side,
            # we should handle the numerical error of quantized weight, not
            # just apply `torch.allclose` simply.
            if not torch.allclose(cloned_target_tensor, target_tensor):
                raise ValueError(
                    f"Weight sync check failed after weight sync instruction: {insts_for_param} for {dest_name}."
                )

        total_bytes_received += recv_tensor.numel() * recv_tensor.element_size()
        return total_bytes_received

    @RolloutWorkerBase.register_rollout_command_handler(PolicyToRolloutUnicastCommand)
    @torch.no_grad()
    def policy_to_rollout_unicast(self, command: PolicyToRolloutUnicastCommand):
        """
        Sync the weight from policy to rollout.
        This is Policy -> Rollout replica. Will only happen between
        a pair of policy and rollout replica.
        """
        if command.dst_replica_name != self.replica_name:
            return
        # get the nccl_unique_id from the controller
        communicator_index = {}

        nccl_unique_id_key = command.src_replica_name + "_" + command.dst_replica_name
        if nccl_unique_id_key in self.policy_to_rollout_nccl_communicators:
            logger.debug(
                f"[Rollout] Reusing cached communicator for {nccl_unique_id_key}"
            )
            communicator_index = self.policy_to_rollout_nccl_communicators[
                nccl_unique_id_key
            ]
        else:
            logger.debug(f"[Rollout] Querying nccl group id for {nccl_unique_id_key}")
            # query the nccl group id from controller
            nccl_group_id = self.query_nccl_unique_id_from_controller(
                nccl_unique_id_key
            )
            if nccl_group_id is None:
                raise RuntimeError(
                    "[Rollout] Failed to query nccl group_id from controller!"
                )
            # create the communicator index
            # p_rank is the rank in policy, r_rank is the rank in rollout
            communicator_index = create_nccl_comm(
                nccl_group_id,
                self.global_rank + command.src_replica_size,
                self.world_size + command.src_replica_size,
            )
            # cache the communicator index
            self.policy_to_rollout_nccl_communicators[nccl_unique_id_key] = (
                communicator_index
            )

        if command.do_weight_sync_check:
            self.rollout.reload_weight()

        if not hasattr(self, "policy_to_rollout_recv_insts"):
            self.policy_to_rollout_recv_insts = []
            try:
                insts_meta = make_request_with_retry(
                    partial(
                        requests.post,
                        json={
                            "rank": self.global_rank,
                        },
                    ),
                    self.get_alternative_urls(
                        COSMOS_API_ROLLOUT_SHARD_RECV_INSTS_SUFFIX
                    ),
                    max_retries=constant.COSMOS_HTTP_RETRY_CONFIG.max_retries,
                )
                insts_meta = insts_meta.json()
                self.policy_to_rollout_recv_insts = [
                    WeightSyncInstructionsGroup.from_dict(inst)
                    for inst in insts_meta["insts"]
                ]
            except Exception as e:
                raise RuntimeError(
                    f"[Rollout] Failed in fetching rollout from policy insts from controller after retries {e}."
                )

        with torch.cuda.stream(self.inference_stream):
            # recv the weight from policy
            st = time.time()
            total_bytes_received = 0
            for insts_group in self.policy_to_rollout_recv_insts:
                for insts_for_per_param in insts_group.param_instructions:
                    total_bytes_received += self.recv_weight_shard(
                        self.global_rank,
                        insts_for_per_param,
                        communicator_index,
                        command.do_weight_sync_check,
                    )
            time_eclapsed = time.time() - st
            logger.debug(
                f"[Rollout] All {len(self.policy_to_rollout_recv_insts)} at step {command.weight_step} recv operations finished in {time_eclapsed:.3f} seconds with {total_bytes_received / (1024 * 1024)} MB received."
            )
            self.state.set_weight_synced()

    @RolloutWorkerBase.register_rollout_command_handler(
        RolloutToRolloutBroadcastCommand
    )
    def broadcast_to_all_rollout_replica(
        self, broadcast_command: RolloutToRolloutBroadcastCommand
    ) -> None:
        """
        Broadcast the weight to all other rollout replicas.
        Will only happen between Rollout Replica 0 and all other Rollout Replicas.
        """
        src_replica_name: str = broadcast_command.src_replica_name
        dst_replica_names: List[str] = broadcast_command.dst_replica_names

        if len(dst_replica_names) > 1:
            # Only do broadcast if there are more than one rollout replicas.
            with torch.cuda.stream(self.inference_stream):
                assert (
                    self.rank_in_rollout_repicas >= 0
                ), "[Rollout] rank in rollout replicas should be set before broadcast."
                assert (
                    len(dst_replica_names) == len(self.replica_name_to_rank)
                ), "[Rollout] The vaild dst replicas num should match the replicas num that this worker holds."

                src_rank = self.replica_name_to_rank[src_replica_name]

                for parameter in self.get_underlying_model().parameters():
                    nccl_broadcast(parameter, src_rank, self.global_commnicator_idex)

                if not self.state.weight_synced():
                    self.state.set_weight_synced()

        current_step = broadcast_command.weight_step
        if current_step is not None and current_step > 0:
            should_do_validation = self.config.train.enable_validation and (
                current_step % self.config.train.validation_step == 0
                or current_step == broadcast_command.total_steps
            )
            validation_queue = Queue()
            validation_results = []
            prompt_idxs: List[int] = []
            payloads: List[Any] = []
            if should_do_validation:
                # Do inline validation here
                while True:
                    is_end = self.request_new_prompts(
                        self.val_batch_size,
                        validation_queue,
                        validation_step=current_step,
                    )
                    if not validation_queue.empty():
                        prompts = validation_queue.get()
                        completions: List[List[str]] = self.rollout.rollout_generation(
                            prompt_id_and_payload_list=prompts,
                            stream=self.inference_stream,
                            data_packer=self.val_data_packer,
                            sampling_params=self.val_sampling_params,
                        )
                        if completions:
                            prompt_idxs.extend([prompt[0] for prompt in prompts])
                            payloads.extend([prompt[1] for prompt in prompts])
                            validation_results.extend(completions)

                    if is_end:
                        break

                should_report = self.parallel_dims.tp_coord[0] == 0 and (
                    self.parallel_dims.pp_coord[0] == self.parallel_dims.pp_coord[1] - 1
                )

                if should_report:
                    response = ValidationReportRequest(
                        src_replica_name=self.replica_name,
                        validation_step=current_step,
                        prompt_idxs=prompt_idxs,
                        payloads=payloads,
                        completions=validation_results,
                        is_end=True,
                    )
                    try:
                        make_request_with_retry(
                            partial(
                                requests.post,
                                json=response.model_dump(),
                            ),
                            self.get_alternative_urls(
                                COSMOS_API_VALIDATION_REPORT_SUFFIX
                            ),
                            max_retries=constant.COSMOS_HTTP_RETRY_CONFIG.max_retries,
                        )
                    except Exception as e:
                        logger.error(
                            f"[Rollout] Failed in post rollout completion to controller: {str(e)}"
                        )

        if broadcast_command.replica_should_stop():
            self.shutdown_signal.set()

    def query_command_from_controller(self):
        """Background task to check commands from the controller"""
        while not self.shutdown_signal.is_set():
            commands = []
            try:
                # blocking request
                commands = self.redis_controller.subscribe_command(self.replica_name)
            except Exception as e:
                logger.error(
                    f"[Rollout] Failed in query commands from controller for replica {self.replica_name}\n: {str(e)}"
                )

            for instruction in commands:
                command = Command.depack(instruction)
                logger.debug(f"[Rollout] Received command: {command.command_type}")
                self._command_queue.put(command)

    def request_new_prompts(self, batch_size: int, prompt_queue: Queue, **kwargs):
        """
        Request new prompts from the controller for both training and validation.
        """
        prompts_and_is_end = (None, False)
        if self.global_rank == 0:
            prompt_id_and_payload_list = None
            is_end = False
            url_suffix = COSMOS_API_NEXT_PROMPT_SUFFIX
            try:
                if prompt_queue.empty():
                    # blocking request
                    prompt_meta = make_request_with_retry(
                        partial(
                            requests.get,
                            params={
                                "n": batch_size,
                                **kwargs,
                            },
                        ),
                        self.get_alternative_urls(url_suffix),
                        max_retries=constant.COSMOS_HTTP_RETRY_CONFIG.max_retries,
                    )
                    prompt_meta = prompt_meta.json()
                    payload = prompt_meta["prompt_id_and_payload_list"]
                    if len(payload) > 0:
                        prompt_id_and_payload_list = payload
                    is_end = prompt_meta.get("is_end", is_end)
                else:
                    prompt_id_and_payload_list = None
            except Exception as e:
                logger.error(
                    f"[Rollout] Failed in query prompts from controller: {str(e)}"
                )
                prompt_id_and_payload_list = None
            prompts_and_is_end = (prompt_id_and_payload_list, is_end)
            del prompt_id_and_payload_list, is_end

        # Broadcast the prompts and is_end to all ranks
        prompts_and_is_end = dist_utils.broadcast_object_cpu(prompts_and_is_end)
        prompts, is_end = prompts_and_is_end
        if prompts is not None:
            prompt_queue.put(prompts)
        return is_end

    def consume_command(self, cmd_pred: Optional[Callable[[Command], bool]] = None):
        current_command = None
        if self.global_rank == 0:
            if not self._command_queue.empty():
                if cmd_pred is None:
                    current_command = self._command_queue.get()
                else:
                    if cmd_pred(self._command_queue.queue[0]):
                        current_command = self._command_queue.get()
                    else:
                        # Do not go on if the command is not expected
                        current_command = None

        current_command = dist_utils.broadcast_object_cpu(current_command)

        if current_command is not None:
            handler = self.get_rollout_command_handler(type(current_command))
            if handler is None:
                raise Exception(
                    f"No such command supoorted in rollout {current_command}"
                )
            try:
                handler(self, current_command)
                logger.debug(
                    f"[Rollout] Command executed: {current_command._serialize()} for rank: {self.global_rank}"
                )
            except Exception as e:
                raise RuntimeError(f"[Rollout] Command execution failed: {str(e)}")

    def send_end_signal(self, url_suffix: str):
        """
        Send end signal to the controller.
        This is used to notify the controller that the rollout worker has finished processing all prompts.
        """
        response = RolloutRequest(
            src_replica_name=self.replica_name,
            prompt_idxs=[],
            payloads=[],
            completions=[],
            is_end=True,
        )
        try:
            logger.debug(
                f"[Rollout] Posting rollout end signal to controller: {response}"
            )
            make_request_with_retry(
                partial(
                    requests.post,
                    json=response.model_dump(),
                ),
                self.get_alternative_urls(url_suffix),
                max_retries=constant.COSMOS_HTTP_RETRY_CONFIG.max_retries,
            )
        except Exception as e:
            logger.error(
                f"[Rollout] Failed in post rollout completion to controller: {str(e)}"
            )

    @torch.no_grad()
    def main_loop(self):
        while not self.shutdown_signal.is_set():
            self.consume_command(cmd_pred=None)

            # If weight is not ready, nothing else to do.
            if not self.state.weight_synced():
                continue

            # try fetching new prompts if no ending signal is set
            if not self.state.prompt_fetch_end():
                no_more_prompts = self.request_new_prompts(
                    self.batch_size, self._prompt_queue
                )
                if no_more_prompts:
                    logger.debug(
                        f"[Rollout] Receive prompt end, wait for {self.replica_name} to finish all rollouts generation."
                    )
                    self.state.set_prompt_fetch_end()
                    # Further make sure to set `prompt_consume_end` if no more prompts to be consumed
                    if self._prompt_queue.empty():
                        self.state.set_prompt_consume_end()
                        if self.global_rank == 0:
                            self.send_end_signal(COSMOS_API_ROLLOUT_SUFFIX)

            if self.state.prompt_consume_end():
                assert (
                    self._prompt_queue.empty() and self.state.prompt_fetch_end()
                ), "[Rollout] If prompt are all consumed, prompt queue should be empty and prompt end event should be set."
                continue
            elif self._prompt_queue.empty():
                continue
            else:
                logger.debug(f"[Rollout] generate start for rank {self.global_rank}")
                prompts: List[Tuple[int, str]] = self._prompt_queue.get()
                completions: List[List[str]] = self.rollout.rollout_generation(
                    prompt_id_and_payload_list=prompts,
                    stream=self.inference_stream,
                    data_packer=self.data_packer,
                    sampling_params=self.sampling_params,
                )
<<<<<<< HEAD
=======
                # Remove empty completions
>>>>>>> dbba3730
                valid_completions: List[List[str]] = []
                prompt_indices_to_remove: List[int] = []
                if len(completions):
                    batch_size = len(prompts)
                    for i in range(batch_size):
                        completion = completions[i]
                        skip_output = False
                        total_generation_count = len(completion)
                        empty_generation_count = 0
                        output_texts = []
                        for j in range(total_generation_count):
                            output_text = completion[j]
                            if output_text == "":
                                logger.warning(
                                    f"[Rollout] Got empty completion for {i}th prompt {j}th generation"
                                )
                                empty_generation_count += 1
                            else:
                                output_texts.append(output_text)
                        # Skip the output if there is one or zero non-empty completions
                        skip_output = (
                            total_generation_count - empty_generation_count
                        ) <= 1
                        if not skip_output:
                            valid_completions.append(output_texts)
                        else:
                            prompt_indices_to_remove.append(i)
<<<<<<< HEAD
=======

>>>>>>> dbba3730
                if len(prompt_indices_to_remove):
                    prompts = [
                        prompt
                        for i, prompt in enumerate(prompts)
                        if i not in prompt_indices_to_remove
                    ]
                    assert (
                        len(prompts) == len(valid_completions)
                    ), "[Rollout] len(prompts) must be the same as len(valid_completions) after removing empty completions"

                logger.debug(f"[Rollout] generate end for rank {self.global_rank}")

                should_report = (
                    self.parallel_dims.tp_coord[0] == 0
                    and (
                        self.parallel_dims.pp_coord[0]
                        == self.parallel_dims.pp_coord[1] - 1
                    )
<<<<<<< HEAD
                    and len(valid_completions) > 0
=======
                    and len(completions) > 0
>>>>>>> dbba3730
                )

                if should_report:
                    url_suffix = COSMOS_API_ROLLOUT_SUFFIX
                    # only the first tp rank in the rollout replica will post the completion to the controller.
                    prompt_idxs = [prompt[0] for prompt in prompts]
                    payloads = [prompt[1] for prompt in prompts]

                    response = RolloutRequest(
                        src_replica_name=self.replica_name,
                        prompt_idxs=prompt_idxs,
                        payloads=payloads,
                        completions=valid_completions,
                        is_end=False,
                    )
                    try:
                        make_request_with_retry(
                            partial(
                                requests.post,
                                json=response.model_dump(),
                            ),
                            self.get_alternative_urls(url_suffix),
                            max_retries=constant.COSMOS_HTTP_RETRY_CONFIG.max_retries,
                        )
                    except Exception as e:
                        logger.error(
                            f"[Rollout] Failed in post rollout completion to controller: {str(e)}"
                        )

                if self.state.prompt_fetch_end() and self._prompt_queue.empty():
                    self.state.set_prompt_consume_end()
                    if self.global_rank == 0:
                        self.send_end_signal(COSMOS_API_ROLLOUT_SUFFIX)

    def work(self):
        # Start the thread with daemon=True, so it will exit when the main program exits.
        if self.global_rank == 0:
            # create a thread to query command as a producer
            self.background_thread = threading.Thread(
                target=self.query_command_from_controller, daemon=True
            )
            self.background_thread.start()

        self.main_loop()
        self.inference_stream.synchronize()
        self.handle_shutdown()<|MERGE_RESOLUTION|>--- conflicted
+++ resolved
@@ -783,10 +783,7 @@
                     data_packer=self.data_packer,
                     sampling_params=self.sampling_params,
                 )
-<<<<<<< HEAD
-=======
                 # Remove empty completions
->>>>>>> dbba3730
                 valid_completions: List[List[str]] = []
                 prompt_indices_to_remove: List[int] = []
                 if len(completions):
@@ -814,10 +811,6 @@
                             valid_completions.append(output_texts)
                         else:
                             prompt_indices_to_remove.append(i)
-<<<<<<< HEAD
-=======
-
->>>>>>> dbba3730
                 if len(prompt_indices_to_remove):
                     prompts = [
                         prompt
@@ -836,11 +829,7 @@
                         self.parallel_dims.pp_coord[0]
                         == self.parallel_dims.pp_coord[1] - 1
                     )
-<<<<<<< HEAD
                     and len(valid_completions) > 0
-=======
-                    and len(completions) > 0
->>>>>>> dbba3730
                 )
 
                 if should_report:
