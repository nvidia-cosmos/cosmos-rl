--- conflicted
+++ resolved
@@ -255,11 +255,16 @@
             include_stop_str_in_output=self.config.rollout.include_stop_str_in_output,
             detokenize=True,
         )
-        self.prepare_shard_infos_for_weight_sync_insts()
 
     def prepare_shard_infos_for_weight_sync_insts(self):
-        self.vllm_weight_inplace_view_map, self.recv_param_key_n_rank_list = (
-            self.weight_mapper.rollout_prepare_recv(self.get_underlying_model())
+        (
+            self.vllm_weight_inplace_view_map,
+            self.recv_param_key_n_rank_list,
+            self.vllm_full_weight_map,
+        ) = self.weight_mapper.rollout_prepare_recv(
+            self.get_underlying_model(),
+            quantization=self.quantization_type == "fp8",
+            promotion_dtype=util.str2torch_dtype(self.config.train.param_dtype),
         )
         local_shard_infos = ParallelTopoMapperGroup(
             self.parallel_dims,
@@ -268,6 +273,7 @@
             underlying_model=self.get_underlying_model(),
             weight_mapper=self.weight_mapper,
         ).prepare_local_shard_infos(self.recv_param_key_n_rank_list, self.global_rank)
+
         self.all_rank_local_shard_infos = dist_util.all_gather_object_cpu(
             local_shard_infos
         )
@@ -399,65 +405,44 @@
     def recv_weight_shard(
         self,
         global_rank_of_rollout: int,
-<<<<<<< HEAD
-        manifest: Tuple[int, int, Dict[int, Any], str, Tuple[int]],
+        dest_name: str,
+        insts: List[Tuple[int, int, Dict[int, Any]]],
         target_tensor: torch.Tensor,
         communicator_index: Dict[int, int],
         do_weight_sync_check: bool = False,
     ):
-        p_rank, r_rank, tensor_split_strategys, dest_name, shape = manifest
-        # logger.info(f"[Rollout] recv_weight_shard: {dest_name}, shape: {shape}")
-        assert r_rank == global_rank_of_rollout
-
-        vllm_tensor_view = target_tensor.cosmos_slice(tensor_split_strategys)
-
-        if do_weight_sync_check:
-            cloned_target_tensor = target_tensor.clone()
-            # clear the current view
-            vllm_tensor_view.zero_()
-
-        recv_tensor = None
-        if vllm_tensor_view.is_contiguous():
-            recv_tensor = vllm_tensor_view
-        else:
-            # new a temp tensor
-            recv_tensor = torch.empty_like(vllm_tensor_view)
-=======
-        dest_name: str,
-        insts: List[Tuple[int, int, Dict[int, Any]]],
-        communicator_index: int,
-        do_weight_sync_check: bool = False,
-    ):
-        total_bytes_received = 0
-        target_tensor = self.vllm_weight_inplace_view_map[dest_name]
         if do_weight_sync_check:
             cloned_target_tensor = target_tensor.clone()
             # clear the current view
             target_tensor.zero_()
 
+        total_bytes_received = 0
+
         for inst in insts:
             p_rank, r_rank, tensor_split_strategys = inst
             assert r_rank == global_rank_of_rollout
-            view = target_tensor.cosmos_slice(tensor_split_strategys)
+            vllm_tensor_view = target_tensor.cosmos_slice(tensor_split_strategys)
             recv_tensor = None
-            if view.is_contiguous():
-                recv_tensor = view
+            if vllm_tensor_view.is_contiguous():
+                recv_tensor = vllm_tensor_view
             else:
                 # new a temp tensor
-                recv_tensor = torch.empty_like(view)
->>>>>>> 4a2b0579
+                recv_tensor = torch.empty_like(vllm_tensor_view)
 
             nccl_recv(recv_tensor, p_rank, communicator_index)
 
-<<<<<<< HEAD
-        # inplace copy
-        if not vllm_tensor_view.is_contiguous():
-            vllm_tensor_view.copy_(recv_tensor)
-=======
             # inplace copy
-            if not view.is_contiguous():
-                view.copy_(recv_tensor)
->>>>>>> 4a2b0579
+            if not vllm_tensor_view.is_contiguous():
+                vllm_tensor_view.copy_(recv_tensor)
+
+            total_bytes_received += recv_tensor.numel() * recv_tensor.element_size()
+
+            logger.info(
+                f"[Rollout] recv_tensor: {recv_tensor.shape}, vllm_tensor_view: {vllm_tensor_view.shape}"
+            )
+            logger.info(
+                f"[Rollout] recv_tensor: {recv_tensor.flatten()[0:10]}, vllm_tensor_view: {vllm_tensor_view.flatten()[0:10]}"
+            )
 
         if do_weight_sync_check:
             # TODO: (lms) When we support quantization in rollout side,
@@ -465,18 +450,11 @@
             # just apply `torch.allclose` simply.
             # If the weight sync between Policy and Rollout is correct, the
             # `target_tensor` would have no change.
-            logger.info(
-                f"[Rollout] recv_tensor: {recv_tensor.shape}, vllm_tensor_view: {vllm_tensor_view.shape}"
-            )
-            logger.info(
-                f"[Rollout] recv_tensor: {recv_tensor.flatten()[0:10]}, vllm_tensor_view: {vllm_tensor_view.flatten()[0:10]}"
-            )
             if not torch.allclose(cloned_target_tensor, target_tensor):
                 raise ValueError(
                     f"Weight sync check failed after weight sync instruction: {insts} for {dest_name}."
                 )
 
-        total_bytes_received += recv_tensor.numel() * recv_tensor.element_size()
         return total_bytes_received
 
     @RolloutWorkerBase.register_rollout_command_handler(PolicyToRolloutUnicastCommand)
@@ -487,7 +465,7 @@
         This is Policy -> Rollout replica. Will only happen between
         a pair of policy and rollout replica.
         """
-        # First we do lazy initialization of the vllm engine.
+        # lazy initialization of the vllm engine.
         if not self.rollout.is_engine_initialized():
             is_for_weight_resume = command.dst_replica_name == self.replica_name
             load_format = "auto" if is_for_weight_resume else "dummy"
@@ -501,31 +479,12 @@
                 self.consume_command,
                 self.config.train.enable_validation,
             )
+            self.prepare_shard_infos_for_weight_sync_insts()
 
         if command.dst_replica_name != self.replica_name:
             return
         # get the nccl_unique_id from the controller
         communicator_index = {}
-<<<<<<< HEAD
-        # FIXME: (lms) avoid to hold the allocated bf16 tensor in vllm_weight_inplace_view_map when fp8 enabled.
-        if not hasattr(self, "vllm_weight_inplace_view_map"):
-            (
-                self.vllm_weight_inplace_view_map,
-                self.recv_param_key_n_rank_list,
-                self.vllm_full_weight_map,  # this is for fp8. It records the real shape of the weight in vllm model in single device.
-            ) = self.weight_mapper.rollout_prepare_recv(
-                self.get_underlying_model(),
-                quantization=self.quantization_type == "fp8",
-                promotion_dtype=util.str2torch_dtype(self.config.train.param_dtype),
-            )
-            self.recv_param_key_n_rank_list.sort(key=lambda x: x[0])
-
-        insts = self.parallel_mapper.prepare_rollout_from_policy_manifest(
-            self.recv_param_key_n_rank_list, self.global_rank
-        )
-=======
->>>>>>> 4a2b0579
-
         nccl_unique_id_key = command.src_replica_name + "_" + command.dst_replica_name
         if nccl_unique_id_key in self.policy_to_rollout_nccl_communicators:
             logger.debug(
@@ -555,11 +514,6 @@
             self.policy_to_rollout_nccl_communicators[nccl_unique_id_key] = (
                 communicator_index
             )
-
-<<<<<<< HEAD
-=======
-        if command.do_weight_sync_check:
-            self.rollout.reload_weight()
 
         if not hasattr(self, "policy_to_rollout_recv_insts"):
             self.policy_to_rollout_recv_insts = []
@@ -583,28 +537,27 @@
                     f"[Rollout] Failed in fetching rollout from policy insts from controller after retries {e}."
                 )
 
->>>>>>> 4a2b0579
         with torch.cuda.stream(self.inference_stream):
             # recv the weight from policy
             # st = time.time()
             total_bytes_received = 0
-<<<<<<< HEAD
             # judge if we have completed one weight tensor's sync.
-            cur_dest_weight_name = insts[0][3]
+
+            logger.info(
+                f"LMS: self.policy_to_rollout_recv_insts[0]: {self.policy_to_rollout_recv_insts[0]}"
+            )
+            cur_dest_weight_name = self.policy_to_rollout_recv_insts[0][0]["name"]
             current_dest_full_weight_name = (
                 self.weight_mapper.get_unsplited_weight_name(cur_dest_weight_name)
             )
-
-            for inst in insts:
-                inst_weight_name = inst[3]
-                target_tensor = self.vllm_weight_inplace_view_map[inst_weight_name]
-                # logger.info(f"[Rollout] target_tensor: {inst_weight_name}: {target_tensor.shape}, is_contiguous: {target_tensor.is_contiguous()}")
-
-                inst_full_weight_name = self.weight_mapper.get_unsplited_weight_name(
-                    inst_weight_name
-                )
-                if inst_full_weight_name != current_dest_full_weight_name:
-                    # we have completed one weight tensor's sync, handle the quantization if needed.
+            for insts_group in self.policy_to_rollout_recv_insts:
+                inst_group_weight_name = insts_group[0]["name"]
+
+                inst_group_full_weight_name = (
+                    self.weight_mapper.get_unsplited_weight_name(inst_group_weight_name)
+                )
+                if inst_group_full_weight_name != current_dest_full_weight_name:
+                    # we have completed one full weight tensor's sync, handle the quantization if needed.
                     if (
                         self.quantization_type == "fp8"
                         and self.weight_mapper.is_fp8_quantized_weight(
@@ -618,6 +571,7 @@
                         quantized_weight, weight_scale = self.rollout.fp8_quantization(
                             weight_to_quantize
                         )
+
                         # copy the quantized weight to the target tensor
                         vllm_native_weight = self.rollout.model_param_map[
                             current_dest_full_weight_name
@@ -625,6 +579,7 @@
                         # logger.info(f"[Rollout] vllm_native_weight: {vllm_native_weight.shape}, is_contiguous: {vllm_native_weight.is_contiguous()}, quantized_weight: {quantized_weight.shape}, is_contiguous: {quantized_weight.is_contiguous()}")
 
                         vllm_native_weight.copy_(quantized_weight)
+
                         # get the scale key.
                         scale_key = current_dest_full_weight_name.replace(
                             ".weight", ".weight_scale"
@@ -637,27 +592,34 @@
                     else:
                         # For non-fp8 weights and fp8 not enabled, we just do nothing
                         pass
-                    current_dest_full_weight_name = inst_full_weight_name
-
-                total_bytes_received += self.recv_weight_shard(
-                    self.global_rank,
-                    inst,
-                    target_tensor,
-                    communicator_index,
-                    command.do_weight_sync_check,
-                )
-=======
-            for insts_group in self.policy_to_rollout_recv_insts:
-                for insts_for_per_param in insts_group:
-                    dest_name = insts_for_per_param["name"]
-                    total_bytes_received += self.recv_weight_shard(
-                        self.global_rank,
-                        dest_name,
-                        insts_for_per_param["insts"],
-                        communicator_index,
-                        command.do_weight_sync_check,
-                    )
->>>>>>> 4a2b0579
+                    current_dest_full_weight_name = inst_group_full_weight_name
+
+                    # handle inst group
+                    # insts_group: List[Dict[str, Any]] -> inst list for a full weight tensor
+                    for insts_for_per_param in insts_group:
+                        # insts_for_per_param: Dict[str, Any] -> inst list for a sinle tensor
+                        inst_dest_name = insts_for_per_param["name"]
+                        target_tensor = self.vllm_weight_inplace_view_map[
+                            inst_dest_name
+                        ]
+                        total_bytes_received += self.recv_weight_shard(
+                            self.global_rank,
+                            inst_dest_name,
+                            insts_for_per_param["insts"],
+                            target_tensor,
+                            communicator_index,
+                            command.do_weight_sync_check,
+                        )
+            # for insts_group in self.policy_to_rollout_recv_insts:
+            #     for insts_for_per_param in insts_group:
+            #         dest_name = insts_for_per_param["name"]
+            #         total_bytes_received += self.recv_weight_shard(
+            #             self.global_rank,
+            #             dest_name,
+            #             insts_for_per_param["insts"],
+            #             communicator_index,
+            #             command.do_weight_sync_check,
+            #         )
             self.state.set_weight_synced()
 
     @RolloutWorkerBase.register_rollout_command_handler(
