# SPDX-FileCopyrightText: Copyright (c) 2025 NVIDIA CORPORATION & AFFILIATES. All rights reserved.
# SPDX-License-Identifier: Apache-2.0
#
# Licensed under the Apache License, Version 2.0 (the "License");
# you may not use this file except in compliance with the License.
# You may obtain a copy of the License at
#
# http://www.apache.org/licenses/LICENSE-2.0
#
# Unless required by applicable law or agreed to in writing, software
# distributed under the License is distributed on an "AS IS" BASIS,
# WITHOUT WARRANTIES OR CONDITIONS OF ANY KIND, either express or implied.
# See the License for the specific language governing permissions and
# limitations under the License.

import os
import torch
import requests
import threading
from queue import Queue
import atexit
import types
from cosmos_rl.policy.model import ModelRegistry, WeightMapper
from typing import List, Tuple, Optional, Callable, Any, Dict
from functools import partial
from transformers import AutoConfig
from cosmos_rl.rollout import RolloutWorkerBase
from cosmos_rl.utils.parallelism import ParallelDims
from cosmos_rl.policy.config import Config as CosmosConfig
from cosmos_rl.utils.logging import logger
from cosmos_rl.utils.constant import (
    COSMOS_ROLLOUT_STEP_INTERVAL,
)
from cosmos_rl.utils.util import list_to_b64, b64_to_list
import cosmos_rl.utils.distributed as dist_utils
from cosmos_rl.rollout.vllm_rollout.vllm_rollout import vLLMRollout
from cosmos_rl.dispatcher.protocol import RolloutRequest, ValidationReportRequest
from cosmos_rl.dispatcher.command import (
    BuildMeshCommand,
    PolicyToRolloutUnicastCommand,
    RolloutToRolloutBroadcastCommand,
    Command,
)
from cosmos_rl.utils.pynccl import (
    create_nccl_uid,
    create_nccl_comm,
    nccl_broadcast,
    nccl_recv,
)
from cosmos_rl.utils.parallelism_map import (
    ParallelTopoMapperGroup,
)
from cosmos_rl.utils.network_util import make_request_with_retry
import cosmos_rl.utils.util as util
from cosmos_rl.utils import constant
from cosmos_rl.utils.api_suffix import (
    COSMOS_API_NCCL_COMM_INITIATOR_SUFFIX,
    COSMOS_API_NCCL_COMM_ACCEPTOR_SUFFIX,
    COSMOS_API_NEXT_PROMPT_SUFFIX,
    COSMOS_API_ROLLOUT_SUFFIX,
    COSMOS_API_VALIDATION_REPORT_SUFFIX,
)
from vllm import SamplingParams


"""
Keep in mind that torch distributed is not thread safe. So try to keep the usage in the same thread.
"""


def _patch_vllm_rollout_locked_step(rollout, consume_command, enable_validation):
    llm_engine = rollout.rollout_engine.llm_engine
    orig_step = llm_engine.step

    def cmd_pred(cmd: Command, enable_validation: bool):
        if enable_validation and isinstance(cmd, RolloutToRolloutBroadcastCommand):
            return False
        return True

    def step(self, *args, **kwargs):
        if not hasattr(self, "_cosmos_step_counter"):
            self._cosmos_step_counter = 0
        self._cosmos_step_counter += 1
        if self._cosmos_step_counter % COSMOS_ROLLOUT_STEP_INTERVAL == 0:
            # IMPORTANT:
            # If validation is enabled, R2R is not expected to be called in this step function
            # to avoid recursive inference execution.
            consume_command(
                cmd_pred=partial(cmd_pred, enable_validation=enable_validation)
            )
        return orig_step(*args, **kwargs)

    llm_engine.step = types.MethodType(step, llm_engine)


class vLLMRolloutWorker(RolloutWorkerBase):
    """
    vLLMRolloutWorker will be a replica instance of single DP.
    vLLMRolloutWorker should support scaling launch.
    """

    class State:
        UNINITIALIZED = 0
        WEIGHT_SYNCED = 1
        PROMPT_FETCH_END = 1 << 1
        PROMPT_CONSUME_END = 1 << 2

        _state: int = UNINITIALIZED

        def __init__(self):
            self._state = self.UNINITIALIZED

        def weight_synced(self):
            return (self._state & self.WEIGHT_SYNCED) != 0

        def set_weight_synced(self):
            self._state = self._state | self.WEIGHT_SYNCED

        def prompt_fetch_end(self):
            return (self._state & self.PROMPT_FETCH_END) != 0

        def set_prompt_fetch_end(self):
            self._state = self._state | self.PROMPT_FETCH_END

        def prompt_consume_end(self):
            return (self._state & self.PROMPT_CONSUME_END) != 0

        def set_prompt_consume_end(self):
            assert (
                not self.prompt_consume_end()
            ), "Prompt consume end event should not be set twice."
            self._state = self._state | self.PROMPT_CONSUME_END

    def __init__(self, config: CosmosConfig, parallel_dims: ParallelDims) -> None:
        super(vLLMRolloutWorker, self).__init__(config, parallel_dims)
        self.state = self.State()
        self.config = config
        if self.config.rollout.parallelism.dp_shard_size == -1:
            self.config.rollout.parallelism.dp_shard_size = parallel_dims.dp_shard
        assert self.config.rollout.parallelism.dp_shard_size == parallel_dims.dp_shard
        assert (
            self.config.rollout.parallelism.dp_shard_size > 0
        ), "[Rollout] dp_shard_size should be greater than 0."

        if self.tokenizer.pad_token_id is None:
            self.tokenizer.pad_token_id = self.tokenizer.eos_token_id
        # CommandQueue queried from controller.
        self._command_queue: Queue[Command] = Queue()
        self._prompt_queue: Queue[List[List[int, str]]] = Queue()

        # if flashinfer config is not enabled, avoid importing flashinfer
        if self.config.rollout.vllm_use_flashinfer:
            try:
                import flashinfer  # noqa: F401
            except ImportError:
                logger.warning(
                    "[Rollout] flashinfer is not installed, ignore rollout.vllm_use_flashinfer setting."
                )
            else:
                os.environ["VLLM_ATTENTION_BACKEND"] = "FLASHINFER"

        if self.config.rollout.sampling_config.use_flashinfer:
            try:
                import flashinfer  # noqa: F401
            except ImportError:
                logger.warning(
                    "[Rollout] flashinfer is not installed, ignore rollout.sampling_config.use_flashinfer setting."
                )
            else:
                os.environ["VLLM_USE_FLASHINFER_SAMPLER"] = "1"

        self.rollout: vLLMRollout = vLLMRollout(
            self.config,
            tokenizer=self.tokenizer,
            seed=self.config.rollout.seed,
            load_format="dummy",
        )
        _patch_vllm_rollout_locked_step(
            self.rollout,
            self.consume_command,
            self.config.train.enable_validation,
        )

        # communicator index for the cached communicators in C++ binding.
        self.global_commnicator_idex = -1
        # rank in current rollout replicas.
        self.rank_in_rollout_repicas = -1

        # cache for NCCL communicators for P2R.
        self.policy_to_rollout_nccl_communicators = {}

        self.batch_size = self.config.rollout.batch_size
        if self.config.train.enable_validation:
            self.val_batch_size = self.config.rollout.val_batch_size or self.batch_size
            assert (
                self.val_batch_size > 0
            ), "[Rollout] val_batch_size should be greater than 0."
        else:
            self.val_batch_size = None
        self.background_thread: threading.Thread | None = None

        # For Polocy to Rollout weight mapping
        self.parallel_mapper = None
        hf_config = util.retry(AutoConfig.from_pretrained)(
            self.config.policy.model_name_or_path
        )
<<<<<<< HEAD
        model_type = hf_config.model_type
        if model_type not in WeightMapper._MODEL_WEIGHT_MAPPER_REGISTRY:
            logger.warning(
                f"[Rollout] Replica can not find {model_type} in weight mapper, use {constant.COSMOS_HF_MODEL_TYPES} model type instead, with replica name: {self.replica_name}"
            )
            model_type = constant.COSMOS_HF_MODEL_TYPES
        self.weight_mapper = WeightMapper.get_weight_mapper(model_type)(hf_config)
=======

        if not ModelRegistry.check_model_type_supported(hf_config.model_type):
            raise ValueError(f"Model {hf_config.model_type} not supported.")

        self.weight_mapper = WeightMapper.get_weight_mapper(hf_config.model_type)(
            hf_config
        )
>>>>>>> 30111ffc
        self.model_config = hf_config

        atexit.register(self.handle_shutdown)

        self.inference_stream = torch.cuda.Stream()

        self.val_sampling_params = SamplingParams(
            n=self.config.validation.n_generation,
            logprobs=0,
            top_p=self.config.validation.top_p,
            top_k=self.config.validation.top_k,
            temperature=self.config.validation.temperature,
            repetition_penalty=self.config.validation.repetition_penalty,
            max_tokens=self.config.validation.max_response_length,
            stop_token_ids=self.rollout.eos_token_ids,
            include_stop_str_in_output=self.config.rollout.include_stop_str_in_output,
            detokenize=True,
        )
        self.sampling_params = SamplingParams(
            n=self.config.rollout.n_generation,
            logprobs=0,
            top_p=self.config.rollout.sampling_config.top_p,
            top_k=self.config.rollout.sampling_config.top_k,
            temperature=self.config.rollout.sampling_config.temperature,
            repetition_penalty=self.config.rollout.sampling_config.repetition_penalty,
            max_tokens=self.config.rollout.max_response_length,
            stop_token_ids=self.rollout.eos_token_ids,
            include_stop_str_in_output=self.config.rollout.include_stop_str_in_output,
            detokenize=True,
        )

    def handle_shutdown(self):
        # Only call once
        if not hasattr(self, "_shutdown_handled"):
            self._shutdown_handled = True
            if not self.shutdown_signal.is_set():
                self.shutdown_signal.set()
            if self.background_thread is not None:
                self.background_thread.join()
                self.background_thread = None

            if self.heartbeat_thread is not None:
                self.heartbeat_thread.join()
                self.heartbeat_thread = None
            self.unregister_from_controller()

    def get_underlying_model(self):
        """
        Get the underlying parallelized model in vLLM internal.
        """
        return self.rollout.get_underlying_model()

    @RolloutWorkerBase.register_rollout_command_handler(BuildMeshCommand)
    def build_global_mesh(self, build_mesh_command: BuildMeshCommand):
        logger.info(f"[Rollout] Building global mesh for {self.replica_name}")

        replica_name_to_rank = build_mesh_command.replica_name_to_rank
        if self.replica_name not in replica_name_to_rank:
            raise RuntimeError(
                f"[Rollout] Replica {self.replica_name} not found in registered replicas."
            )
        self.rank_in_rollout_repicas = replica_name_to_rank[self.replica_name]

        if len(replica_name_to_rank) == 1:
            # only one rollout replica now, no need to build mesh.
            return
        # generate key for storing the NCCL group id.
        # group_0: [rank 0 in replica 0, rank 0 in replica 1, ..., rank 0 in replica n-1]
        # group_1: [rank 1 in replica 0, rank 1 in replica 1, ..., rank 1 in replica n-1]
        # ...
        # group_m-1: [rank m-1 in replica 0, rank m-1 in replica 1, ..., rank m-1 in replica n-1]
        unique_rollout_group_key = self.get_group_unique_key(replica_name_to_rank)
        nccl_group_id = None
        if self.rank_in_rollout_repicas == 0:
            # only replica_rank == 0 have the right to generate nccl id.
            nccl_group_id = create_nccl_uid()
            base64_nccl_group_id = list_to_b64(nccl_group_id)
            try:
                make_request_with_retry(
                    partial(
                        requests.post,
                        json={
                            "unique_pair_name": unique_rollout_group_key,
                            "handle_base64": base64_nccl_group_id,
                        },
                    ),
                    self.get_alternative_urls(COSMOS_API_NCCL_COMM_INITIATOR_SUFFIX),
                    max_retries=constant.COSMOS_HTTP_RETRY_CONFIG.max_retries,
                )
            except Exception as e:
                raise RuntimeError(
                    f"[Rollout] Failed in post nccl group_id to controller after retries {e}."
                )

        if self.rank_in_rollout_repicas != 0:
            # other replicas should query the nccl group id from controller
            # all ranks need to wait for the rollout replica 0 finished the group_id post
            # and then they can get the group_id from controller
            # all ranks not zero in replica 0 or all ranks of other replicas need to query the group_id from controller
            nccl_group_id = self.query_nccl_unique_id_from_controller(
                unique_rollout_group_key
            )
            if nccl_group_id is None:
                raise RuntimeError(
                    "[Rollout] Failed to query nccl group_id from controller!"
                )

        # update the cached communicator index
        logger.debug(
            f"[Rollout] Creating nccl communicator for global mesh: {unique_rollout_group_key}"
        )
        self.global_commnicator_idex = create_nccl_comm(
            nccl_group_id, self.rank_in_rollout_repicas, len(replica_name_to_rank)
        )
        # update the replcia_name to rank dict
        self.replica_name_to_rank = replica_name_to_rank

    def query_nccl_unique_id_from_controller(self, unique_id_key: str):
        # We don't have something like dist.barrier(), so just use while True loop to query it like synchronize.
        nccl_group_id = None
        # all ranks not zero in replica 0 or all ranks of other replicas need to query the group_id from controller
        try:
            r = make_request_with_retry(
                partial(
                    requests.post,
                    json={"unique_pair_name": unique_id_key},
                ),
                self.get_alternative_urls(COSMOS_API_NCCL_COMM_ACCEPTOR_SUFFIX),
                max_retries=constant.COSMOS_HTTP_LONG_WAIT_MAX_RETRY,
            )
        except Exception as e:
            raise RuntimeError(
                f"[Rollout] Failed in post nccl group_id to controller after retries {e}."
            )
        base64_nccl_group_id = r.json()["handle_base64"]
        nccl_group_id = b64_to_list(base64_nccl_group_id)
        return nccl_group_id

    def recv_weight_shard(
        self,
        global_rank_of_rollout: int,
        manifest: Tuple[int, int, Dict[int, Any], str, Tuple[int]],
        communicator_index: Dict[int, int],
        do_weight_sync_check: bool = False,
    ):
        p_rank, r_rank, tensor_split_strategys, dest_name, _ = manifest
        assert r_rank == global_rank_of_rollout

        target_tensor = self.vllm_weight_inplace_view_map[dest_name]

        view = target_tensor.cosmos_slice(tensor_split_strategys)

        if do_weight_sync_check:
            cloned_target_tensor = target_tensor.clone()
            # clear the current view
            view.zero_()

        recv_tensor = None
        if view.is_contiguous():
            recv_tensor = view
        else:
            # new a temp tensor
            recv_tensor = torch.empty_like(view)

        nccl_recv(recv_tensor, p_rank, communicator_index[p_rank])

        # inplace copy
        if not view.is_contiguous():
            view.copy_(recv_tensor)

        if do_weight_sync_check:
            # If the weight sync between Policy and Rollout is correct, the
            # `target_tensor` would have no change.
            # TODO: (lms) When we support quantization in rollout side,
            # we should handle the numerical error of quantized weight, not
            # just apply `torch.allclose` simply.
            if not torch.allclose(cloned_target_tensor, target_tensor):
                raise ValueError(
                    f"Weight sync check failed after weight sync instruction: {manifest}"
                )

        return recv_tensor.numel() * recv_tensor.element_size()

    @RolloutWorkerBase.register_rollout_command_handler(PolicyToRolloutUnicastCommand)
    @torch.no_grad()
    def policy_to_rollout_unicast(self, command: PolicyToRolloutUnicastCommand):
        """
        Sync the weight from policy to rollout.
        This is Policy -> Rollout replica. Will only happen between
        a pair of policy and rollout replica.
        """
        if command.dst_replica_name != self.replica_name:
            return
        if self.parallel_mapper is None:
            self.parallel_mapper = ParallelTopoMapperGroup(
                self.config.policy.parallelism,
                self.config.rollout.parallelism,
                command.src_replica_size,
                self.world_size,
                self.model_config,
            )

        # get the nccl_unique_id from the controller
        communicator_index = {}
        if not hasattr(self, "vllm_weight_inplace_view_map"):
            self.vllm_weight_inplace_view_map, self.recv_param_key_n_rank_list = (
                self.weight_mapper.rollout_prepare_recv(self.get_underlying_model())
            )
            self.recv_param_key_n_rank_list.sort(key=lambda x: x[0])

        insts = self.parallel_mapper.prepare_rollout_from_policy_manifest(
            self.recv_param_key_n_rank_list, self.global_rank
        )

        related_ranks = [set() for _ in range(command.dst_replica_size)]
        for i in insts:
            p_rank, r_rank, _, _, _ = i
            related_ranks[r_rank].add(p_rank)

        for p_rank in sorted(related_ranks[self.global_rank]):
            nccl_unique_id_key = (
                command.src_replica_name + "_" + command.dst_replica_name
            )
            if nccl_unique_id_key in self.policy_to_rollout_nccl_communicators:
                logger.debug(
                    f"[Rollout] Reusing cached communicator for {nccl_unique_id_key}"
                )
                communicator_index[p_rank] = self.policy_to_rollout_nccl_communicators[
                    nccl_unique_id_key
                ]
            else:
                logger.debug(
                    f"[Rollout] Querying nccl group id for {nccl_unique_id_key}"
                )
                # query the nccl group id from controller
                nccl_group_id = self.query_nccl_unique_id_from_controller(
                    nccl_unique_id_key
                )
                if nccl_group_id is None:
                    raise RuntimeError(
                        "[Rollout] Failed to query nccl group_id from controller!"
                    )
                # create the communicator index
                # p_rank is the rank in policy, r_rank is the rank in rollout
                communicator_index[p_rank] = create_nccl_comm(
                    nccl_group_id,
                    self.global_rank + command.src_replica_size,
                    self.world_size + command.src_replica_size,
                )
                # cache the communicator index
                self.policy_to_rollout_nccl_communicators[nccl_unique_id_key] = (
                    communicator_index[p_rank]
                )

        if command.do_weight_sync_check:
            self.rollout.reload_weight()

        with torch.cuda.stream(self.inference_stream):
            # recv the weight from policy
            # st = time.time()
            total_bytes_received = 0
            for inst in insts:
                total_bytes_received += self.recv_weight_shard(
                    self.global_rank,
                    inst,
                    communicator_index,
                    command.do_weight_sync_check,
                )
            self.state.set_weight_synced()

    @RolloutWorkerBase.register_rollout_command_handler(
        RolloutToRolloutBroadcastCommand
    )
    def broadcast_to_all_rollout_replica(
        self, broadcast_command: RolloutToRolloutBroadcastCommand
    ) -> None:
        """
        Broadcast the weight to all other rollout replicas.
        Will only happen between Rollout Replica 0 and all other Rollout Replicas.
        """
        src_replica_name: str = broadcast_command.src_replica_name
        dst_replica_names: List[str] = broadcast_command.dst_replica_names

        if len(dst_replica_names) > 1:
            # Only do broadcast if there are more than one rollout replicas.
            with torch.cuda.stream(self.inference_stream):
                assert (
                    self.rank_in_rollout_repicas >= 0
                ), "[Rollout] rank in rollout replicas should be set before broadcast."
                assert (
                    len(dst_replica_names) == len(self.replica_name_to_rank)
                ), "[Rollout] The vaild dst replicas num should match the replicas num that this worker holds."

                src_rank = self.replica_name_to_rank[src_replica_name]

                for parameter in self.get_underlying_model().parameters():
                    nccl_broadcast(parameter, src_rank, self.global_commnicator_idex)

                if not self.state.weight_synced():
                    self.state.set_weight_synced()

        current_step = broadcast_command.weight_step
        if current_step is not None and current_step > 0:
            should_do_validation = self.config.train.enable_validation and (
                current_step % self.config.train.validation_step == 0
                or current_step == broadcast_command.total_steps
            )
            validation_queue = Queue()
            validation_results = []
            prompt_idxs: List[int] = []
            payloads: List[Any] = []
            if should_do_validation:
                # Do inline validation here
                while True:
                    is_end = self.request_new_prompts(
                        self.val_batch_size,
                        validation_queue,
                        validation_step=current_step,
                    )
                    if not validation_queue.empty():
                        prompts = validation_queue.get()
                        completions: List[List[str]] = self.rollout.rollout_generation(
                            prompt_id_and_payload_list=prompts,
                            stream=self.inference_stream,
                            data_packer=self.val_data_packer,
                            sampling_params=self.val_sampling_params,
                        )
                        if completions:
                            prompt_idxs.extend([prompt[0] for prompt in prompts])
                            payloads.extend([prompt[1] for prompt in prompts])
                            validation_results.extend(completions)

                    if is_end:
                        break

                should_report = self.parallel_dims.tp_coord[0] == 0 and (
                    self.parallel_dims.pp_coord[0] == self.parallel_dims.pp_coord[1] - 1
                )

                if should_report:
                    response = ValidationReportRequest(
                        src_replica_name=self.replica_name,
                        validation_step=current_step,
                        prompt_idxs=prompt_idxs,
                        payloads=payloads,
                        completions=validation_results,
                        is_end=True,
                    )
                    try:
                        make_request_with_retry(
                            partial(
                                requests.post,
                                json=response.model_dump(),
                            ),
                            self.get_alternative_urls(
                                COSMOS_API_VALIDATION_REPORT_SUFFIX
                            ),
                            max_retries=constant.COSMOS_HTTP_RETRY_CONFIG.max_retries,
                        )
                    except Exception as e:
                        logger.error(
                            f"[Rollout] Failed in post rollout completion to controller: {str(e)}"
                        )

        if broadcast_command.replica_should_stop():
            self.shutdown_signal.set()

    def query_command_from_controller(self):
        """Background task to check commands from the controller"""
        while not self.shutdown_signal.is_set():
            commands = []
            try:
                # blocking request
                commands = self.redis_controller.subscribe_command(self.replica_name)
            except Exception as e:
                logger.error(
                    f"[Rollout] Failed in query commands from controller for replica {self.replica_name}\n: {str(e)}"
                )
            try:
                for instruction in commands:
                    command = Command.depack(instruction)
                    logger.debug(f"[Rollout] Received command: {command.command_type}")
                    self._command_queue.put(command)
            except Exception as e:
                logger.error(e)
                raise e

    def request_new_prompts(self, batch_size: int, prompt_queue: Queue, **kwargs):
        """
        Request new prompts from the controller for both training and validation.
        """
        prompts_and_is_end = (None, False)
        if self.global_rank == 0:
            prompt_id_and_payload_list = None
            is_end = False
            url_suffix = COSMOS_API_NEXT_PROMPT_SUFFIX
            try:
                if prompt_queue.empty():
                    # blocking request
                    prompt_meta = make_request_with_retry(
                        partial(
                            requests.get,
                            params={
                                "n": batch_size,
                                **kwargs,
                            },
                        ),
                        self.get_alternative_urls(url_suffix),
                        max_retries=constant.COSMOS_HTTP_RETRY_CONFIG.max_retries,
                    )
                    prompt_meta = prompt_meta.json()
                    payload = prompt_meta["prompt_id_and_payload_list"]
                    if len(payload) > 0:
                        prompt_id_and_payload_list = payload
                    is_end = prompt_meta.get("is_end", is_end)
                else:
                    prompt_id_and_payload_list = None
            except Exception as e:
                logger.error(
                    f"[Rollout] Failed in query prompts from controller: {str(e)}"
                )
                prompt_id_and_payload_list = None
            prompts_and_is_end = (prompt_id_and_payload_list, is_end)
            del prompt_id_and_payload_list, is_end

        # Broadcast the prompts and is_end to all ranks
        prompts_and_is_end = dist_utils.broadcast_object_cpu(prompts_and_is_end)
        prompts, is_end = prompts_and_is_end
        if prompts is not None:
            prompt_queue.put(prompts)
        return is_end

    def consume_command(self, cmd_pred: Optional[Callable[[Command], bool]] = None):
        current_command = None
        if self.global_rank == 0:
            if not self._command_queue.empty():
                if cmd_pred is None:
                    current_command = self._command_queue.get()
                else:
                    if cmd_pred(self._command_queue.queue[0]):
                        current_command = self._command_queue.get()
                    else:
                        # Do not go on if the command is not expected
                        current_command = None

        current_command = dist_utils.broadcast_object_cpu(current_command)

        if current_command is not None:
            handler = self.get_rollout_command_handler(type(current_command))
            if handler is None:
                raise Exception(
                    f"No such command supoorted in rollout {current_command}"
                )
            try:
                handler(self, current_command)
                logger.debug(
                    f"[Rollout] Command executed: {current_command._serialize()} for rank: {self.global_rank}"
                )
            except Exception as e:
                import traceback

                traceback.print_exc()
                logger.error(f"[Rollout] Command execution failed: {str(e)}")

    def send_end_signal(self, url_suffix: str):
        """
        Send end signal to the controller.
        This is used to notify the controller that the rollout worker has finished processing all prompts.
        """
        response = RolloutRequest(
            src_replica_name=self.replica_name,
            prompt_idxs=[],
            payloads=[],
            completions=[],
            is_end=True,
        )
        try:
            logger.debug(
                f"[Rollout] Posting rollout end signal to controller: {response}"
            )
            make_request_with_retry(
                partial(
                    requests.post,
                    json=response.model_dump(),
                ),
                self.get_alternative_urls(url_suffix),
                max_retries=constant.COSMOS_HTTP_RETRY_CONFIG.max_retries,
            )
        except Exception as e:
            logger.error(
                f"[Rollout] Failed in post rollout completion to controller: {str(e)}"
            )

    @torch.no_grad()
    def main_loop(self):
        while not self.shutdown_signal.is_set():
            self.consume_command(cmd_pred=None)

            # If weight is not ready, nothing else to do.
            if not self.state.weight_synced():
                continue

            # try fetching new prompts if no ending signal is set
            if not self.state.prompt_fetch_end():
                no_more_prompts = self.request_new_prompts(
                    self.batch_size, self._prompt_queue
                )
                if no_more_prompts:
                    logger.debug(
                        f"[Rollout] Receive prompt end, wait for {self.replica_name} to finish all rollouts generation."
                    )
                    self.state.set_prompt_fetch_end()
                    # Further make sure to set `prompt_consume_end` if no more prompts to be consumed
                    if self._prompt_queue.empty():
                        self.state.set_prompt_consume_end()
                        if self.global_rank == 0:
                            self.send_end_signal(COSMOS_API_ROLLOUT_SUFFIX)

            if self.state.prompt_consume_end():
                assert (
                    self._prompt_queue.empty() and self.state.prompt_fetch_end()
                ), "[Rollout] If prompt are all consumed, prompt queue should be empty and prompt end event should be set."
                continue
            elif self._prompt_queue.empty():
                continue
            else:
                logger.debug(f"[Rollout] generate start for rank {self.global_rank}")
                prompts: List[Tuple[int, str]] = self._prompt_queue.get()
                completions: List[List[str]] = self.rollout.rollout_generation(
                    prompt_id_and_payload_list=prompts,
                    stream=self.inference_stream,
                    data_packer=self.data_packer,
                    sampling_params=self.sampling_params,
                )
                logger.debug(f"[Rollout] generate end for rank {self.global_rank}")

                should_report = self.parallel_dims.tp_coord[0] == 0 and (
                    self.parallel_dims.pp_coord[0] == self.parallel_dims.pp_coord[1] - 1
                )

                if should_report and completions is not None:
                    url_suffix = COSMOS_API_ROLLOUT_SUFFIX
                    # only the first tp rank in the rollout replica will post the completion to the controller.
                    prompt_idxs = [prompt[0] for prompt in prompts]
                    payloads = [prompt[1] for prompt in prompts]

                    response = RolloutRequest(
                        src_replica_name=self.replica_name,
                        prompt_idxs=prompt_idxs,
                        payloads=payloads,
                        completions=completions,
                        is_end=False,
                    )
                    try:
                        make_request_with_retry(
                            partial(
                                requests.post,
                                json=response.model_dump(),
                            ),
                            self.get_alternative_urls(url_suffix),
                            max_retries=constant.COSMOS_HTTP_RETRY_CONFIG.max_retries,
                        )
                    except Exception as e:
                        logger.error(
                            f"[Rollout] Failed in post rollout completion to controller: {str(e)}"
                        )

                if self.state.prompt_fetch_end() and self._prompt_queue.empty():
                    self.state.set_prompt_consume_end()
                    if self.global_rank == 0:
                        self.send_end_signal(COSMOS_API_ROLLOUT_SUFFIX)

    def work(self):
        # Start the thread with daemon=True, so it will exit when the main program exits.
        if self.global_rank == 0:
            # create a thread to query command as a producer
            self.background_thread = threading.Thread(
                target=self.query_command_from_controller, daemon=True
            )
            self.background_thread.start()

        self.main_loop()
        self.inference_stream.synchronize()
        self.handle_shutdown()<|MERGE_RESOLUTION|>--- conflicted
+++ resolved
@@ -204,23 +204,13 @@
         hf_config = util.retry(AutoConfig.from_pretrained)(
             self.config.policy.model_name_or_path
         )
-<<<<<<< HEAD
         model_type = hf_config.model_type
-        if model_type not in WeightMapper._MODEL_WEIGHT_MAPPER_REGISTRY:
+        if not ModelRegistry.check_model_type_supported(model_type):
             logger.warning(
                 f"[Rollout] Replica can not find {model_type} in weight mapper, use {constant.COSMOS_HF_MODEL_TYPES} model type instead, with replica name: {self.replica_name}"
             )
             model_type = constant.COSMOS_HF_MODEL_TYPES
         self.weight_mapper = WeightMapper.get_weight_mapper(model_type)(hf_config)
-=======
-
-        if not ModelRegistry.check_model_type_supported(hf_config.model_type):
-            raise ValueError(f"Model {hf_config.model_type} not supported.")
-
-        self.weight_mapper = WeightMapper.get_weight_mapper(hf_config.model_type)(
-            hf_config
-        )
->>>>>>> 30111ffc
         self.model_config = hf_config
 
         atexit.register(self.handle_shutdown)
