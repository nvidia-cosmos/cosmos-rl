# SPDX-FileCopyrightText: Copyright (c) 2025 NVIDIA CORPORATION & AFFILIATES. All rights reserved.
# SPDX-License-Identifier: Apache-2.0
#
# Licensed under the Apache License, Version 2.0 (the "License");
# you may not use this file except in compliance with the License.
# You may obtain a copy of the License at
#
# http://www.apache.org/licenses/LICENSE-2.0
#
# Unless required by applicable law or agreed to in writing, software
# distributed under the License is distributed on an "AS IS" BASIS,
# WITHOUT WARRANTIES OR CONDITIONS OF ANY KIND, either express or implied.
# See the License for the specific language governing permissions and
# limitations under the License.

import os
import torch
import requests
import threading
from queue import Queue
import atexit
import types
from cosmos_rl.policy.model import ModelRegistry, WeightMapper
from typing import List, Tuple, Optional, Callable, Any
from functools import partial
from transformers import AutoConfig
from cosmos_rl.rollout import RolloutWorkerBase
from cosmos_rl.utils.parallelism import ParallelDims
from cosmos_rl.policy.config import Config as CosmosConfig
from cosmos_rl.utils.logging import logger
from cosmos_rl.utils.constant import (
    COSMOS_ROLLOUT_STEP_INTERVAL,
)
from cosmos_rl.utils.util import list_to_b64, b64_to_list
import cosmos_rl.utils.distributed as dist_utils
from cosmos_rl.rollout.vllm_rollout.vllm_rollout import vLLMRollout
from cosmos_rl.dispatcher.protocol import RolloutRequest, ValidationReportRequest
from cosmos_rl.dispatcher.command import (
    BuildMeshCommand,
    PolicyToRolloutUnicastCommand,
    RolloutToRolloutBroadcastCommand,
    Command,
)
from cosmos_rl.utils.pynccl import (
    create_nccl_uid,
    create_nccl_comm,
    nccl_broadcast,
    nccl_recv,
    nccl_group_start,
    nccl_group_end,
)
from cosmos_rl.utils.parallelism_map import (
    ParallelTopoMapperGroup,
    WeightSyncInstructionsGroup,
)
import cosmos_rl.utils.distributed as dist_util
from cosmos_rl.utils.network_util import make_request_with_retry
import cosmos_rl.utils.util as util
from cosmos_rl.utils import constant
from cosmos_rl.utils.api_suffix import (
    COSMOS_API_NCCL_COMM_INITIATOR_SUFFIX,
    COSMOS_API_NCCL_COMM_ACCEPTOR_SUFFIX,
    COSMOS_API_NEXT_PROMPT_SUFFIX,
    COSMOS_API_ROLLOUT_SUFFIX,
    COSMOS_API_VALIDATION_REPORT_SUFFIX,
    COSMOS_API_ROLLOUT_SHARD_INFOS_SUFFIX,
    COSMOS_API_ROLLOUT_SHARD_RECV_INSTS_SUFFIX,
)
from cosmos_rl.utils.fp8.fp8_util import (
    IS_TORCH_COMPATIBLE_WITH_FP8,
    MIN_TORCH_VERSION_FOR_FP8,
)
from cosmos_rl.rollout.vllm_rollout.monkey_patch_for_fp8 import (
    cache_weight_of_quantized_module,
    replace_weight_of_quantized_module,
    post_process_view_map_for_fp8,
)

from vllm import SamplingParams
import time
import msgpack

"""
Keep in mind that torch distributed is not thread safe. So try to keep the usage in the same thread.
"""


def _patch_vllm_rollout_locked_step(
    rollout: vLLMRollout, consume_command, enable_validation
):
    llm_engine = rollout.get_engine().llm_engine
    orig_step = llm_engine.step

    def cmd_pred(cmd: Command, enable_validation: bool):
        if enable_validation and isinstance(cmd, RolloutToRolloutBroadcastCommand):
            return False
        return True

    def step(self, *args, **kwargs):
        if not hasattr(self, "_cosmos_step_counter"):
            self._cosmos_step_counter = 0
        self._cosmos_step_counter += 1
        if self._cosmos_step_counter % COSMOS_ROLLOUT_STEP_INTERVAL == 0:
            # IMPORTANT:
            # If validation is enabled, R2R is not expected to be called in this step function
            # to avoid recursive inference execution.
            consume_command(
                cmd_pred=partial(cmd_pred, enable_validation=enable_validation)
            )
        return orig_step(*args, **kwargs)

    llm_engine.step = types.MethodType(step, llm_engine)


class vLLMRolloutWorker(RolloutWorkerBase):
    """
    vLLMRolloutWorker will be a replica instance of single DP.
    vLLMRolloutWorker should support scaling launch.
    """

    class State:
        UNINITIALIZED = 0
        WEIGHT_SYNCED = 1
        PROMPT_FETCH_END = 1 << 1
        PROMPT_CONSUME_END = 1 << 2

        _state: int = UNINITIALIZED

        def __init__(self):
            self._state = self.UNINITIALIZED

        def weight_synced(self):
            return (self._state & self.WEIGHT_SYNCED) != 0

        def set_weight_synced(self):
            self._state = self._state | self.WEIGHT_SYNCED

        def prompt_fetch_end(self):
            return (self._state & self.PROMPT_FETCH_END) != 0

        def set_prompt_fetch_end(self):
            self._state = self._state | self.PROMPT_FETCH_END

        def prompt_consume_end(self):
            return (self._state & self.PROMPT_CONSUME_END) != 0

        def set_prompt_consume_end(self):
            assert (
                not self.prompt_consume_end()
            ), "Prompt consume end event should not be set twice."
            self._state = self._state | self.PROMPT_CONSUME_END

    def __init__(self, config: CosmosConfig, parallel_dims: ParallelDims) -> None:
        super(vLLMRolloutWorker, self).__init__(config, parallel_dims)
        self.state = self.State()
        self.config = config
        if self.config.rollout.parallelism.dp_shard_size == -1:
            self.config.rollout.parallelism.dp_shard_size = parallel_dims.dp_shard
        assert self.config.rollout.parallelism.dp_shard_size == parallel_dims.dp_shard
        assert (
            self.config.rollout.parallelism.dp_shard_size > 0
        ), "[Rollout] dp_shard_size should be greater than 0."

        if self.tokenizer.pad_token_id is None:
            self.tokenizer.pad_token_id = self.tokenizer.eos_token_id
        # CommandQueue queried from controller.
        self._command_queue: Queue[Command] = Queue()
        self._prompt_queue: Queue[List[List[int, str]]] = Queue()

        # if flashinfer config is not enabled, avoid importing flashinfer
        if self.config.rollout.vllm_use_flashinfer:
            try:
                import flashinfer  # noqa: F401
            except ImportError:
                logger.warning(
                    "[Rollout] flashinfer is not installed, ignore rollout.vllm_use_flashinfer setting."
                )
            else:
                os.environ["VLLM_ATTENTION_BACKEND"] = "FLASHINFER"

        if self.config.rollout.sampling_config.use_flashinfer:
            try:
                import flashinfer  # noqa: F401
            except ImportError:
                logger.warning(
                    "[Rollout] flashinfer is not installed, ignore rollout.sampling_config.use_flashinfer setting."
                )
            else:
                os.environ["VLLM_USE_FLASHINFER_SAMPLER"] = "1"

        # FIXME(aazzolini): this is needed for correctnes, try new version
        logger.info(
            "Forcing VLLM_ATTENTION_BACKEND to CUTLASS_MLA_VLLM_V1 for correctness."
        )
        os.environ["VLLM_ATTENTION_BACKEND"] = "CUTLASS_MLA_VLLM_V1"
        os.environ["VLLM_LOGGING_LEVEL"] = "INFO"

        # determine the quantization type
        self.quantization_type = None
        if self.config.rollout.quantization == "fp8":
            self.quantization_type = "fp8"
            assert (
                IS_TORCH_COMPATIBLE_WITH_FP8
            ), f"[Rollout] FP8 needs PyTorch >= {MIN_TORCH_VERSION_FOR_FP8}"

        self.rollout: vLLMRollout = vLLMRollout(
            self.config,
            tokenizer=self.tokenizer,
            seed=self.config.rollout.seed,
            load_format="dummy",
            quantization=self.quantization_type,
        )

        # communicator index for the cached communicators in C++ binding.
        self.global_commnicator_idex = -1
        # rank in current rollout replicas.
        self.rank_in_rollout_repicas = -1

        # cache for NCCL communicators for P2R.
        self.policy_to_rollout_nccl_communicators = {}

        self.batch_size = self.config.rollout.batch_size
        if self.config.train.enable_validation:
            self.val_batch_size = self.config.rollout.val_batch_size or self.batch_size
            assert (
                self.val_batch_size > 0
            ), "[Rollout] val_batch_size should be greater than 0."
        else:
            self.val_batch_size = None
        self.background_thread: threading.Thread | None = None

        # For Polocy to Rollout weight mapping
        hf_config = util.retry(AutoConfig.from_pretrained)(
            self.config.policy.model_name_or_path,
            trust_remote_code=True,
        )
        model_type = hf_config.model_type
        if not ModelRegistry.check_model_type_supported(model_type):
            logger.warning(
                f"[Rollout] Replica can not find {model_type} in weight mapper, use {constant.COSMOS_HF_MODEL_TYPES} model type instead, with replica name: {self.replica_name}"
            )
            model_type = constant.COSMOS_HF_MODEL_TYPES
        self.weight_mapper = WeightMapper.get_weight_mapper(model_type)(hf_config)
        self.model_config = hf_config

        atexit.register(self.handle_shutdown)

        self.inference_stream = torch.cuda.Stream()

        self.val_sampling_params = SamplingParams(
            n=self.config.validation.n_generation,
            logprobs=0,
            top_p=self.config.validation.top_p,
            top_k=self.config.validation.top_k,
            temperature=self.config.validation.temperature,
            repetition_penalty=self.config.validation.repetition_penalty,
            max_tokens=self.config.validation.max_response_length,
            stop_token_ids=self.rollout.eos_token_ids,
            include_stop_str_in_output=self.config.rollout.include_stop_str_in_output,
            detokenize=True,
        )
        self.sampling_params = SamplingParams(
            n=self.config.rollout.n_generation,
            logprobs=0,
            top_p=self.config.rollout.sampling_config.top_p,
            top_k=self.config.rollout.sampling_config.top_k,
            temperature=self.config.rollout.sampling_config.temperature,
            repetition_penalty=self.config.rollout.sampling_config.repetition_penalty,
            max_tokens=self.config.rollout.max_response_length,
            stop_token_ids=self.rollout.eos_token_ids,
            include_stop_str_in_output=self.config.rollout.include_stop_str_in_output,
            detokenize=True,
        )

    def prepare_shard_infos_for_weight_sync_insts(self):
        if self.quantization_type == "fp8":
            promotion_dtype = util.str2torch_dtype(self.config.train.param_dtype)
            self.vllm_hp_weight_map, self.vllm_quantized_weight_map = (
                cache_weight_of_quantized_module(
                    self.get_underlying_model(),
                    promotion_dtype,
                    self.weight_mapper,
                )
            )
            # replace the weight of quantized module with the high precision weight.
            # let weight in vllm_weight_inplace_view_map always in high precision for recv
            # high precision weight from policy.
            replace_weight_of_quantized_module(
                self.get_underlying_model(),
                self.vllm_hp_weight_map,
                self.weight_mapper,
            )

        self.vllm_weight_inplace_view_map, grouped_recv_param_key_n_rank_list = (
            self.weight_mapper.rollout_prepare_recv(self.get_underlying_model())
        )
        self.recv_param_key_n_rank_list = []
        param_groups = []
        for group in grouped_recv_param_key_n_rank_list:
            self.recv_param_key_n_rank_list.extend(group)
            if len(group) > 1:
                param_groups.append([x[0] for x in group])
        self.recv_param_key_n_rank_list = sorted(
            self.recv_param_key_n_rank_list, key=lambda x: x[0]
        )

        if self.quantization_type == "fp8":
            self.vllm_weight_inplace_view_map = post_process_view_map_for_fp8(
                self.vllm_weight_inplace_view_map
            )
            # Get vllm weight back into quantized.
            replace_weight_of_quantized_module(
                self.get_underlying_model(),
                self.vllm_quantized_weight_map,
                self.weight_mapper,
            )

        local_shard_infos = ParallelTopoMapperGroup(
            self.parallel_dims,
            self.model_config,
            is_policy=False,
            underlying_model=self.get_underlying_model(),
            weight_mapper=self.weight_mapper,
        ).prepare_local_shard_infos(self.recv_param_key_n_rank_list, self.global_rank)

        self.all_rank_local_shard_infos = dist_util.all_gather_object_cpu(
            local_shard_infos
        )
        all_param_groups = dist_util.all_gather_object_cpu(param_groups)
        merged_groups = {}
        for r, param_groups in enumerate(all_param_groups):
            if self.parallel_dims.get_rank_in_dim("dp_cp_tp", r) != 0:
                continue
            for group in param_groups:
                group = sorted(group)
                key = tuple(group)
                if key not in merged_groups:
                    merged_groups[key] = group
        sorted_params_all_rank = dist_util.all_gather_object_cpu(
            [x[0] for x in self.recv_param_key_n_rank_list]
        )
        sorted_params_all_rank = [
            x
            for r, x in enumerate(sorted_params_all_rank)
            if self.parallel_dims.get_rank_in_dim("dp_cp_tp", r) == 0
        ]
        if self.global_rank == 0:
            body = {
                "shard_infos": self.all_rank_local_shard_infos,
                "param_groups": list(merged_groups.values()),
                "sorted_params": sorted_params_all_rank,
            }
            data = msgpack.packb(body)
            try:
                make_request_with_retry(
                    partial(
                        requests.post,
                        data=data,
                        headers={"Content-Type": "application/msgpack"},
                    ),
                    self.get_alternative_urls(COSMOS_API_ROLLOUT_SHARD_INFOS_SUFFIX),
                    max_retries=constant.COSMOS_HTTP_RETRY_CONFIG.max_retries,
                )
            except Exception as e:
                raise RuntimeError(
                    f"[Rollout] Failed in post shard infos to controller after retries {e}."
                )

    def handle_shutdown(self):
        # Only call once
        if not hasattr(self, "_shutdown_handled"):
            self._shutdown_handled = True
            if not self.shutdown_signal.is_set():
                self.shutdown_signal.set()
            if self.background_thread is not None:
                self.background_thread.join()
                self.background_thread = None

            if self.heartbeat_thread is not None:
                self.heartbeat_thread.join()
                self.heartbeat_thread = None
            self.unregister_from_controller()

    def get_underlying_model(self):
        """
        Get the underlying parallelized model in vLLM internal.
        """
        return self.rollout.get_underlying_model()

    @RolloutWorkerBase.register_rollout_command_handler(BuildMeshCommand)
    def build_global_mesh(self, build_mesh_command: BuildMeshCommand):
        logger.info(f"[Rollout] Building global mesh for {self.replica_name}")

        replica_name_to_rank = build_mesh_command.replica_name_to_rank
        if self.replica_name not in replica_name_to_rank:
            raise RuntimeError(
                f"[Rollout] Replica {self.replica_name} not found in registered replicas."
            )
        self.rank_in_rollout_repicas = replica_name_to_rank[self.replica_name]

        if len(replica_name_to_rank) == 1:
            # only one rollout replica now, no need to build mesh.
            return
        # generate key for storing the NCCL group id.
        # group_0: [rank 0 in replica 0, rank 0 in replica 1, ..., rank 0 in replica n-1]
        # group_1: [rank 1 in replica 0, rank 1 in replica 1, ..., rank 1 in replica n-1]
        # ...
        # group_m-1: [rank m-1 in replica 0, rank m-1 in replica 1, ..., rank m-1 in replica n-1]
        unique_rollout_group_key = self.get_group_unique_key(replica_name_to_rank)
        nccl_group_id = None
        if self.rank_in_rollout_repicas == 0:
            # only replica_rank == 0 have the right to generate nccl id.
            nccl_group_id = create_nccl_uid()
            base64_nccl_group_id = list_to_b64(nccl_group_id)
            try:
                make_request_with_retry(
                    partial(
                        requests.post,
                        json={
                            "unique_pair_name": unique_rollout_group_key,
                            "handle_base64": base64_nccl_group_id,
                        },
                    ),
                    self.get_alternative_urls(COSMOS_API_NCCL_COMM_INITIATOR_SUFFIX),
                    max_retries=constant.COSMOS_HTTP_RETRY_CONFIG.max_retries,
                )
            except Exception as e:
                raise RuntimeError(
                    f"[Rollout] Failed in post nccl group_id to controller after retries {e}."
                )

        if self.rank_in_rollout_repicas != 0:
            # other replicas should query the nccl group id from controller
            # all ranks need to wait for the rollout replica 0 finished the group_id post
            # and then they can get the group_id from controller
            # all ranks not zero in replica 0 or all ranks of other replicas need to query the group_id from controller
            nccl_group_id = self.query_nccl_unique_id_from_controller(
                unique_rollout_group_key
            )
            if nccl_group_id is None:
                raise RuntimeError(
                    "[Rollout] Failed to query nccl group_id from controller!"
                )

        # update the cached communicator index
        logger.debug(
            f"[Rollout] Creating nccl communicator for global mesh: {unique_rollout_group_key}"
        )
        self.global_commnicator_idex = create_nccl_comm(
            nccl_group_id, self.rank_in_rollout_repicas, len(replica_name_to_rank)
        )
        # update the replcia_name to rank dict
        self.replica_name_to_rank = replica_name_to_rank

    def query_nccl_unique_id_from_controller(self, unique_id_key: str):
        # We don't have something like dist.barrier(), so just use while True loop to query it like synchronize.
        nccl_group_id = None
        # all ranks not zero in replica 0 or all ranks of other replicas need to query the group_id from controller
        try:
            r = make_request_with_retry(
                partial(
                    requests.post,
                    json={"unique_pair_name": unique_id_key},
                ),
                self.get_alternative_urls(COSMOS_API_NCCL_COMM_ACCEPTOR_SUFFIX),
                max_retries=constant.COSMOS_HTTP_LONG_WAIT_MAX_RETRY,
            )
        except Exception as e:
            raise RuntimeError(
                f"[Rollout] Failed in post nccl group_id to controller after retries {e}."
            )
        base64_nccl_group_id = r.json()["handle_base64"]
        nccl_group_id = b64_to_list(base64_nccl_group_id)
        return nccl_group_id

    def recv_weight_shard(
        self,
        global_rank_of_rollout: int,
        insts_group: WeightSyncInstructionsGroup,
        communicator_index: int,
        do_weight_sync_check: bool = False,
    ):
        check_inside_group = do_weight_sync_check
        if self.quantization_type == "fp8":
            inst_group_weight_name = (
                insts_group.param_instructions[0].param_name
            )  # take a name from the inst group to determine the full weight name
            # the full weight name that this inst group handles.
            inst_group_full_weight_name = self.weight_mapper.get_unsplited_weight_name(
                inst_group_weight_name
            )
            is_fp8_quantized_module = (
                inst_group_full_weight_name in self.vllm_quantized_weight_map
            )
            check_inside_group = do_weight_sync_check and (not is_fp8_quantized_module)

        total_bytes_received = 0

        all_cloned_target_tensors = []
<<<<<<< HEAD
=======
        tensors_to_check = []
>>>>>>> ce197ab2

        for insts_for_per_param in insts_group.param_instructions:
            # insts_for_per_param: WeightSyncInstructionsPerParam -> inst collection for a single tensor
            insts = insts_for_per_param.instructions
            # insts: List[Tuple[int, int, Dict[int, Any]]]
            inst_dest_name = insts_for_per_param.param_name
            target_tensor = self.vllm_weight_inplace_view_map[inst_dest_name]

            if check_inside_group:
                cloned_target_tensor = target_tensor.clone()
                # clear the current view
                target_tensor.zero_()

            for inst in insts:
                p_rank = inst.policy_rank
                r_rank = inst.rollout_rank
                tensor_split_strategys = inst.slice_strategy
                assert r_rank == global_rank_of_rollout
                vllm_tensor_view = target_tensor.cosmos_slice(tensor_split_strategys)
                recv_tensor = None
                if vllm_tensor_view.is_contiguous():
                    recv_tensor = vllm_tensor_view
                else:
                    # new a temp tensor
                    recv_tensor = torch.empty_like(vllm_tensor_view).contiguous()

                logger.debug(
                    f"Recving tensor {inst_dest_name} from policy rank {p_rank}, shape {vllm_tensor_view.shape} of {target_tensor.shape}."
                )

                nccl_recv(recv_tensor, p_rank, communicator_index)
                # inplace copy
                if not vllm_tensor_view.is_contiguous():
                    all_cloned_target_tensors.append((vllm_tensor_view, recv_tensor))
<<<<<<< HEAD
                    # vllm_tensor_view.copy_(recv_tensor)
=======
>>>>>>> ce197ab2

                total_bytes_received += recv_tensor.numel() * recv_tensor.element_size()

            if check_inside_group:
                tensors_to_check.append(
                    (cloned_target_tensor, target_tensor, insts, inst_dest_name)
                )

        def completion_lambda():
            for view, recv_tensor in all_cloned_target_tensors:
                view.copy_(
                    recv_tensor,
                )
            all_cloned_target_tensors.clear()

            for (
                cloned_target_tensor,
                target_tensor,
                insts,
                inst_dest_name,
            ) in tensors_to_check:
                if not torch.allclose(cloned_target_tensor, target_tensor):
                    raise ValueError(
                        f"Weight sync check failed after weight sync instruction: {insts} for {inst_dest_name}."
                    )
            tensors_to_check.clear()

            # here we got one full weight tensor sync done, if it is fp8 weight, we should do the quantization and check the numerical error.
            if self.quantization_type == "fp8":
                if inst_group_full_weight_name in self.vllm_hp_weight_map:
                    weight_to_quantize = self.vllm_hp_weight_map[
                        inst_group_full_weight_name
                    ]  # [out_dim, in_dim]
                    quantized_weight, weight_scale = self.rollout.fp8_quantization(
                        weight_to_quantize
                    )
                    model_param_map = self.rollout.model_param_map(self.weight_mapper)
                    vllm_native_weight = model_param_map[inst_group_full_weight_name]

                    # check weight sync
                    if do_weight_sync_check:
                        # allclose doesn't support fp8, promote it.
                        bf16_vllm_native_weight = vllm_native_weight.to(torch.bfloat16)
                        bf16_quantized_weight = quantized_weight.to(torch.bfloat16)
                        if not torch.allclose(
                            bf16_vllm_native_weight, bf16_quantized_weight
                        ):
                            raise ValueError(
                                f"FP8 weight doesn't match after weight sync and dynamic quantization for full weight name: {inst_group_full_weight_name}."
                            )
                    vllm_native_weight.copy_(quantized_weight)
                    # get the scale key.
                    scale_key = inst_group_full_weight_name.replace(
                        ".weight", ".weight_scale"
                    )
                    scale_tensor = model_param_map[scale_key]
                    assert (
                        scale_tensor.shape == weight_scale.shape
                    ), f"scale_tensor.shape: {scale_tensor.shape}, weight_scale.shape: {weight_scale.shape}"
                    scale_tensor.copy_(weight_scale)
            else:
                # For non-fp8 weights and fp8 not enabled cases, we just do nothing
                pass

<<<<<<< HEAD
        def completion_lambda():
            for view, recv_tensor in all_cloned_target_tensors:
                view.copy_(
                    recv_tensor,
                )
                del recv_tensor

            # here we got one full weight tensor sync done, if it is fp8 weight, we should do the quantization and check the numerical error.
            if self.quantization_type == "fp8":
                if inst_group_full_weight_name in self.vllm_hp_weight_map:
                    weight_to_quantize = self.vllm_hp_weight_map[
                        inst_group_full_weight_name
                    ]  # [out_dim, in_dim]
                    quantized_weight, weight_scale = self.rollout.fp8_quantization(
                        weight_to_quantize
                    )
                    model_param_map = self.rollout.model_param_map(self.weight_mapper)
                    vllm_native_weight = model_param_map[inst_group_full_weight_name]

                    # check weight sync
                    if do_weight_sync_check:
                        # allclose doesn't support fp8, promote it.
                        bf16_vllm_native_weight = vllm_native_weight.to(torch.bfloat16)
                        bf16_quantized_weight = quantized_weight.to(torch.bfloat16)
                        if not torch.allclose(
                            bf16_vllm_native_weight, bf16_quantized_weight
                        ):
                            raise ValueError(
                                f"FP8 weight doesn't match after weight sync and dynamic quantization for full weight name: {inst_group_full_weight_name}."
                            )
                    vllm_native_weight.copy_(quantized_weight)
                    # get the scale key.
                    scale_key = inst_group_full_weight_name.replace(
                        ".weight", ".weight_scale"
                    )
                    scale_tensor = model_param_map[scale_key]
                    assert (
                        scale_tensor.shape == weight_scale.shape
                    ), f"scale_tensor.shape: {scale_tensor.shape}, weight_scale.shape: {weight_scale.shape}"
                    scale_tensor.copy_(weight_scale)
            else:
                # For non-fp8 weights and fp8 not enabled cases, we just do nothing
                pass

=======
>>>>>>> ce197ab2
        return total_bytes_received, completion_lambda

    @RolloutWorkerBase.register_rollout_command_handler(PolicyToRolloutUnicastCommand)
    @torch.no_grad()
    def policy_to_rollout_unicast(self, command: PolicyToRolloutUnicastCommand):
        # if not hasattr(self, "loaded"):
        #    self.rollout.reload_weight()
        #    self.loaded = True
        # logger.info("Weights loaded.")
        # self.state.set_weight_synced()
        # return

        """
        Sync the weight from policy to rollout.
        This is Policy -> Rollout replica. Will only happen between
        a pair of policy and rollout replica.
        """
        # lazy initialization of the vllm engine.
        if not self.rollout.is_engine_initialized():
            # is_for_weight_resume = command.dst_replica_name == self.replica_name
            # load_format = "auto" if is_for_weight_resume else "dummy"
            load_format = "dummy"
            self.rollout.init_engine(
                quantization=self.quantization_type,
                seed=self.config.rollout.seed,
                load_format=load_format,
            )
            _patch_vllm_rollout_locked_step(
                self.rollout,
                self.consume_command,
                self.config.train.enable_validation,
            )
            self.prepare_shard_infos_for_weight_sync_insts()

        if command.dst_replica_name != self.replica_name:
            return
        # get the nccl_unique_id from the controller
        communicator_index = {}

        logger.info("Testing post processing of weights.")
        self.rollout.process_weights_after_loading()
        logger.info("Post processing of weights works.")

        nccl_unique_id_key = command.src_replica_name + "_" + command.dst_replica_name
        if nccl_unique_id_key in self.policy_to_rollout_nccl_communicators:
            logger.debug(
                f"[Rollout] Reusing cached communicator for {nccl_unique_id_key}"
            )
            communicator_index = self.policy_to_rollout_nccl_communicators[
                nccl_unique_id_key
            ]
        else:
            logger.debug(f"[Rollout] Querying nccl group id for {nccl_unique_id_key}")
            # query the nccl group id from controller
            nccl_group_id = self.query_nccl_unique_id_from_controller(
                nccl_unique_id_key
            )
            if nccl_group_id is None:
                raise RuntimeError(
                    "[Rollout] Failed to query nccl group_id from controller!"
                )
            # create the communicator index
            # p_rank is the rank in policy, r_rank is the rank in rollout
            communicator_index = create_nccl_comm(
                nccl_group_id,
                self.global_rank + command.src_replica_size,
                self.world_size + command.src_replica_size,
            )
            # cache the communicator index
            self.policy_to_rollout_nccl_communicators[nccl_unique_id_key] = (
                communicator_index
            )

        # sampling_params = SamplingParams(temperature=0.0)

        if command.do_weight_sync_check:
            self.rollout._do_test_rollout("before loading weights")
            self.rollout.reload_weight()
            self.rollout._do_test_rollout(
                "after loading weights, before receiving weights"
            )

        if not hasattr(self, "policy_to_rollout_recv_insts"):
            logger.info(
                "[Rollout] Fetching policy_to_rollout_recv_insts from controller ..."
            )
            self.policy_to_rollout_recv_insts = []
            try:
                insts_meta = make_request_with_retry(
                    partial(
                        requests.post,
                        json={
                            "rank": self.global_rank,
                        },
                    ),
                    self.get_alternative_urls(
                        COSMOS_API_ROLLOUT_SHARD_RECV_INSTS_SUFFIX
                    ),
                    max_retries=constant.COSMOS_HTTP_RETRY_CONFIG.max_retries,
                )
                insts = msgpack.unpackb(insts_meta.content, strict_map_key=False)

                import pickle

                jobid = os.environ.get("SLURM_JOB_ID")
                filename = f"/lustre/fsw/sw_aidot/aazzolini/RL/insts/rolloug_{jobid}_{self.global_rank}.pkl"
                logger.info(f"Dumping pickled instructions to {filename}")
                with open(filename, "wb") as f:
                    pickle.dump(insts, f)

                self.policy_to_rollout_recv_insts = [
                    WeightSyncInstructionsGroup.from_dict(inst) for inst in insts
                ]
            except Exception as e:
                raise RuntimeError(
                    f"[Rollout] Failed in fetching rollout from policy insts from controller after retries {e}."
                )
            logger.info(
                "[Rollout] Finished policy_to_rollout_recv_insts from controller."
            )

        total_recvs = 0
        total_params = 0
        for insts_group in self.policy_to_rollout_recv_insts:
            for insts_for_per_param in insts_group.param_instructions:
                total_params += 1
                total_recvs += len(insts_for_per_param.instructions)

        copy_stream = torch.cuda.Stream()

        with torch.cuda.stream(self.inference_stream):
            logger.info(
                f"Starting to execute {len(self.policy_to_rollout_recv_insts)}; {total_params}, {total_recvs} weight sync receives ..."
            )
<<<<<<< HEAD
            from torch.cuda import cudart

            cudart().cudaProfilerStart()
=======
>>>>>>> ce197ab2
            # recv the weight from policy
            st = time.time()
            total_bytes_received = 0

            pending_bytes = [0]
            pending_completions = []
            pending_groups = 0

            def flush_completions(pending_bytes, pending_completions):
                recv_ready = torch.cuda.Event()
                recv_ready.record()
                with torch.cuda.stream(copy_stream):
                    recv_ready.wait()
                    logger.debug(
                        f"Flushing {len(pending_completions)} completions, {pending_bytes[0] // 1024 // 1024}"
                    )
                    for completion in pending_completions:
                        completion()
                    pending_bytes[0] = 0
                    pending_completions.clear()

            nccl_group_start(communicator_index)

            TRANSFER_GROUP_SIZE = 4
            for insts_group in self.policy_to_rollout_recv_insts:
                # insts_group: WeightSyncInstructionsGroup -> inst collection for a full weight tensor
                # handle inst group
                bytes_received, completion_fn = self.recv_weight_shard(
                    self.global_rank,
                    insts_group,
                    communicator_index,
                    command.do_weight_sync_check,
                )
                pending_bytes[0] += bytes_received
                pending_completions.append(completion_fn)
                total_bytes_received += bytes_received

                pending_groups += 1
<<<<<<< HEAD
                if (
                    pending_groups == TRANSFER_GROUP_SIZE
                ):  # pending_bytes[0] > -1: # 1024*1024*1024:
=======
                if pending_groups == TRANSFER_GROUP_SIZE:
>>>>>>> ce197ab2
                    nccl_group_end(communicator_index)
                    flush_completions(pending_bytes, pending_completions)
                    nccl_group_start(communicator_index)
                    pending_groups = 0

            nccl_group_end(communicator_index)
            flush_completions(pending_bytes, pending_completions)

            with torch.cuda.stream(copy_stream):
                copy_finished = torch.cuda.Event()
                copy_finished.record()

            copy_finished.wait()

            torch.cuda.synchronize()

            time_eclapsed = time.time() - st
            logger.info(
                f"[Rollout] All {len(self.policy_to_rollout_recv_insts)} at step {command.weight_step} recv operations finished in {time_eclapsed:.3f} seconds with {total_bytes_received / (1024 * 1024)} MB received."
            )
<<<<<<< HEAD
            cudart().cudaProfilerStop()

            logger.info("Post processing of weights after receiving new weights ...")
            self.rollout.process_weights_after_loading()
            logger.info("Post processing of weights finished.")
=======
>>>>>>> ce197ab2

            self.state.set_weight_synced()

            # self.rollout._do_test_rollout("after receiving weights, before generating")
            # self.rollout.rollout_engine.generate(
            #    prompts=["What model are you?"], sampling_params=sampling_params
            # )

    @RolloutWorkerBase.register_rollout_command_handler(
        RolloutToRolloutBroadcastCommand
    )
    def broadcast_to_all_rollout_replica(
        self, broadcast_command: RolloutToRolloutBroadcastCommand
    ) -> None:
        """
        Broadcast the weight to all other rollout replicas.
        Will only happen between Rollout Replica 0 and all other Rollout Replicas.
        """
        src_replica_name: str = broadcast_command.src_replica_name
        dst_replica_names: List[str] = broadcast_command.dst_replica_names

        # lazy initialization of the vllm engine.
        if not self.rollout.is_engine_initialized():
            if self.replica_name != src_replica_name:
                # for replicas that needs to be broadcasted, use dummy format.
                self.rollout.init_engine(
                    quantization=self.quantization_type,
                    seed=self.config.rollout.seed,
                    load_format="dummy",
                )
                _patch_vllm_rollout_locked_step(
                    self.rollout,
                    self.consume_command,
                    self.config.train.enable_validation,
                )
                self.prepare_shard_infos_for_weight_sync_insts()

        if len(dst_replica_names) > 1:
            logger.info("Starting broadcasting of parameters to all replicas.")
            # Only do broadcast if there are more than one rollout replicas.
            with torch.cuda.stream(self.inference_stream):
                assert (
                    self.rank_in_rollout_repicas >= 0
                ), "[Rollout] rank in rollout replicas should be set before broadcast."
                assert (
                    len(dst_replica_names) == len(self.replica_name_to_rank)
                ), "[Rollout] The vaild dst replicas num should match the replicas num that this worker holds."

                src_rank = self.replica_name_to_rank[src_replica_name]

                for parameter in self.get_underlying_model().state_dict().values():
                    recv_tensor = parameter
                    if not parameter.is_contiguous():
                        recv_tensor = parameter.contiguous()

                    nccl_broadcast(recv_tensor, src_rank, self.global_commnicator_idex)

                    if not parameter.is_contiguous():
                        parameter.copy_(recv_tensor)

                if not self.state.weight_synced():
                    self.state.set_weight_synced()
            logger.info("Finished broadcasting of parameters to all replicas.")

        current_step = broadcast_command.weight_step
        if current_step is not None and current_step > 0:
            should_do_validation = self.config.train.enable_validation and (
                current_step % self.config.train.validation_step == 0
                or current_step == broadcast_command.total_steps
            )
            validation_queue = Queue()
            validation_results = []
            prompt_idxs: List[int] = []
            payloads: List[Any] = []
            if should_do_validation:
                # Do inline validation here
                while True:
                    is_end = self.request_new_prompts(
                        self.val_batch_size,
                        validation_queue,
                        validation_step=current_step,
                    )
                    if not validation_queue.empty():
                        prompts = validation_queue.get()
                        completions: List[List[str]] = self.rollout.rollout_generation(
                            prompt_id_and_payload_list=prompts,
                            stream=self.inference_stream,
                            data_packer=self.val_data_packer,
                            sampling_params=self.val_sampling_params,
                        )
                        if completions:
                            prompt_idxs.extend([prompt[0] for prompt in prompts])
                            payloads.extend([prompt[1] for prompt in prompts])
                            validation_results.extend(completions)

                    if is_end:
                        break

                should_report = self.parallel_dims.tp_coord[0] == 0 and (
                    self.parallel_dims.pp_coord[0] == self.parallel_dims.pp_coord[1] - 1
                )

                if should_report:
                    response = ValidationReportRequest(
                        src_replica_name=self.replica_name,
                        validation_step=current_step,
                        prompt_idxs=prompt_idxs,
                        payloads=payloads,
                        completions=validation_results,
                        is_end=True,
                    )
                    try:
                        make_request_with_retry(
                            partial(
                                requests.post,
                                json=response.model_dump(),
                            ),
                            self.get_alternative_urls(
                                COSMOS_API_VALIDATION_REPORT_SUFFIX
                            ),
                            max_retries=constant.COSMOS_HTTP_RETRY_CONFIG.max_retries,
                        )
                    except Exception as e:
                        logger.error(
                            f"[Rollout] Failed in post rollout completion to controller: {str(e)}"
                        )

        if broadcast_command.replica_should_stop():
            self.shutdown_signal.set()

    def query_command_from_controller(self):
        """Background task to check commands from the controller"""
        while not self.shutdown_signal.is_set():
            commands = []
            try:
                # blocking request
                commands = self.redis_controller.subscribe_command(self.replica_name)
            except Exception as e:
                logger.error(
                    f"[Rollout] Failed in query commands from controller for replica {self.replica_name}\n: {str(e)}"
                )

            for instruction in commands:
                command = Command.depack(instruction)
                logger.debug(f"[Rollout] Received command: {command.command_type}")
                self._command_queue.put(command)

    def request_new_prompts(self, batch_size: int, prompt_queue: Queue, **kwargs):
        """
        Request new prompts from the controller for both training and validation.
        """
        prompts_and_is_end = (None, False)
        if self.global_rank == 0:
            prompt_id_and_payload_list = None
            is_end = False
            url_suffix = COSMOS_API_NEXT_PROMPT_SUFFIX
            try:
                if prompt_queue.empty():
                    # blocking request
                    prompt_meta = make_request_with_retry(
                        partial(
                            requests.get,
                            params={
                                "n": batch_size,
                                **kwargs,
                            },
                        ),
                        self.get_alternative_urls(url_suffix),
                        max_retries=constant.COSMOS_HTTP_RETRY_CONFIG.max_retries,
                    )
                    prompt_meta = prompt_meta.json()
                    payload = prompt_meta["prompt_id_and_payload_list"]
                    if len(payload) > 0:
                        prompt_id_and_payload_list = payload
                    is_end = prompt_meta.get("is_end", is_end)
                else:
                    prompt_id_and_payload_list = None
            except Exception as e:
                logger.error(
                    f"[Rollout] Failed in query prompts from controller: {str(e)}"
                )
                prompt_id_and_payload_list = None
            prompts_and_is_end = (prompt_id_and_payload_list, is_end)
            del prompt_id_and_payload_list, is_end

        # Broadcast the prompts and is_end to all ranks
        prompts_and_is_end = dist_utils.broadcast_object_cpu(prompts_and_is_end)
        prompts, is_end = prompts_and_is_end
        if prompts is not None:
            prompt_queue.put(prompts)
        return is_end

    def consume_command(self, cmd_pred: Optional[Callable[[Command], bool]] = None):
        current_command = None
        if self.global_rank == 0:
            if not self._command_queue.empty():
                if cmd_pred is None:
                    current_command = self._command_queue.get()
                else:
                    if cmd_pred(self._command_queue.queue[0]):
                        current_command = self._command_queue.get()
                    else:
                        # Do not go on if the command is not expected
                        current_command = None

        current_command = dist_utils.broadcast_object_cpu(current_command)

        if current_command is not None:
            handler = self.get_rollout_command_handler(type(current_command))
            if handler is None:
                raise Exception(
                    f"No such command supoorted in rollout {current_command}"
                )
            try:
                handler(self, current_command)
                logger.debug(
                    f"[Rollout] Command executed: {current_command._serialize()} for rank: {self.global_rank}"
                )
            except Exception as e:
                raise RuntimeError(
                    f"[Rollout] Command execution failed for {current_command._serialize()}"
                ) from e

    def send_end_signal(self, url_suffix: str):
        """
        Send end signal to the controller.
        This is used to notify the controller that the rollout worker has finished processing all prompts.
        """
        response = RolloutRequest(
            src_replica_name=self.replica_name,
            prompt_idxs=[],
            payloads=[],
            completions=[],
            is_end=True,
        )
        try:
            logger.debug(
                f"[Rollout] Posting rollout end signal to controller: {response}"
            )
            make_request_with_retry(
                partial(
                    requests.post,
                    json=response.model_dump(),
                ),
                self.get_alternative_urls(url_suffix),
                max_retries=constant.COSMOS_HTTP_RETRY_CONFIG.max_retries,
            )
        except Exception as e:
            logger.error(
                f"[Rollout] Failed in post rollout completion to controller: {str(e)}"
            )

    @torch.no_grad()
    def main_loop(self):
        while not self.shutdown_signal.is_set():
            self.consume_command(cmd_pred=None)

            # If weight is not ready, nothing else to do.
            if not self.state.weight_synced():
                continue

            # try fetching new prompts if no ending signal is set
            if not self.state.prompt_fetch_end():
                no_more_prompts = self.request_new_prompts(
                    self.batch_size, self._prompt_queue
                )
                if no_more_prompts:
                    logger.debug(
                        f"[Rollout] Receive prompt end, wait for {self.replica_name} to finish all rollouts generation."
                    )
                    self.state.set_prompt_fetch_end()
                    # Further make sure to set `prompt_consume_end` if no more prompts to be consumed
                    if self._prompt_queue.empty():
                        self.state.set_prompt_consume_end()
                        if self.global_rank == 0:
                            self.send_end_signal(COSMOS_API_ROLLOUT_SUFFIX)

            if self.state.prompt_consume_end():
                assert (
                    self._prompt_queue.empty() and self.state.prompt_fetch_end()
                ), "[Rollout] If prompt are all consumed, prompt queue should be empty and prompt end event should be set."
                continue
            elif self._prompt_queue.empty():
                continue
            else:
                logger.info(f"[Rollout] generate start for rank {self.global_rank}")
                prompts: List[Tuple[int, str]] = self._prompt_queue.get()
                completions: List[List[str]] = self.rollout.rollout_generation(
                    prompt_id_and_payload_list=prompts,
                    stream=self.inference_stream,
                    data_packer=self.data_packer,
                    sampling_params=self.sampling_params,
                )
                # Remove empty completions
                valid_completions: List[List[str]] = []
                prompt_indices_to_remove: List[int] = []
                if len(completions):
                    batch_size = len(prompts)
                    assert (
                        len(completions) == batch_size
                    ), f"Error: VLLM returned {len(completions)} for {batch_size}"
                    for i in range(batch_size):
                        completion = completions[i]
                        skip_output = False
                        total_generation_count = len(completion)
                        empty_generation_count = 0
                        output_texts = []
                        for j in range(total_generation_count):
                            output_text = completion[j]
                            if output_text == "":
                                logger.warning(
                                    f"[Rollout] Got empty completion for {i}th prompt {j}th generation"
                                )
                                empty_generation_count += 1
                            else:
                                output_texts.append(output_text)
                        # Skip the output if there is one or zero non-empty completions
                        skip_output = (
                            total_generation_count - empty_generation_count
                        ) <= 1
                        if not skip_output:
                            valid_completions.append(output_texts)
                        else:
                            prompt_indices_to_remove.append(i)
                if len(prompt_indices_to_remove):
                    prompts = [
                        prompt
                        for i, prompt in enumerate(prompts)
                        if i not in prompt_indices_to_remove
                    ]
                    assert (
                        len(prompts) == len(valid_completions)
                    ), "[Rollout] len(prompts) must be the same as len(valid_completions) after removing empty completions"

                logger.info(f"[Rollout] generate end for rank {self.global_rank}")

                should_report = (
                    self.parallel_dims.tp_coord[0] == 0
                    and (
                        self.parallel_dims.pp_coord[0]
                        == self.parallel_dims.pp_coord[1] - 1
                    )
                    and len(valid_completions) > 0
                )

                if should_report:
                    url_suffix = COSMOS_API_ROLLOUT_SUFFIX
                    # only the first tp rank in the rollout replica will post the completion to the controller.
                    prompt_idxs = [prompt[0] for prompt in prompts]
                    payloads = [prompt[1] for prompt in prompts]

                    response = RolloutRequest(
                        src_replica_name=self.replica_name,
                        prompt_idxs=prompt_idxs,
                        payloads=payloads,
                        completions=valid_completions,
                        is_end=False,
                    )
                    try:
                        make_request_with_retry(
                            partial(
                                requests.post,
                                json=response.model_dump(),
                            ),
                            self.get_alternative_urls(url_suffix),
                            max_retries=constant.COSMOS_HTTP_RETRY_CONFIG.max_retries,
                        )
                    except Exception as e:
                        logger.error(
                            f"[Rollout] Failed in post rollout completion to controller: {str(e)}"
                        )

                if self.state.prompt_fetch_end() and self._prompt_queue.empty():
                    self.state.set_prompt_consume_end()
                    if self.global_rank == 0:
                        self.send_end_signal(COSMOS_API_ROLLOUT_SUFFIX)

    def work(self):
        # Start the thread with daemon=True, so it will exit when the main program exits.
        if self.global_rank == 0:
            # create a thread to query command as a producer
            self.background_thread = threading.Thread(
                target=self.query_command_from_controller, daemon=True
            )
            self.background_thread.start()

        self.main_loop()
        self.inference_stream.synchronize()
        self.handle_shutdown()<|MERGE_RESOLUTION|>--- conflicted
+++ resolved
@@ -497,10 +497,7 @@
         total_bytes_received = 0
 
         all_cloned_target_tensors = []
-<<<<<<< HEAD
-=======
         tensors_to_check = []
->>>>>>> ce197ab2
 
         for insts_for_per_param in insts_group.param_instructions:
             # insts_for_per_param: WeightSyncInstructionsPerParam -> inst collection for a single tensor
@@ -535,10 +532,6 @@
                 # inplace copy
                 if not vllm_tensor_view.is_contiguous():
                     all_cloned_target_tensors.append((vllm_tensor_view, recv_tensor))
-<<<<<<< HEAD
-                    # vllm_tensor_view.copy_(recv_tensor)
-=======
->>>>>>> ce197ab2
 
                 total_bytes_received += recv_tensor.numel() * recv_tensor.element_size()
 
@@ -603,53 +596,6 @@
                 # For non-fp8 weights and fp8 not enabled cases, we just do nothing
                 pass
 
-<<<<<<< HEAD
-        def completion_lambda():
-            for view, recv_tensor in all_cloned_target_tensors:
-                view.copy_(
-                    recv_tensor,
-                )
-                del recv_tensor
-
-            # here we got one full weight tensor sync done, if it is fp8 weight, we should do the quantization and check the numerical error.
-            if self.quantization_type == "fp8":
-                if inst_group_full_weight_name in self.vllm_hp_weight_map:
-                    weight_to_quantize = self.vllm_hp_weight_map[
-                        inst_group_full_weight_name
-                    ]  # [out_dim, in_dim]
-                    quantized_weight, weight_scale = self.rollout.fp8_quantization(
-                        weight_to_quantize
-                    )
-                    model_param_map = self.rollout.model_param_map(self.weight_mapper)
-                    vllm_native_weight = model_param_map[inst_group_full_weight_name]
-
-                    # check weight sync
-                    if do_weight_sync_check:
-                        # allclose doesn't support fp8, promote it.
-                        bf16_vllm_native_weight = vllm_native_weight.to(torch.bfloat16)
-                        bf16_quantized_weight = quantized_weight.to(torch.bfloat16)
-                        if not torch.allclose(
-                            bf16_vllm_native_weight, bf16_quantized_weight
-                        ):
-                            raise ValueError(
-                                f"FP8 weight doesn't match after weight sync and dynamic quantization for full weight name: {inst_group_full_weight_name}."
-                            )
-                    vllm_native_weight.copy_(quantized_weight)
-                    # get the scale key.
-                    scale_key = inst_group_full_weight_name.replace(
-                        ".weight", ".weight_scale"
-                    )
-                    scale_tensor = model_param_map[scale_key]
-                    assert (
-                        scale_tensor.shape == weight_scale.shape
-                    ), f"scale_tensor.shape: {scale_tensor.shape}, weight_scale.shape: {weight_scale.shape}"
-                    scale_tensor.copy_(weight_scale)
-            else:
-                # For non-fp8 weights and fp8 not enabled cases, we just do nothing
-                pass
-
-=======
->>>>>>> ce197ab2
         return total_bytes_received, completion_lambda
 
     @RolloutWorkerBase.register_rollout_command_handler(PolicyToRolloutUnicastCommand)
@@ -784,12 +730,6 @@
             logger.info(
                 f"Starting to execute {len(self.policy_to_rollout_recv_insts)}; {total_params}, {total_recvs} weight sync receives ..."
             )
-<<<<<<< HEAD
-            from torch.cuda import cudart
-
-            cudart().cudaProfilerStart()
-=======
->>>>>>> ce197ab2
             # recv the weight from policy
             st = time.time()
             total_bytes_received = 0
@@ -828,13 +768,7 @@
                 total_bytes_received += bytes_received
 
                 pending_groups += 1
-<<<<<<< HEAD
-                if (
-                    pending_groups == TRANSFER_GROUP_SIZE
-                ):  # pending_bytes[0] > -1: # 1024*1024*1024:
-=======
                 if pending_groups == TRANSFER_GROUP_SIZE:
->>>>>>> ce197ab2
                     nccl_group_end(communicator_index)
                     flush_completions(pending_bytes, pending_completions)
                     nccl_group_start(communicator_index)
@@ -855,21 +789,8 @@
             logger.info(
                 f"[Rollout] All {len(self.policy_to_rollout_recv_insts)} at step {command.weight_step} recv operations finished in {time_eclapsed:.3f} seconds with {total_bytes_received / (1024 * 1024)} MB received."
             )
-<<<<<<< HEAD
-            cudart().cudaProfilerStop()
-
-            logger.info("Post processing of weights after receiving new weights ...")
-            self.rollout.process_weights_after_loading()
-            logger.info("Post processing of weights finished.")
-=======
->>>>>>> ce197ab2
 
             self.state.set_weight_synced()
-
-            # self.rollout._do_test_rollout("after receiving weights, before generating")
-            # self.rollout.rollout_engine.generate(
-            #    prompts=["What model are you?"], sampling_params=sampling_params
-            # )
 
     @RolloutWorkerBase.register_rollout_command_handler(
         RolloutToRolloutBroadcastCommand
