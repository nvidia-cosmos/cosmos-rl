--- conflicted
+++ resolved
@@ -74,28 +74,6 @@
 """
 
 
-def process_weights_after_loading(model, model_config, device):
-    from vllm.attention import Attention
-    from vllm.model_executor.model_loader.loader import device_loading_context
-
-    for _, module in model.named_modules():
-        quant_method = getattr(module, "quant_method", None)
-        if False:  # quant_method is not None: # TODO(aazolini) figure this out
-            # When quant methods need to process weights after loading
-            # (for repacking, quantizing, etc), they expect parameters
-            # to be on the global target device. This scope is for the
-            # case where cpu offloading is used, where we will move the
-            # parameters onto device for processing and back off after.
-            with device_loading_context(module, torch.device(device)):
-                quant_method.process_weights_after_loading(module)
-        if isinstance(module, Attention) and hasattr(
-            module, "process_weights_after_loading"
-        ):
-            # When attention modules need to process weights after
-            # currently only used by MLA
-            module.process_weights_after_loading(model_config.dtype)
-
-
 def _patch_vllm_rollout_locked_step(rollout, consume_command, enable_validation):
     llm_engine = rollout.rollout_engine.llm_engine
     orig_step = llm_engine.step
@@ -830,9 +808,6 @@
                     data_packer=self.data_packer,
                     sampling_params=self.sampling_params,
                 )
-<<<<<<< HEAD
-                logger.info(f"[Rollout] generate end for rank {self.global_rank}")
-=======
                 # Remove empty completions
                 valid_completions: List[List[str]] = []
                 prompt_indices_to_remove: List[int] = []
@@ -872,8 +847,7 @@
                         len(prompts) == len(valid_completions)
                     ), "[Rollout] len(prompts) must be the same as len(valid_completions) after removing empty completions"
 
-                logger.debug(f"[Rollout] generate end for rank {self.global_rank}")
->>>>>>> b0fa3f89
+                logger.info(f"[Rollout] generate end for rank {self.global_rank}")
 
                 should_report = (
                     self.parallel_dims.tp_coord[0] == 0
