--- conflicted
+++ resolved
@@ -21,14 +21,10 @@
 from cosmos_rl.utils.logging import logger
 from cosmos_rl.rollout.worker.llm_worker import LLMRolloutWorker
 
-<<<<<<< HEAD
-
-=======
 from cosmos_rl.utils.decorators import monitor_status
 
 
 @monitor_status(name="Cosmos-RL Rollout", mode="rollout")
->>>>>>> b2fe9dcc
 def run_rollout(args: Optional[argparse.Namespace] = None, **kwargs):
     # This means that args are not parsed in dataset entry script
     # So we need to parse the args manually
