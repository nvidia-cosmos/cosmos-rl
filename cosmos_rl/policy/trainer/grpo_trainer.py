--- conflicted
+++ resolved
@@ -777,25 +777,11 @@
         # NCCL announces that multi-comm could lead to deadlocks if not synchronized
         with torch.cuda.stream(self.train_stream):
             with torch.no_grad():
-<<<<<<< HEAD
-                pre_P2R_collected_tensors: Dict[str, torch.Tensor] = (
-                    self.pre_P2R_collect_parameters()
-                )
-
-                def grouped_send(grouped_send_ops):
-                    nccl_group_start(comm_id)
-                    for view, r_rank, name in grouped_send_ops:
-                        nccl_send(
-                            view,
-                            self.world_size + r_rank,
-                            comm_id,
-=======
                 try:
                     if self.config.policy.lora is not None:
                         from cosmos_rl.policy.lora.plugin import (
                             merge_lora_weights_,
                             unmerge_lora_weights_,
->>>>>>> 2e8fe621
                         )
 
                         merge_lora_weights_(self.model)
@@ -815,17 +801,8 @@
                                 self.world_size + r_rank,
                                 comm_id,
                             )
-<<<<<<< HEAD
-                            grouped_send_ops.append((view, r_rank, dest_name))
-                            total_bytes_sent += view.numel() * view.element_size()
-                    num_groups += 1
-                    if num_groups == constant.COSMOS_P2R_NCCL_GROUP_SIZE:
-                        grouped_send(grouped_send_ops)
-                        num_groups = 0
-=======
                         nccl_group_end(comm_id)
                         grouped_send_ops.clear()
->>>>>>> 2e8fe621
 
                     grouped_send_ops = []
                     num_groups = 0
