--- conflicted
+++ resolved
@@ -809,7 +809,6 @@
                             logger.debug(
                                 f"[Policy] Skip {dest_name} in P2R send due to non trainable."
                             )
-<<<<<<< HEAD
                             skipped_params_cnt += 1
                             continue
                         transferred_params_cnt += 1
@@ -821,54 +820,6 @@
                             if dest_name not in self.map_w_from_policy_to_rollout:
                                 raise RuntimeError(
                                     f"dest_name {dest_name} not in map_w_from_policy_to_rollout"
-=======
-                        nccl_group_end(comm_id)
-                        grouped_send_ops.clear()
-
-                    grouped_send_ops = []
-                    num_groups = 0
-
-                    transferred_params_cnt = 0
-                    skipped_params_cnt = 0
-                    for insts_group in self.policy_to_rollout_insts:
-                        for insts_for_per_param in insts_group.param_instructions:
-                            dest_name = insts_for_per_param.param_name
-                            if (
-                                dest_name not in self.trainable_params
-                                and command.trainable_only
-                            ):
-                                logger.debug(
-                                    f"[Policy] Skip {dest_name} in P2R send due to non trainable."
-                                )
-                                skipped_params_cnt += 1
-                                continue
-                            transferred_params_cnt += 1
-
-                            for inst in insts_for_per_param.instructions:
-                                p_rank = inst.policy_rank
-                                r_rank = inst.rollout_rank
-                                tensor_split_strategys = inst.slice_strategy
-                                if dest_name not in self.map_w_from_policy_to_rollout:
-                                    raise RuntimeError(
-                                        f"dest_name {dest_name} not in map_w_from_policy_to_rollout"
-                                    )
-                                local_view = self.map_w_from_policy_to_rollout[
-                                    dest_name
-                                ]
-                                if dest_name in pre_P2R_collected_tensors:
-                                    local_view = pre_P2R_collected_tensors[dest_name]
-                                elif isinstance(local_view, Callable):
-                                    local_view = local_view()
-                                else:
-                                    pass
-                                local_view = local_view.to(
-                                    str2torch_dtype(self.config.train.transfer_dtype)
-                                )
-                                view = (
-                                    local_view.cosmos_slice(tensor_split_strategys)
-                                    .contiguous()
-                                    .cuda()
->>>>>>> 1c123926
                                 )
                             local_view = self.map_w_from_policy_to_rollout[dest_name]
                             if dest_name in pre_P2R_collected_tensors:
@@ -878,7 +829,7 @@
                             else:
                                 pass
                             local_view = local_view.to(
-                                str2torch_dtype(self.config.train.param_dtype)
+                                str2torch_dtype(self.config.train.transfer_dtype)
                             )
                             view = (
                                 local_view.cosmos_slice(tensor_split_strategys)
@@ -895,7 +846,6 @@
                     if num_groups == constant.COSMOS_P2R_NCCL_GROUP_SIZE:
                         grouped_send(grouped_send_ops)
                         num_groups = 0
-
                 grouped_send(grouped_send_ops)
 
                 if command.trainable_only:
