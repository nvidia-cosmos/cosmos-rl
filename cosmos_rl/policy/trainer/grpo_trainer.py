# SPDX-FileCopyrightText: Copyright (c) 2025 NVIDIA CORPORATION & AFFILIATES. All rights reserved.
# SPDX-License-Identifier: Apache-2.0
#
# Licensed under the Apache License, Version 2.0 (the "License");
# you may not use this file except in compliance with the License.
# You may obtain a copy of the License at
#
# http://www.apache.org/licenses/LICENSE-2.0
#
# Unless required by applicable law or agreed to in writing, software
# distributed under the License is distributed on an "AS IS" BASIS,
# WITHOUT WARRANTIES OR CONDITIONS OF ANY KIND, either express or implied.
# See the License for the specific language governing permissions and
# limitations under the License.

from cosmos_rl.policy.trainer import Trainer
from cosmos_rl.policy.config import Config as CosmosConfig
from cosmos_rl.utils.parallelism import (
    ParallelDims,
)
import torch
import inspect
import os
from cosmos_rl.utils.logging import logger
import cosmos_rl.utils.distributed as dist_util
import time
import torch.distributed as dist
import numpy as np
import requests
import threading
import asyncio
from queue import Queue, Empty
from cosmos_rl.dispatcher.command import (
    Command,
    BuildMeshCommand,
    PolicyToPolicyBroadcastCommand,
    PolicyToRolloutUnicastCommand,
    WeightResumeCommand,
    PolicyToPolicyUnicastCommand,
    DataFetchCommand,
)
import atexit
from cosmos_rl.utils.util import (
    list_to_b64,
    msgpack_c_long,
    msgunpack_c_long,
    fix_data_type_size,
    sanitize,
    compute_mfu,
)
from cosmos_rl.utils.parallelism_map import (
    ParallelTopoMapperGroup,
    WeightSyncInstructionsGroup,
)
from functools import cached_property
from typing import List, Callable, Dict, Any, Tuple, Optional
import types
from functools import partial
import msgpack
from cosmos_rl.utils.network_util import make_request_with_retry
from cosmos_rl.utils.ulysses import slice_inputs_for_ulysses
from cosmos_rl.utils.util import is_master_rank, str2torch_dtype
from cosmos_rl.utils import constant
from cosmos_rl.utils.distributed import HighAvailabilitylNccl
from cosmos_rl.dispatcher.replica import Rollout
from cosmos_rl.utils.api_suffix import (
    COSMOS_API_NCCL_COMM_INITIATOR_SUFFIX,
    COSMOS_API_POLICY_TRAIN_ACK_SUFFIX,
    COSMOS_API_POLICY_SHARD_INFOS_SUFFIX,
    COSMOS_API_POLICY_SHARD_SEND_INSTS_SUFFIX,
)
from cosmos_rl.utils.pynccl import (
    create_nccl_uid,
    create_nccl_comm,
    nccl_send,
    nccl_group_start,
    nccl_group_end,
)
from cosmos_rl.utils.util import compute_logprobs as logprobs_computing


def compute_loss(
    current_token_logps: torch.Tensor,  # per-token logprobs of shape `[n_tokens_of_logprobs]`
    old_per_token_logps: torch.Tensor,  # per-token logprobs of shape `[n_tokens_of_logprobs]`
    ref_per_token_logps: Optional[
        torch.Tensor
    ],  # per-token logprobs of shape `[n_tokens_of_logprobs]`
    current_advantages: torch.Tensor,  # of shape `[batch_size, max_len]`
    cu_seqlens: torch.Tensor,  # of shape `[batch_size + 1]`
    config: CosmosConfig,
    logprob_masks: torch.Tensor,  # of shape `[batch_size, max_len]`
) -> Tuple[torch.Tensor, torch.Tensor, torch.Tensor]:
    # Turn current_advantages from [batch_size, max_len] to [n_logprob_tokens]
    current_advantages = torch.masked_select(current_advantages, logprob_masks)

    assert (
        current_token_logps.shape == current_advantages.shape
    ), "current_token_logps and current_advantages should have the same shape"
    assert (
        old_per_token_logps.shape == current_token_logps.shape
    ), "old_per_token_logps and current_token_logps should have the same shape"
    if ref_per_token_logps is not None:
        assert (
            ref_per_token_logps.shape == current_token_logps.shape
        ), "ref_per_token_logps and current_token_logps should have the same shape, but got {} and {}".format(
            ref_per_token_logps.shape, current_token_logps.shape
        )

    coef_1 = torch.clamp(current_token_logps - old_per_token_logps, min=-20.0, max=20.0)
    coef_1 = torch.exp(coef_1)

    if config.train.train_policy.aipo_rho is not None:
        # Due to the asynchronous update of the reference model, the rollout is not necessarily
        # the exact previous iterate of latest policy. So a more natural motivation is correct
        # for the off-policyness of samples generated under previous policy, to construct
        # approximate on-policy update to latest policy.
        # A difference from double-sided clipping of PPO, we use one-sided clipping.
        rho = config.train.train_policy.aipo_rho
        per_token_loss = -torch.clamp(coef_1, max=rho) * current_advantages
    else:
        # the standard grpo loss with dual-clip PPO: https://arxiv.org/pdf/1912.09729
        coef_2 = torch.clamp(
            coef_1,
            1 - config.train.train_policy.epsilon_low,
            1 + config.train.train_policy.epsilon_high,
        )
        per_token_loss1 = coef_1 * current_advantages
        per_token_loss2 = coef_2 * current_advantages
        per_token_loss3 = (
            -config.train.train_policy.lower_bound_ratio * current_advantages
        )
        clip_losses1 = -torch.min(per_token_loss1, per_token_loss2)
        clip_losses2 = torch.min(per_token_loss3, clip_losses1)
        per_token_loss = torch.where(current_advantages < 0, clip_losses2, clip_losses1)

    # Compute the KL divergence between the model and the reference model
    if config.train.train_policy.kl_beta != 0.0:
        assert (
            not ref_per_token_logps.requires_grad
        ), "ref_per_token_logps should not require gradient"
        """
            With reference model used for KL. The logic should be further reviewed to verify.
        """
        kl_ratio = ref_per_token_logps - current_token_logps
        # For numerical stability
        kl_ratio = torch.clamp(kl_ratio, min=-20, max=20)
        kl_loss = (torch.exp(kl_ratio) - kl_ratio - 1).clamp(min=-10, max=10)
    else:
        kl_loss = torch.zeros_like(per_token_loss)

    bsz, max_len = logprob_masks.shape
    per_token_loss_seq_sum = torch.zeros(
        bsz, device=per_token_loss.device, dtype=per_token_loss.dtype
    )  # [bsz,]
    kl_loss_seq_sum = torch.zeros(
        bsz, device=kl_loss.device, dtype=kl_loss.dtype
    )  # [bsz,]
    for i in range(bsz):
        per_token_loss_seq_sum[i] = per_token_loss[
            cu_seqlens[i] : cu_seqlens[i + 1]
        ].sum()
        kl_loss_seq_sum[i] = kl_loss[cu_seqlens[i] : cu_seqlens[i + 1]].sum()
    shifted_length = cu_seqlens[1:] - cu_seqlens[:-1]

    if config.train.train_policy.loss_type == "seq-mean-token-mean":
        # seq-mean-token-sum
        # If Dr.GRPO is used, we need to normalize the loss by the max tokens for unbiased loss
        if (
            config.train.train_policy.unbiased_loss_max_tokens is not None
            and config.train.train_policy.unbiased_loss_max_tokens > 0
        ):
            norm_factor = config.train.train_policy.unbiased_loss_max_tokens
        else:
            norm_factor = shifted_length

        per_token_loss = (per_token_loss_seq_sum / norm_factor).mean()
        kl_loss = (kl_loss_seq_sum / norm_factor).mean()
    elif config.train.train_policy.loss_type == "seq-mean-token-sum":
        # seq-mean-token-sum
        per_token_loss = per_token_loss_seq_sum.mean()
        kl_loss = kl_loss_seq_sum.mean()
    elif config.train.train_policy.loss_type == "token-mean":
        # token-mean
        length_sum = shifted_length.sum()
        per_token_loss = per_token_loss_seq_sum.sum() / length_sum
        kl_loss = kl_loss_seq_sum.sum() / length_sum
    else:
        raise ValueError(f"Invalid loss type: {config.train.train_policy.loss_type}")
    return (
        per_token_loss + kl_loss * config.train.train_policy.kl_beta,
        per_token_loss,
        kl_loss,
    )


class GRPOTrainer(Trainer):
    def __init__(self, config: CosmosConfig, parallel_dims: ParallelDims):
        super().__init__(config, parallel_dims)
        self.reference_state_dict = {}

        if parallel_dims.dp_replicate > 1:
            raise ValueError(
                f"DP replicate size {parallel_dims.dp_replicate} is not supported for GRPO"
                "Please use elastic scaling feature instead."
            )

        self.grpo_config = self.config.train.train_policy
        # For model load
        self.model_ready = False

        # For mesh build
        self.inter_policy_nccl = HighAvailabilitylNccl(
            replica_name=self.replica_name,
            global_rank=self.global_rank,
            controller_hosts=self.remote_hosts,
        )
        self.rollouts_comm = {}
        self.kv_store = dist_util.DistKVStore(
            group=dist.distributed_c10d._get_default_group(),
            master_rank=0,
            shutdown_event=self.shutdown_signal,
        )

        # For command fetch
        self.fetch_command_buffer = Queue()
        self.command_buffer = Queue()

        # For rollouts fetch
        self.data_queue = Queue()

        # Parallel parameters
        self.dp_rank, self.dp_world_size = 0, 1
        if parallel_dims.dp_enabled:
            self.dp_rank = parallel_dims.mesh["dp"].get_local_rank()
            self.dp_world_size = parallel_dims.mesh["dp"].size()

        # Init redis controller
        self.init_redis()

        # For iteration control
        self.mini_step = 0
        self.replica_batch_for_this_step = 0
        self.mini_batch = self.grpo_config.mini_batch

        # For Polocy to Rollout weight mapping
        self.policy_to_rollout_insts = None

        # For GRPO
        self.max_length = config.policy.model_max_length
        self.mu_iterations = self.config.train.train_policy.mu_iterations
        self.optimizers.zero_grad()
        self.fetch_command_thread = None
        self.fetch_rollouts_thread = None
        atexit.register(self.handle_shutdown)
        self.p2r_nccl_uuids = {}

        # Flag for determining if the current replica is the master replica,
        # The master replica needs to:
        # - Save the checkpoint/safetensors
        self.is_master_replica = True
        self.prepare_shard_infos_for_weight_sync_insts()

    @torch.no_grad()
    def prepare_shard_infos_for_weight_sync_insts(self):
        keys_n_ranks = []
        for name, tensor_or_callable in self.model.weight_sync_transforms:
            if isinstance(tensor_or_callable, torch.Tensor):
                keys_n_ranks.append((name, tensor_or_callable.ndim))
            else:
                assert isinstance(tensor_or_callable, Callable)
                tensor_or_callable = tensor_or_callable()
                keys_n_ranks.append((name, tensor_or_callable.ndim))
        local_shard_infos = ParallelTopoMapperGroup(
            self.parallel_dims,
            hf_config=self.hf_config,
            is_policy=True,
            underlying_model=self.model,
            weight_mapper=self.model.weight_mapper,
        ).prepare_local_shard_infos(keys_n_ranks, self.global_rank)
        self.all_rank_local_shard_infos = dist_util.all_gather_object_cpu(
            local_shard_infos
        )
        sorted_params_all_rank = dist_util.all_gather_object_cpu(
            sorted([x[0] for x in keys_n_ranks])
        )
        sorted_params_all_rank = [
            x
            for r, x in enumerate(sorted_params_all_rank)
            if self.parallel_dims.get_rank_in_dim("dp_cp_tp", r) == 0
        ]
        if self.global_rank == 0:
            body = {
                "shard_infos": self.all_rank_local_shard_infos,
                "param_groups": [],
                "sorted_params": sorted_params_all_rank,
            }
            data = msgpack.packb(body)
            try:
                make_request_with_retry(
                    partial(
                        requests.post,
                        data=data,
                        headers={"Content-Type": "application/msgpack"},
                    ),
                    self.get_alternative_urls(COSMOS_API_POLICY_SHARD_INFOS_SUFFIX),
                    max_retries=constant.COSMOS_HTTP_RETRY_CONFIG.max_retries,
                )
            except Exception as e:
                raise RuntimeError(
                    f"[Policy] Failed to post policy shard infos to controller after retries {e}."
                )

    def handle_shutdown(self):
        if not hasattr(self, "_handle_shutdown_called"):
            self._handle_shutdown_called = True

            self.shutdown_signal.set()
            self.inter_policy_nccl.shutdown()
            if self.fetch_rollouts_thread is not None:
                self.fetch_rollouts_thread.join()
                self.fetch_rollouts_thread = None

            if self.fetch_command_thread is not None:
                self.fetch_command_thread.join()
                self.fetch_command_thread = None

            if hasattr(self, "heartbeat_thread") and self.heartbeat_thread is not None:
                self.heartbeat_thread.join()
                self.heartbeat_thread = None

            # Manually unregister from controller
            self.unregister_from_controller()

            if hasattr(self, "upload_thread") and self.upload_thread is not None:
                logger.info("[Policy] Waiting for upload thread to finish...")
                self.upload_thread.join()
                logger.info("[Policy] Upload thread finished.")
                self.upload_thread = None

            # TODO(jiaxin)
            # The background threads are daemon threads, so that they will exit when the main thread exits
            # However, the previous `.join()` may not really wait for them to stop.
            # So we need to wait for a while to ensure they have a chance to exit to prevent `exitcode:-6`

            # Another notice is that make sure the background threads detect the shutdown event in less than 15 seconds
            # Otherwise, the main thread may exit before the background threads detect the shutdown event
            time.sleep(15)

    def model_load_from_hf(self):
        self.model.load_hf_weights(
            self.config.policy.model_name_or_path,
            self.parallel_dims,
            self.device,
        )
        self.model.train()
        self.model_ready = True

    def model_resume_from_checkpoint(self):
        self.ckpt_manager.load_checkpoint(
            model=self.model,
            optimizer=self.optimizers,
            scheduler=self.lr_schedulers,
        )
        self.model.train()
        self.model_ready = True

    async def fetch_rollouts(self):
        assert self.global_rank == 0, "Only rank 0 can fetch rollouts"
        while not self.shutdown_signal.is_set():
            rollouts = []
            try:
                rollouts = [
                    Rollout.from_dict(msgpack.unpackb(x))
                    for x in self.redis_controller.subscribe_rollout(self.replica_name)
                ]
            except Exception as e:
                logger.debug(f"Failed to get rollouts: {e}, wait for next round")
            for rollout in rollouts:
                self.data_queue.put_nowait(rollout)

    def wrap_to_cuda_tensor(self, key, obj, in_place=False):
        """
        wrap the object to cuda tensor for sync parameters using nccl.
        """
        if isinstance(obj, torch.Tensor):
            if isinstance(obj, torch.distributed.tensor.DTensor):
                obj = obj.to_local()

            if obj.device != self.device:
                if in_place:
                    raise ValueError(
                        f"Object {key} is not on the same device as the model. Please set in_place to False."
                    )
                obj = obj.to(self.device)
            return obj
        elif isinstance(obj, np.ndarray):
            if in_place:
                raise ValueError(
                    f"Object {key} is not a tensor. Please set in_place to False."
                )
            obj = torch.from_numpy(obj).to(self.device)
            return obj
        else:
            if in_place:
                raise ValueError(
                    f"Object {key} is not a tensor. Please set in_place to False."
                )
            if isinstance(obj, tuple):
                obj = tuple(
                    [x.tolist() if isinstance(x, np.ndarray) else x for x in obj]
                )
                obj = fix_data_type_size(obj)
            bytes = msgpack.packb(obj, default=msgpack_c_long)
            obj = torch.frombuffer(bytes, dtype=torch.uint8).to(self.device)
            return obj

    def extract_from_cuda_tensor(self, key, obj, tensor):
        """
        Extract the object from cuda tensor for sync parameters using nccl.
        """
        if isinstance(obj, torch.distributed.tensor.DTensor):
            assert (
                obj.device == self.device
            ), "DTensor is not on the same device as the model."
        elif isinstance(obj, torch.Tensor):
            if obj.device != self.device:
                obj.copy_(tensor)
        elif isinstance(obj, np.ndarray):
            if obj.shape != tensor.shape:
                raise ValueError(
                    f"Object {key} is not the same shape as the tensor. Please check the data consistency."
                )
            x = tensor.cpu()
            obj.copy_(x.numpy())
        else:
            np_arr = tensor.cpu()
            obj_new = msgpack.unpackb(bytes(np_arr.numpy()), ext_hook=msgunpack_c_long)
            if isinstance(obj, tuple):
                assert len(obj) == len(obj_new)
                obj = tuple(
                    [
                        np.array(obj_new[idx])
                        if isinstance(x, np.ndarray)
                        else tuple(obj_new[idx])
                        if isinstance(x, tuple)
                        else obj_new[idx]
                        for idx, x in enumerate(obj)
                    ]
                )
            else:
                obj = obj_new
        return obj

    def sync_all_states(self, is_send: bool, send_hook: callable, recv_hook: callable):
        """
        Sync all states of the model and optimizer.
        """
        len_params = 0
        model_state_dict = [self.model.state_dict()]

        # If KL-divergence is enabled, we need to also sync the reference model state dict
        if self.config.train.train_policy.kl_beta != 0.0:
            if len(self.reference_state_dict) == 0:
                assert (
                    not is_send
                ), "Reference model state dict should be populated before sending"
                for key, value in model_state_dict[0].items():
                    self.reference_state_dict[key] = torch.empty_like(
                        value, device="cpu"
                    )
            model_state_dict.append(self.reference_state_dict)

        # 1. Sync all model states
        for state_to_sync in model_state_dict:
            for dest_name in sorted(state_to_sync.keys()):
                obj = state_to_sync[dest_name]
                assert isinstance(obj, torch.Tensor)
                local_view = self.wrap_to_cuda_tensor(
                    dest_name, obj, in_place=obj.is_cuda
                )
                if is_send:
                    send_hook(local_view)
                else:
                    recv_hook(local_view)
                    if isinstance(obj, torch.distributed.tensor.DTensor):
                        to_write = obj.to_local()
                    else:
                        to_write = obj

                    # Copy again for offloaded tensor since it is not inplace received
                    if not to_write.is_cuda:
                        to_write.copy_(local_view)
                len_params += 1

        # 2. Sync optimizer states
        optimizer_state = self.optimizers.state_dict()
        for dest_name in sorted(optimizer_state.keys()):
            obj = optimizer_state[dest_name]
            local_view = self.wrap_to_cuda_tensor(dest_name, obj)
            if local_view.data_ptr() is None:
                # skip the optimizer state if the data pointer is None
                continue
            if is_send:
                # nccl send
                send_hook(local_view)
            else:
                # nccl recv
                recv_hook(local_view)
                optimizer_state[dest_name] = self.extract_from_cuda_tensor(
                    dest_name, obj, local_view
                )
            len_params += 1
        if not is_send:
            self.optimizers.load_state_dict(optimizer_state)

        # 3. Sync lr_scheduler states
        lr_sheduler_state = self.lr_schedulers.state_dict()
        for dest_name in sorted(lr_sheduler_state.keys()):
            obj = lr_sheduler_state[dest_name]
            local_view = self.wrap_to_cuda_tensor(dest_name, obj)
            if is_send:
                # nccl send
                send_hook(local_view)
            else:
                # nccl recv
                recv_hook(local_view)
                lr_sheduler_state[dest_name] = self.extract_from_cuda_tensor(
                    dest_name, obj, local_view
                )
            len_params += 1
        if not is_send:
            self.lr_schedulers.load_state_dict(lr_sheduler_state)

        # 4. Sync rng_state
        rng_state = self.ckpt_manager.get_rng_state()
        for dest_name in sorted(rng_state.keys()):
            obj = rng_state[dest_name]
            local_view = self.wrap_to_cuda_tensor(dest_name, obj)
            if is_send:
                # nccl send
                send_hook(local_view)
            else:
                # nccl recv
                recv_hook(local_view)
                rng_state[dest_name] = self.extract_from_cuda_tensor(
                    dest_name, obj, local_view
                )
            len_params += 1
        if not is_send:
            self.ckpt_manager.set_rng_state(rng_state)
        return len_params

    def pre_P2R_collect_parameters(self):
        needed_tensors = []
        for insts_group in self.policy_to_rollout_insts:
            for insts_for_per_param in insts_group.param_instructions:
                dest_name = insts_for_per_param.param_name
                needed_tensors.append(dest_name)
        prepared_tensor_to_rollout = {}
        for dest_name, local_view in self.map_w_from_policy_to_rollout.items():
            if isinstance(
                local_view, Callable
            ) and self.model.weight_mapper.policy_pre_P2R_gather_required_for_sync(
                dest_name
            ):
                view = local_view()
                if dest_name in needed_tensors:
                    prepared_tensor_to_rollout[dest_name] = view
        return prepared_tensor_to_rollout

    @Trainer.register_policy_command_handler(PolicyToPolicyBroadcastCommand)
    def execute_policy_to_policy_broadcast(
        self, command: PolicyToPolicyBroadcastCommand
    ):
        send = self.replica_name == command.src_replica_name
        recv = self.replica_name in command.dst_replica_names and not send
        if not send and not recv:
            return True
        st = time.time()
        # TODO(zjx): there need failure tolerance for nccl send and recv, so get nccl param from command
        send_recv_hook = partial(
            self.inter_policy_nccl.broadcast, src_replica=command.src_replica_name
        )
        len_params = self.sync_all_states(
            is_send=send,
            send_hook=send_recv_hook,
            recv_hook=send_recv_hook,
        )
        if recv:
            self.model_ready = True
        time_eclapsed = time.time() - st
        logger.debug(
            f"[Policy] Policy2Policy Broadcast {len_params} parameters from {command.src_replica_name} (rank {self.inter_policy_nccl.get_replica_rank(command.src_replica_name)}) to {len(command.dst_replica_names)} replicas took {time_eclapsed:.3f} seconds."
        )
        return False

    @Trainer.register_policy_command_handler(PolicyToPolicyUnicastCommand)
    def execute_policy_to_policy_unicast(self, command: PolicyToPolicyUnicastCommand):
        send = self.replica_name == command.src_replica_name
        recv = self.replica_name == command.dst_replica_name
        if not send and not recv:
            return False
        st = time.time()
        # TODO(zjx): there need failure tolerance for nccl send and recv, so get nccl param from command
        send_hook = partial(
            self.inter_policy_nccl.send, dst_replica=command.dst_replica_name
        )
        recv_hook = partial(
            self.inter_policy_nccl.recv, src_replica=command.src_replica_name
        )
        len_params = self.sync_all_states(
            is_send=send,
            send_hook=send_hook,
            recv_hook=recv_hook,
        )
        if recv:
            self.model_ready = True
        time_eclapsed = time.time() - st
        logger.debug(
            f"[Policy] Policy2Policy Unicast {len_params} parameters from {command.src_replica_name} (rank {self.inter_policy_nccl.get_replica_rank(command.src_replica_name)}) to {command.dst_replica_name} (rank {self.inter_policy_nccl.get_replica_rank(command.dst_replica_name)}) as sender {send} took {time_eclapsed:.3f} seconds."
        )
        return False

    @cached_property
    def map_w_from_policy_to_rollout(self):
        """
        Generate a mapping from local parameters into shape/layout that rollout requires.
        The mapping is created by iterating through the named parameters of both models
        and replacing certain substrings in the parameter names.
        """
        name_to_transform = {}
        assert len(self.model.weight_sync_transforms) > 0, "No sorted parameters found."
        for name, transform_block in self.model.weight_sync_transforms:
            assert isinstance(transform_block, Callable) or isinstance(
                transform_block, torch.Tensor
            )
            name_to_transform[name] = transform_block
        return name_to_transform

    @Trainer.register_policy_command_handler(PolicyToRolloutUnicastCommand)
    def execute_policy_to_rollout_unicast(self, command: PolicyToRolloutUnicastCommand):
        assert command.src_replica_size == self.world_size
        if not command.src_replica_name == self.replica_name:
            logger.error(
                f"Policy {self.replica_name} received P2R command from {command.src_replica_name}, but it is not the source replica."
            )
            return False

        comm_id = {}
        # Create nccl id for one policy replica to another rollout replica
        mesh_key = command.src_replica_name + "_" + command.dst_replica_name
        if mesh_key not in self.p2r_nccl_uuids:
            nccl_uuid = None
            if self.global_rank == 0:
                # Only create nccl group id in rank 0.
                nccl_uuid = create_nccl_uid()
                base64_nccl_group_id = list_to_b64(nccl_uuid)
                logger.debug(f"[Policy] mesh_key: {mesh_key}")
                try:
                    make_request_with_retry(
                        partial(
                            requests.post,
                            json={
                                "unique_pair_name": mesh_key,
                                "handle_base64": base64_nccl_group_id,
                            },
                        ),
                        self.get_alternative_urls(
                            COSMOS_API_NCCL_COMM_INITIATOR_SUFFIX
                        ),
                        max_retries=constant.COSMOS_HTTP_RETRY_CONFIG.max_retries,
                    )
                except Exception as e:
                    raise RuntimeError(
                        f"[Policy] Failed in post nccl group_id to controller after retries {e}."
                    )
            # broadcast the nccl group id to all ranks
            nccl_uuid = dist_util.broadcast_object_cpu(nccl_uuid)
            self.p2r_nccl_uuids[mesh_key] = nccl_uuid

        if mesh_key not in self.rollouts_comm:
            assert mesh_key in self.p2r_nccl_uuids
            nccl_uuid = self.p2r_nccl_uuids[mesh_key]
            logger.debug(
                f"[Policy] Creating nccl communicator for `P2R` with mesh_key: {mesh_key}"
            )
            comm_id = create_nccl_comm(
                nccl_uuid,
                self.global_rank,
                self.world_size + command.dst_replica_size,
            )
            logger.debug(
                f"[Policy] `P2R` nccl comm: {comm_id} for `P2R` with mesh_key: {mesh_key} is created."
            )
            self.rollouts_comm[mesh_key] = comm_id
        else:
            comm_id = self.rollouts_comm[mesh_key]
        assert (
            self.map_w_from_policy_to_rollout is not None
        ), "No parameters to sync found."
        st = time.time()

        if self.policy_to_rollout_insts is None:
            self.policy_to_rollout_insts = []
            try:
                insts_meta = make_request_with_retry(
                    partial(
                        requests.post,
                        json={
                            "rank": self.global_rank,
                        },
                    ),
                    self.get_alternative_urls(
                        COSMOS_API_POLICY_SHARD_SEND_INSTS_SUFFIX
                    ),
                    max_retries=constant.COSMOS_HTTP_RETRY_CONFIG.max_retries,
                )
                insts = msgpack.unpackb(insts_meta.content, strict_map_key=False)
                self.policy_to_rollout_insts = [
                    WeightSyncInstructionsGroup.from_dict(inst) for inst in insts
                ]
            except Exception as e:
                raise RuntimeError(
                    f"[Policy] Failed in fetching policy to rollout insts from controller after retries {e}."
                )
        # sort the param list by the dest_name, same as rollout
        total_bytes_sent = 0
        # There is a local-replica comm in training step
        # Here we use another comm to send weight to rollout
        # NCCL announces that multi-comm could lead to deadlocks if not synchronized
        with torch.cuda.stream(self.train_stream):
            with torch.no_grad():
                pre_P2R_collected_tensors: Dict[str, torch.Tensor] = (
                    self.pre_P2R_collect_parameters()
                )

                def grouped_send(grouped_send_ops):
                    nccl_group_start(comm_id)
                    for view, r_rank in grouped_send_ops:
                        nccl_send(
                            view,
                            self.world_size + r_rank,
                            comm_id,
                        )
                    nccl_group_end(comm_id)
                    grouped_send_ops.clear()

                grouped_send_ops = []
                num_groups = 0

                TRANSFER_GROUP_SIZE = 4
                for insts_group in self.policy_to_rollout_insts:
                    for insts_for_per_param in insts_group.param_instructions:
                        dest_name = insts_for_per_param.param_name
                        for inst in insts_for_per_param.instructions:
                            p_rank = inst.policy_rank
                            r_rank = inst.rollout_rank
                            tensor_split_strategys = inst.slice_strategy
                            if dest_name not in self.map_w_from_policy_to_rollout:
                                raise RuntimeError(
                                    f"dest_name {dest_name} not in map_w_from_policy_to_rollout"
                                )
                            local_view = self.map_w_from_policy_to_rollout[dest_name]
                            if dest_name in pre_P2R_collected_tensors:
                                local_view = pre_P2R_collected_tensors[dest_name]
                            elif isinstance(local_view, Callable):
                                local_view = local_view()
                            else:
                                pass
                            local_view = local_view.to(
                                str2torch_dtype(self.config.train.param_dtype)
                            )
                            view = (
                                local_view.cosmos_slice(tensor_split_strategys)
                                .contiguous()
                                .cuda()
                            )
                            assert self.global_rank == p_rank
                            logger.debug(
                                f"Sending {dest_name} to rollout rank {r_rank}, {view.shape}"
                            )
                            grouped_send_ops.append((view, r_rank))
                            total_bytes_sent += view.numel() * view.element_size()
                    num_groups += 1
                    if num_groups == TRANSFER_GROUP_SIZE:
                        grouped_send(grouped_send_ops)
                        num_groups = 0

                grouped_send(grouped_send_ops)

        # make sure all the send operations of all ranks are finished
        time_eclapsed = time.time() - st
        logger.debug(
            f"[Policy] All {len(self.policy_to_rollout_insts)} at step {command.weight_step} send operations of finished in {time_eclapsed:.3f} seconds with {total_bytes_sent / (1024 * 1024)} MB sent."
        )
        return False

    @Trainer.register_policy_command_handler(WeightResumeCommand)
    def execute_weight_resume(self, command: WeightResumeCommand = None):
        # If KL-divergence is enabled, hf model should always be loaded from checkpoint
        model_loaded = False
        if self.config.train.train_policy.kl_beta != 0.0:
            self.model_load_from_hf()
            model_loaded = True
            # Clone the state dict of hf model so that it can be used for KL-divergence calculation
            self.reference_state_dict = {}
            state_dict = self.model.state_dict()
            for key, value in state_dict.items():
                self.reference_state_dict[key] = value.detach().cpu()

        if self.config.train.resume:
            try:
                # Need to reload again from checkpoint to make sure the model is in the correct state
                self.model_resume_from_checkpoint()
                model_loaded = True
            except Exception as e:
                if isinstance(e, FileNotFoundError):
                    logger.info(
                        f"Fail to resume from {self.config.train.resume} because the checkpoint file does not exist, trying to load from HuggingFace..."
                    )
                else:
                    logger.error(
                        f"Cannot resume from {self.config.train.resume} {e}. Trying to load from HuggingFace..."
                    )
                if not model_loaded:
                    self.model_load_from_hf()
                    model_loaded = True
        elif not model_loaded:
            logger.info("Resume not set. Trying to load from HuggingFace...")
            self.model_load_from_hf()
            model_loaded = True

        assert model_loaded, "Model weight must be populated before training starts."
        logger.info("[Policy] Model loaded from checkpoint.")
        assert (
            self.map_w_from_policy_to_rollout is not None
        ), "No parameters to sync found."
        return False

    @Trainer.register_policy_command_handler(DataFetchCommand)
    def execute_data_fetch(self, command: DataFetchCommand):
        if command.do_profile:
            self.profiler.start_dynamic(
                active_steps=command.active_steps,
                rank_filter=command.rank_filter,
                record_shape=command.record_shape,
                profile_memory=command.profile_memory,
                with_stack=command.with_stack,
                with_modules=command.with_modules,
            )

        assert self.replica_name == command.replica_name
        self.replica_batch_for_this_step = command.items_count

        is_fake_step = self.replica_batch_for_this_step == 0
        if not is_fake_step:
            report_data = self.train(
                current_step=command.global_step,
                total_steps=command.total_steps,
                remain_samples_num=command.remain_samples_num,
            )
        else:
            report_data = {}
            logger.info(
                f"[Policy] No data to fetch for global step {command.global_step}, skip this step."
            )

        # Train ACK
        if is_master_rank(self.parallel_dims, self.global_rank):
            try:
                make_request_with_retry(
                    partial(
                        requests.post,
                        json={
                            "replica_name": self.replica_name,
                            "weight_step": command.global_step,
                            "total_steps": command.total_steps,
                            "profile_finished": self.profiler.check_finished(),
                            "report_data": sanitize(report_data),
                        },
                    ),
                    self.get_alternative_urls(COSMOS_API_POLICY_TRAIN_ACK_SUFFIX),
                    max_retries=constant.COSMOS_HTTP_RETRY_CONFIG.max_retries,
                )
            except Exception as e:
                raise RuntimeError(
                    f"[Policy] Failed in in send train ack to controller after retries {e}."
                )

        logger.debug(f"[Policy] Train ack sent for global step {command.global_step}.")
        return command.replica_should_stop()

    def execute_all_reduce(self) -> float:
        """
        # Add nccl allreduce operations for all parameters and necessary states.
        """
        with torch.cuda.stream(self.train_stream):
            for model_part in self.model_parts:
                # Model part may use same physical mesh for different logical mesh,
                # which is not supported by DTensor operands like `torch.nn.utils.get_total_norm`
                # So we need to do allreduce for each model part
                if model_part is not None:
                    dist_util.gradient_reduce_across_dp_replicas_(
                        [p for p in model_part.parameters()], self.inter_policy_nccl
                    )

            """
            Compute the global grad norm on all parameters and then apply
            gradient clipping using the global grad norm.
            """
            # Must pass empty list even if model_part is None,
            # GradNorm across pp stages will fail if some rank does not join the barrier
            all_params = [
                p
                for m in [model for model in self.model_parts if model is not None]
                for p in m.parameters()
            ]
            grad_norm = dist_util.gradient_norm_clipping(
                all_params,
                self.config.train.optm_grad_norm_clip,
                foreach=True,
                pp_mesh=self.parallel_dims.mesh["pp"]
                if self.parallel_dims.pp_enabled
                else None,
                return_norm_only=(self.config.train.optm_grad_norm_clip <= 0.0),
            )
            self.optimizers.step()
            self.lr_schedulers.step()
            self.optimizers.zero_grad()
        return grad_norm

    async def fetch_command(self):
        # assert self.global_rank == 0, "Only rank 0 can fetch command"
        while not self.shutdown_signal.is_set():
            # TODO(zjx): will remove separate BuildMeshCommand, and here only fetch other commands
            if self.global_rank == 0:
                # rank 0 will get command from redis
                # and broadcast the buildmesh command to all ranks
                commands = []
                try:
                    commands = self.redis_controller.subscribe_command(
                        self.replica_name
                    )
                except Exception as e:
                    logger.debug(
                        f"Failed to get commands : {e} at replica {self.replica_name}, wait for next round"
                    )
                for x in commands:
                    command = Command.depack(x)
                    if isinstance(command, BuildMeshCommand):
                        """ directly push the buildmesh command to the nccl comm, will not block main thread """
                        # broadcast the buildmesh command to all ranks
                        cmd = self.kv_store.broadcast_command(command, src=0)
                        self.is_master_replica = (
                            cmd.replica_name_to_rank[self.replica_name] == 0
                        )
                        self.inter_policy_nccl.push_cmd(cmd)
                        continue
                    self.fetch_command_buffer.put_nowait(command)

            else:
                try:
                    bmcmd = self.kv_store.broadcast_command(None, src=0)
                    if bmcmd:
                        assert isinstance(
                            bmcmd, BuildMeshCommand
                        ), "Only buildmesh command is supported"
                        self.is_master_replica = (
                            bmcmd.replica_name_to_rank[self.replica_name] == 0
                        )
                        self.inter_policy_nccl.push_cmd(bmcmd)
                except Exception as e:
                    raise RuntimeError(f"Failed to broadcast on slave workers: {e}")

    def execute_command(self, command: Command):
        logger.debug(f"[Policy] Process command {command._serialize()}")

        handler = self.get_policy_command_handler(type(command))
        if handler is None:
            raise Exception(f"No such command supoorted in policy {command}")
        should_abort = handler(self, command)
        logger.debug(
            f"[Policy] Command {command._serialize()} executed with abort: {should_abort}"
        )
        return should_abort

    def broadcast_command(self):
        command = []
        if self.global_rank == 0:
            while len(self.fetch_command_buffer.queue) > 0:
                command.append(self.fetch_command_buffer.get_nowait())
        command = dist_util.broadcast_object_cpu(
            command, src=0, device=torch.device("cpu")
        )
        if len(command) > 0:
            for c in command:
                self.command_buffer.put_nowait(c)

    def main_loop(self):
        def fetch_command_helper(trainer: GRPOTrainer):
            new_loop = asyncio.new_event_loop()
            asyncio.set_event_loop(new_loop)
            new_loop.run_until_complete(trainer.fetch_command())
            new_loop.stop()
            new_loop.close()
            return

        def fetch_rollouts_helper(trainer: GRPOTrainer):
            new_loop = asyncio.new_event_loop()
            asyncio.set_event_loop(new_loop)
            new_loop.run_until_complete(trainer.fetch_rollouts())
            new_loop.stop()
            new_loop.close()
            return

        # Start the thread with daemon=True, so it will exit when the main program exits.
        # we need all ranks have fetch_command_thread, so that buildmesh command can be broadcasted to all ranks
        # TODO(zjx): we will only let rank 0 fetch and broadcast command
        self.fetch_command_thread = threading.Thread(
            target=fetch_command_helper,
            args=(self,),
            daemon=True,
            name="fetch_command_thread",
        ).start()

        if self.global_rank == 0:
            self.fetch_rollouts_thread = threading.Thread(
                target=fetch_rollouts_helper,
                args=(self,),
                daemon=True,
                name="fetch_rollouts_thread",
            ).start()

        abort = False
        while True:
            abort_at_this_round = abort
            if abort_at_this_round:
                # Wait 30s to make sure the final potential P->R is received to finalize the Rollouts
                time.sleep(30)

            self.broadcast_command()
            while len(self.command_buffer.queue) > 0:
                cmd = self.command_buffer.get_nowait()
                abort = self.execute_command(cmd) or abort

            if abort_at_this_round:
                break
        logger.info("[Policy] Main loop finished. Shutdown background task event set.")
        self.train_stream.synchronize()
        self.handle_shutdown()

    def dispatch_rollouts(self):
        rollouts = [[]]
        scattered_rollouts = [[] for _ in range(self.world_size)]
        if self.global_rank == 0:
            batch_for_this_step = (
                self.replica_batch_for_this_step
                // self.dp_world_size
                * self.dp_world_size
            )
            assert batch_for_this_step % self.dp_world_size == 0

            dp_id = 0
            for _ in range(batch_for_this_step):
                try:
                    rollout = self.data_queue.get(block=True, timeout=None)
                except Empty:
                    raise Empty(
                        "[Policy] Rollouts queue is empty, please check the dispatcher."
                    )
                for i in range(self.world_size):
                    if self.parallel_dims.get_rank_in_dim("dp", i) == dp_id:
                        scattered_rollouts[i].append(rollout)
                        # logger.info(f"[Policy] Rollout {dp_id} dispatched to rank {i}, dp world_size {self.dp_world_size}")
                dp_id += 1
                if dp_id >= self.dp_world_size:
                    dp_id = 0
        if self.world_size == 1:
            return scattered_rollouts[0]
        dist.scatter_object_list(
            rollouts,
            scattered_rollouts,
            src=0,
        )
        return rollouts[0]

    def compute_logprobs(
        self,
        minibatch: Dict[str, Any],
        full_logits: torch.Tensor,
    ) -> Tuple[torch.Tensor, torch.Tensor]:
        """
        Compute the per-token log probabilities and advantages

        Args:
            minibatch: a dictionary containing the input_ids and logprob_masks
            full_logits: the logits of the model

        Returns:
            logps: the per-token log probabilities
            logprob_masks: the logprob_masks
        """
        assert "input_ids" in minibatch, "input_ids is required for computing logprobs"
        assert (
            "logprob_masks" in minibatch
        ), "logprob_masks is required for computing logprobs"
        return logprobs_computing(
            minibatch["input_ids"],
            minibatch["logprob_masks"],
            full_logits,
            self.tokenizer,
        )

    @torch.no_grad()
    def _swap_model_state_dict(self):
        kl_beta = self.config.train.train_policy.kl_beta
        if kl_beta != 0.0:
            with torch.cuda.stream(self.train_stream):
                model_state_dict = self.model.state_dict()
                reference_state_dict = self.reference_state_dict
                for key, value in model_state_dict.items():
                    # clone the reference state dict to avoid inplace operation
                    ref_clone = reference_state_dict[key].clone()
                    # copy the current model state dict to the reference state dict
                    reference_state_dict[key].copy_(value)
                    # copy the reference state dict to the current model state dict
                    value.copy_(ref_clone)
            return True, kl_beta
        else:
            return False, 0.0

    def train(
        self, current_step: int, total_steps: int, remain_samples_num: int
    ) -> Dict[str, Any]:
        pp_last_stage = (
            self.parallel_dims.pp_coord[0] == self.parallel_dims.pp_coord[1] - 1
        )

        # Do it once
        if (
            pp_last_stage
            and self.parallel_dims.pp_enabled
            and not hasattr(self, "swizzled_forward")
        ):
            # Swizzle the forward function to return the current per-token logprobs.
            orig_forward = self.model.forward
            self.model.forward = types.MethodType(
                partial(
                    _swizzle_pp_grpo_forward,
                    self,
                    orig_forward,
                    self.config,
                ),
                self.model,
            )
            self.swizzled_forward = True

        start_event = torch.cuda.Event(enable_timing=True)
        end_event = torch.cuda.Event(enable_timing=True)
        start_event.record()
        logger.debug("[Policy] Prepare training data.")
        rollouts: List[Rollout] = self.dispatch_rollouts()

        payloads_list = [rollout.payload for rollout in rollouts]
        completions_list = [rollout.completion for rollout in rollouts]
        advantages_list = [rollout.advantage for rollout in rollouts]
        # Optional Positive-NLL support: only compute flags when coefficient > 0
        pos_coef_global = self.config.train.train_policy.positive_nll_coef
        if pos_coef_global > 0.0:
            rewards_list = [rollout.reward for rollout in rollouts]
            self._positive_flags_t = torch.tensor(
                [1 if r > 0 else 0 for r in rewards_list],
                device=self.device,
                dtype=torch.bool,
            )
        else:
            self._positive_flags_t = None
        n_ignore_prefix_tokens_list = [
            rollout.n_ignore_prefix_tokens for rollout in rollouts
        ]
        processed_samples: List[Any] = [
            self.data_packer.get_policy_input(
                payloads_list[i],
                completions_list[i],
                n_ignore_prefix_tokens_list[i],
            )
            for i in range(len(payloads_list))
        ]

        # user_info_keys = list(kwargs.keys())
        advantages_t = torch.tensor(advantages_list).to(self.device)
        batch_size = len(rollouts)
        mini_batch_size = (
            min(self.mini_batch, batch_size) if self.mini_batch > 0 else batch_size
        )
        assert (
            batch_size % mini_batch_size == 0
        ), "Batch size should be divided evenly by mini_batch"
        num_mini_batch = batch_size // mini_batch_size

        # Initialize placeholder for old per-token logprobs
        self.old_per_token_logps = [None for _ in range(num_mini_batch)]
        self.ref_per_token_logps = [None for _ in range(num_mini_batch)]

        acc_n_tokens = 0
        # Validate the PP parallelism configuration
        if self.parallel_dims.pp_enabled:
            n_microbatches = (
                mini_batch_size // self.config.policy.parallelism.pp_micro_batch_size
            )
            assert (
                n_microbatches % self.parallel_dims.pp == 0
            ), f"n_microbatches {n_microbatches} should be divided evenly by pp size of {self.parallel_dims.pp}"

        need_compute_ref, kl_beta = self._swap_model_state_dict()

        loss_sum = torch.tensor(0.0, device=self.device)
        kl_loss_sum = torch.tensor(0.0, device=self.device)
        grad_norm_sum = torch.tensor(0.0, device=self.device)
        loss_count = 0
        is_computing_refs = [True, False] if need_compute_ref else [False]
        for is_computing_ref in is_computing_refs:
            # Set model to eval mode if reference model is being used
            if is_computing_ref:
                self.model.eval()
            else:
                if need_compute_ref:
                    # Swap model state dict back to the original model
                    need_compute_ref = False
                    self._swap_model_state_dict()
                self.model.train()

            with torch.set_grad_enabled(not is_computing_ref):
                for i_mu in range(1 if is_computing_ref else self.mu_iterations):
                    local_mini_step = 0
                    with torch.cuda.stream(self.train_stream):
                        for i in range(0, batch_size, mini_batch_size):
                            end = min(i + mini_batch_size, batch_size)
                            # Convert advantages from [batch_size] -> [batch_size, max_len] via expanding

                            minibatched_processed_samples = processed_samples[i:end]

                            # TODO(jiaxin): support variable length in PP
                            computed_max_len = (
                                self.config.policy.model_max_length
                                if self.parallel_dims.pp_enabled
                                else self.data_packer.policy_compute_max_len(
                                    minibatched_processed_samples
                                )
                            )

                            computed_max_len = (
                                (computed_max_len + self.seq_len_multiple - 1)
                                // self.seq_len_multiple
                                * self.seq_len_multiple
                            )
                            minibatched_advantages = (
                                advantages_t[i:end]
                                .unsqueeze(1)
                                .expand(-1, computed_max_len)
                                .to(self.device)
                            )

                            user_mini_batch: Dict[str, Any] = (
                                self.data_packer.policy_collate_fn(
                                    minibatched_processed_samples,
                                    computed_max_len=computed_max_len,
                                )
                            )

                            # Move all tensor to device
                            for k in user_mini_batch.keys():
                                v = user_mini_batch[k]
                                if (
                                    isinstance(v, torch.Tensor)
                                    and v.device != self.device
                                ):
                                    user_mini_batch[k] = v.to(self.device)

                            # input_ids are different across ranks in dp_shard_cp
                            position_ids, input_ids, pos_seq_dim = (
                                self.model.get_position_ids(**user_mini_batch)
                            )
                            acc_n_tokens += np.prod(input_ids.shape)
                            user_mini_batch["position_ids"] = position_ids
                            padding_mask = user_mini_batch.get("padding_mask", None)

                            input_ids_before_cp = user_mini_batch["input_ids"]
                            position_ids_before_cp = user_mini_batch["position_ids"]
                            padding_mask_before_cp = padding_mask

                            if self.parallel_dims.cp_enabled:
                                [input_ids, position_ids, padding_mask] = (
                                    slice_inputs_for_ulysses(
                                        [input_ids, position_ids, padding_mask],
                                        self.parallel_dims.mesh["cp"],
                                    )
                                )
                                user_mini_batch["position_ids"] = position_ids
                                user_mini_batch["input_ids"] = input_ids
                                if padding_mask is not None:
                                    user_mini_batch["padding_mask"] = padding_mask

                            if self.parallel_dims.pp_enabled:
                                if pp_last_stage:
                                    if (
                                        self.old_per_token_logps[local_mini_step]
                                        is None
                                    ):
                                        assert (
                                            i_mu == 0
                                        ), "Only first `mu_iteration` should append `old_per_token_logps`"
                                    else:
                                        assert (
                                            i_mu > 0
                                        ), "Only `mu_iteration > 0` should reuse `old_per_token_logps`"
                                        assert (
                                            len(
                                                self.old_per_token_logps[
                                                    local_mini_step
                                                ]
                                            )
                                            == n_microbatches
                                        )

                                # [mini_batch_size, 1]: indicating the index of mini-batch
                                mini_batch_ids_cpu = torch.Tensor(
                                    [[local_mini_step]] * mini_batch_size
                                ).int()
                                micro_batch_ids_list = []
                                for i in range(mini_batch_size):
                                    micro_batch_ids_list.append(
                                        [
                                            i
                                            // self.config.policy.parallelism.pp_micro_batch_size
                                        ]
                                    )
                                micro_batch_ids_cpu = torch.Tensor(
                                    micro_batch_ids_list
                                ).int()
                                loss_scaling_cpu = torch.tensor(
                                    [
                                        [
                                            1.0
                                            / num_mini_batch
                                            / self.config.policy.parallelism.pp_micro_batch_size
                                        ]
                                    ]
                                    * mini_batch_size,
                                    dtype=torch.float32,
                                )
                                is_computing_ref_cpu = torch.tensor(
                                    [is_computing_ref] * mini_batch_size,
                                    dtype=torch.bool,
                                )
                                # Positive flags for Positive-NLL loss (only if coef >0)
                                if self._positive_flags_t is not None:
                                    is_pos_cpu = (
                                        self._positive_flags_t[i:end]
                                        .unsqueeze(1)
                                        .expand(-1, 1)
                                        .int()
                                    )
                                    user_mini_batch["positive_flags"] = is_pos_cpu

                                pp_first_stage = self.parallel_dims.pp_coord[0] == 0
                                # Pipeline Parallel forward / backward inside step() call
                                losses = [] if pp_last_stage else None
                                if pp_last_stage:
                                    # Inject the `mini-batch` and `micro-batch` ids to the input so that the last stage can know which microbatch it is processing
                                    user_mini_batch["mini_batch_ids"] = (
                                        mini_batch_ids_cpu
                                    )
                                    user_mini_batch["micro_batch_ids"] = (
                                        micro_batch_ids_cpu
                                    )
                                    user_mini_batch["loss_scaling"] = loss_scaling_cpu
                                    user_mini_batch["is_computing_ref"] = (
                                        is_computing_ref_cpu
                                    )
                                    if self._positive_flags_t is not None:
                                        user_mini_batch["positive_flags"] = is_pos_cpu
                                if pp_first_stage or pp_last_stage:
                                    # First/Last stage: pass all inputs
                                    kwargs = {}
                                    if self.parallel_dims.cp_enabled:
                                        # This is for recover these two tensors after ulysses
                                        kwargs["input_ids_before_cp"] = (
                                            input_ids_before_cp
                                        )
                                        kwargs["position_ids_before_cp"] = (
                                            position_ids_before_cp
                                        )

                                    self.pp_scheduler.step(
                                        **user_mini_batch,
                                        advantages=minibatched_advantages,
                                        losses=losses,
                                        target=torch.empty(
                                            [mini_batch_size, 1], device=self.device
                                        ),
                                        **kwargs,
                                    )
                                else:
                                    # Middle stages: forward data from previous stage
                                    self.pp_scheduler.step(position_ids=position_ids)

                                if is_computing_ref:
                                    # Continue to next mini-batch since loss is not needed for reference model
                                    continue
                                else:
                                    loss = (
                                        torch.mean(torch.stack(losses)).to(self.device)
                                        if pp_last_stage
                                        else torch.tensor([-1.0], device=self.device)
                                    )
                            else:
                                raw_logits = self.model(**user_mini_batch)

                                if self.parallel_dims.cp_enabled:
                                    # reset the position ids and input ids
                                    user_mini_batch["position_ids"] = (
                                        position_ids_before_cp
                                    )
                                    user_mini_batch["input_ids"] = input_ids_before_cp
                                    if padding_mask_before_cp is not None:
                                        user_mini_batch["padding_mask"] = (
                                            padding_mask_before_cp
                                        )

                                if self.config.train.train_policy.temperature > 1e-6:
                                    raw_logits = (
                                        raw_logits
                                        / self.config.train.train_policy.temperature
                                    )
                                # returned shape:
                                # current_per_token_logprobs: [n_tokens_of_logprobs]
                                # cu_seqlens: [batch_size + 1]
                                current_per_token_logprobs, cu_seqlens = (
                                    self.compute_logprobs(
                                        user_mini_batch,
                                        full_logits=raw_logits,
                                    )
                                )
                                logprob_masks = user_mini_batch["logprob_masks"]
                                current_advantages = (
                                    logprob_masks * minibatched_advantages
                                )

                                # Compute ref per-token logprobs if needed
                                if is_computing_ref:
                                    assert (
                                        i_mu == 0
                                    ), "Only first iteration should compute ref"
                                    self.ref_per_token_logps[local_mini_step] = (
                                        current_per_token_logprobs.detach()
                                    )
                                    # Skip the rest of the loop
                                    local_mini_step += 1
                                    continue
                                else:
                                    if (
                                        self.old_per_token_logps[local_mini_step]
                                        is None
                                    ):
                                        assert (
                                            i_mu == 0
                                        ), "Only first iteration should append `old_per_token_logps`"
                                        self.old_per_token_logps[local_mini_step] = (
                                            current_per_token_logprobs.detach()
                                        )
                                    else:
                                        assert (
                                            i_mu > 0
                                        ), "Only inner iteration should reuse `old_per_token_logps`"

                                    loss, per_token_loss, kl_loss = compute_loss(
                                        current_per_token_logprobs,
                                        self.old_per_token_logps[local_mini_step],
                                        self.ref_per_token_logps[local_mini_step],
                                        current_advantages,
                                        cu_seqlens,
                                        self.config,
                                        logprob_masks,
                                    )
<<<<<<< HEAD
                                    # Positive Example LM Loss
                                    if pos_coef_global > 0.0:
                                        pos_flag_batch = self._positive_flags_t[i:end]
                                        pos_mask = pos_flag_batch.unsqueeze(
                                            1
                                        ).expand_as(logprob_masks)
                                        pos_token_mask = pos_mask & logprob_masks
                                        if pos_token_mask.any():
                                            flat_mask = pos_token_mask[logprob_masks]
                                            l_nll = -current_per_token_logprobs[
                                                flat_mask
                                            ].mean()
                                            loss = loss + pos_coef_global * l_nll
                                    if num_mini_batch > 1:
                                        loss /= num_mini_batch
                                        kl_loss /= num_mini_batch
=======
                                    loss = loss / num_mini_batch
                                    per_token_loss = per_token_loss / num_mini_batch
                                    kl_loss = kl_loss / num_mini_batch
>>>>>>> 62b9da5f
                                    loss.backward()
                                    loss_sum += per_token_loss.item()
                                    kl_loss_sum += kl_loss.item()
                                    loss_count += 1
                            self.mini_step += 1
                            local_mini_step += 1

                            if (
                                local_mini_step
                                % int(os.environ.get("COSMOS_GRPO_STEP_INTERVAL", 10))
                                == 0
                            ) and local_mini_step > 1:
                                all_reduced = True
                                grad_norm_sum += self.execute_all_reduce()
                            else:
                                all_reduced = False
                        if not is_computing_ref and not all_reduced:
                            grad_norm_sum += self.execute_all_reduce()
        self.old_per_token_logps = []
        self.ref_per_token_logps = []
        end_event.record()

        loss = (loss_sum / loss_count) if loss_count > 0 else loss_sum
        kl_loss = (kl_loss_sum / loss_count) if loss_count > 0 else kl_loss_sum
        if (
            self.parallel_dims.dp_replicate_enabled
            or self.parallel_dims.dp_shard_enabled
            or self.parallel_dims.cp_enabled
        ):
            global_avg_loss, global_max_loss = (  # noqa: F841
                dist_util.dist_mean(loss, self.parallel_dims.mesh["dp_cp"]),
                dist_util.dist_max(loss, self.parallel_dims.mesh["dp_cp"]),
            )
            if self.config.train.train_policy.kl_beta != 0.0:
                global_avg_kl_loss, global_max_kl_loss = (  # noqa: F841
                    dist_util.dist_mean(kl_loss, self.parallel_dims.mesh["dp_cp"]),
                    dist_util.dist_max(kl_loss, self.parallel_dims.mesh["dp_cp"]),
                )
        else:
            global_avg_loss = global_max_loss = loss.item()  # noqa: F841
            if self.config.train.train_policy.kl_beta != 0.0:
                global_avg_kl_loss = global_max_kl_loss = kl_loss.item()  # noqa: F841

        report_data = {}
        if self.config.logging.logger:
            if is_master_rank(self.parallel_dims, self.global_rank):
                report_data = {"train_step": current_step}
                # Calculate the iteration time
                assert end_event.query()
                iter_time = start_event.elapsed_time(end_event) / 1000.0  # in seconds
                report_data["train/iteration_time"] = iter_time
                report_data["train/loss_avg"] = global_avg_loss
                report_data["train/loss_max"] = global_max_loss
                report_data["train/learning_rate"] = self.lr_schedulers.get_last_lr()[0]
                if self.config.train.train_policy.kl_beta != 0.0:
                    report_data["train/kl_loss_avg"] = global_avg_kl_loss
                    report_data["train/kl_loss_max"] = global_max_kl_loss
                report_data["train/grad_norm"] = grad_norm_sum.item()

                # FIXME(dinghaoy): only compute MFU of rank 0, if enable tp or pp,
                # it will be inaccurate. Need a reduce for all the metrics.
                if self.config.logging.report_mfu:
                    mfu = compute_mfu(
                        model=self.model,
                        n_tokens=acc_n_tokens,
                        iter_time=iter_time,
                        num_gpus=self.world_size,
                        dtype=self.config.train.param_dtype,
                    )
                    for k, v in mfu.items():
                        report_data[f"train/{k}"] = v
        # checkpointing
        if self.is_master_replica and (
            (
                self.config.train.ckpt.enable_checkpoint
                and current_step % self.config.train.ckpt.save_freq == 0
                and current_step > 0
            )
            or (
                self.config.train.ckpt.enable_checkpoint and current_step == total_steps
            )
        ):
            if self.config.train.ckpt.export_safetensors:
                logger.info(
                    f"[Policy] Saving huggingface checkpoint at step {current_step} to {self.config.train.output_dir}..."
                )
                self.export_safetensors(
                    output_dir=self.config.train.output_dir,
                    rel_path=os.path.join(
                        "safetensors",
                        f"step_{current_step}",
                    ),
                    trainable_only=False,
                    is_final=current_step == total_steps,
                    dtype=str2torch_dtype(self.config.train.param_dtype),
                )
            logger.info(f"[Policy] Saving cosmos checkpoint at step {current_step}...")
            self.ckpt_manager.save_checkpoint(
                model=self.model,
                optimizer=self.optimizers,
                scheduler=self.lr_schedulers,
                step=current_step,
                total_steps=total_steps,
                **{
                    "remain_samples_num": remain_samples_num,
                    "is_final": current_step == total_steps,
                },
            )
            self.ckpt_manager.save_check(step=current_step)

        # For profiling
        self.profiler.step()
        return report_data

    @property
    def pp_loss_fn(self):
        def fake_compute_loss(
            loss: torch.Tensor,
            target: torch.Tensor,
        ) -> torch.Tensor:
            """
            loss: the loss of shape `[n_tokens]`
            """
            return loss.mean()

        return fake_compute_loss


# TODO: (lms) May be it's better to register this func as a hook to the last stage model.
# That way is more clean. I think it's feasible but need to be compatible with torch Pipelie schedule.
def _swizzle_pp_grpo_forward(
    trainer: GRPOTrainer, ori_forward: Callable, config: CosmosConfig, *args, **kwargs
):
    args = args[1:]  # Skip self
    """
    Swizzle the forward function (only to last stage) to return the loss directly.
    """
    # [mini_batch_size]: the mini-batch index of the sample with respect to the whole batch
    # [micro_batch_size]: the micro-batch index of the sample with respect to the mini-batch
    mini_batch_ids = kwargs.pop("mini_batch_ids")
    micro_batch_ids = kwargs.pop("micro_batch_ids")
    loss_scaling = kwargs.pop("loss_scaling")
    is_computing_ref = kwargs.pop("is_computing_ref")
    advantages = kwargs.pop("advantages")
    positive_flags = kwargs.pop("positive_flags", None)

    micro_batch_id = micro_batch_ids[0].item()
    mini_batch_id = mini_batch_ids[0].item()
    loss_scaling = loss_scaling[0].item()
    is_computing_ref = is_computing_ref[0].item()

    # User defined input
    user_input = kwargs.copy()

    assert torch.all(
        micro_batch_ids == micro_batch_id
    ), f"micro_batch_ids are not all the same: {micro_batch_ids}"
    assert torch.all(
        mini_batch_ids == mini_batch_id
    ), f"mini_batch_ids are not all the same: {mini_batch_ids}"
    del micro_batch_ids, mini_batch_ids

    n_args = len(args)
    if n_args > 0:
        # remove the first `n_args` arguments from kwargs
        signature = list(inspect.signature(ori_forward).parameters.keys())[:n_args]
        for key in signature:
            if key in kwargs:
                kwargs.pop(key)

    raw_logits = ori_forward(*args, **kwargs)

    # recover the input ids and position ids
    if "input_ids_before_cp" in kwargs:
        user_input["input_ids"] = kwargs["input_ids_before_cp"]
    if "position_ids_before_cp" in kwargs:
        user_input["position_ids"] = kwargs["position_ids_before_cp"]

    if config.train.train_policy.temperature > 1e-6:
        raw_logits = raw_logits / config.train.train_policy.temperature
    # [n_tokens, n_vocab]
    current_per_token_logprobs, cu_seqlens = trainer.compute_logprobs(
        minibatch={
            **user_input,
        },
        full_logits=raw_logits,
    )
    logprob_masks = user_input["logprob_masks"]
    current_advantages = logprob_masks * advantages

    if positive_flags is not None:
        pos_mask = positive_flags.bool().expand_as(logprob_masks)
        pos_token_mask = pos_mask & logprob_masks
    else:
        pos_token_mask = None

    if is_computing_ref:
        if trainer.ref_per_token_logps[mini_batch_id] is not None:
            assert isinstance(trainer.ref_per_token_logps[mini_batch_id], list)
            trainer.ref_per_token_logps[mini_batch_id].append(
                current_per_token_logprobs.detach()
            )
        else:
            trainer.ref_per_token_logps[mini_batch_id] = [
                current_per_token_logprobs.detach()
            ]
        # Skip the rest logic since we are computing ref
        return None

    if (
        trainer.old_per_token_logps[mini_batch_id] is not None
        and len(trainer.old_per_token_logps[mini_batch_id]) > micro_batch_id
    ):
        old_per_token_logprobs = trainer.old_per_token_logps[mini_batch_id][
            micro_batch_id
        ]
        assert isinstance(old_per_token_logprobs, torch.Tensor)
        assert (
            old_per_token_logprobs.ndim == 1
        ), f"old_per_token_logprobs.ndim: {old_per_token_logprobs.ndim}, while it should be 1"
        assert (
            old_per_token_logprobs.shape == current_per_token_logprobs.shape
        ), f"old_per_token_logprobs.shape: {old_per_token_logprobs.shape}, while it should be {current_per_token_logprobs.shape}"
    else:
        old_per_token_logprobs = current_per_token_logprobs.detach()
        # Following should only happen in the first iteration
        if micro_batch_id == 0:
            # assert trainer.old_per_token_logps[mini_batch_id] is None, f"old_per_token_logps[mini_batch_id] should be None"
            # Due to the PP warmup, the first micro-batch could get processed multiple times
            trainer.old_per_token_logps[mini_batch_id] = [old_per_token_logprobs]
        else:
            assert isinstance(trainer.old_per_token_logps[mini_batch_id], list)
            trainer.old_per_token_logps[mini_batch_id].append(old_per_token_logprobs)

    ref_per_token_logprobs = None
    if trainer.ref_per_token_logps[mini_batch_id] is not None:
        ref_per_token_logprobs = trainer.ref_per_token_logps[mini_batch_id][
            micro_batch_id
        ]
        assert (
            ref_per_token_logprobs.ndim == 1
        ), f"ref_per_token_logprobs.ndim: {ref_per_token_logprobs.ndim}, while it should be 1"
        assert (
            ref_per_token_logprobs.shape == current_per_token_logprobs.shape
        ), f"ref_per_token_logprobs.shape: {ref_per_token_logprobs.shape}, while it should be {current_per_token_logprobs.shape}"

    loss, _, _ = compute_loss(
        current_per_token_logprobs,
        old_per_token_logprobs,
        ref_per_token_logprobs,
        current_advantages,
        cu_seqlens,
        config,
        logprob_masks,
    )

    # Add Positive NLL if enabled and mask available
    pos_coef = config.train.train_policy.positive_nll_coef
    if pos_coef > 0.0 and pos_token_mask is not None and pos_token_mask.any():
        flat_mask = pos_token_mask[logprob_masks]
        l_nll = -current_per_token_logprobs[flat_mask].mean()
        loss = loss + pos_coef * l_nll

    return loss.unsqueeze(0) * loss_scaling<|MERGE_RESOLUTION|>--- conflicted
+++ resolved
@@ -1483,7 +1483,7 @@
                                         self.config,
                                         logprob_masks,
                                     )
-<<<<<<< HEAD
+
                                     # Positive Example LM Loss
                                     if pos_coef_global > 0.0:
                                         pos_flag_batch = self._positive_flags_t[i:end]
@@ -1497,14 +1497,11 @@
                                                 flat_mask
                                             ].mean()
                                             loss = loss + pos_coef_global * l_nll
-                                    if num_mini_batch > 1:
-                                        loss /= num_mini_batch
-                                        kl_loss /= num_mini_batch
-=======
+
                                     loss = loss / num_mini_batch
                                     per_token_loss = per_token_loss / num_mini_batch
                                     kl_loss = kl_loss / num_mini_batch
->>>>>>> 62b9da5f
+                            
                                     loss.backward()
                                     loss_sum += per_token_loss.item()
                                     kl_loss_sum += kl_loss.item()
