# SPDX-FileCopyrightText: Copyright (c) 2025 NVIDIA CORPORATION & AFFILIATES. All rights reserved.
# SPDX-License-Identifier: Apache-2.0
#
# Licensed under the Apache License, Version 2.0 (the "License");
# you may not use this file except in compliance with the License.
# You may obtain a copy of the License at
#
# http://www.apache.org/licenses/LICENSE-2.0
#
# Unless required by applicable law or agreed to in writing, software
# distributed under the License is distributed on an "AS IS" BASIS,
# WITHOUT WARRANTIES OR CONDITIONS OF ANY KIND, either express or implied.
# See the License for the specific language governing permissions and
# limitations under the License.

from abc import ABC, abstractmethod
from typing import Optional, List, Tuple, Union, Callable, Dict, Type, Any
from functools import cached_property
from cosmos_rl.utils.parallelism import ParallelDims
from cosmos_rl.utils.logging import logger
from cosmos_rl.policy.config import Config as CosmosConfig
import cosmos_rl.utils.util as util
import torch
from transformers import AutoConfig
from cosmos_rl.dispatcher.data.packer import DataPacker


class BaseModel(torch.nn.Module, ABC):
    def __init__(self, hf_config: AutoConfig):
        super().__init__()
        self.weight_mapper = WeightMapper.get_weight_mapper(
            self.supported_model_types()[0]
        )(hf_config)

    def current_device(self):
        """
        Get the current device of the model
        """
        return next(self.parameters()).device

    @cached_property
    def sorted_hf_key_n_rank(self) -> List[Tuple[str, int]]:
        """
        Return sorted parameter tensor name and their rank of local view.
        """
        sorted_key_n_rank = []
        for k, v in self.named_parameters():
            k = self.weight_mapper.policy_map_local_key_to_hf_key(k)
            is_dist_tensor = isinstance(v, torch.distributed.tensor.DTensor)
            local_view = v.to_local() if is_dist_tensor else v
            sorted_key_n_rank.append((k, local_view.ndim))
        sorted_key_n_rank.sort(key=lambda x: x[0])
        return sorted_key_n_rank

    @cached_property
    def sorted_hf_key_n_rank_for_sync(self) -> List[Tuple[str, int]]:
        """
        Return sorted parameter tensor name and their rank of local view after applying the tensor name mapping transform for synchronization.
        This is used to get the parameters that need to be synchronized.
        """
        sorted_key_n_rank = []
        for k, v in self.sorted_hf_key_n_rank:
            if self.weight_mapper.policy_map_param_to_transformed_params_for_sync(k):
                for (
                    sync_param
                ) in self.weight_mapper.policy_map_param_to_transformed_params_for_sync(
                    k
                ):
                    # The splitted params from the original param usually have the same rank as the original param.
                    # So we can use the local view of the original param to get the rank.
                    sorted_key_n_rank.append((sync_param[0], v))
            else:
                # If the parameter is not transformed, we can use the original parameter name and its rank.
                sorted_key_n_rank.append((k, v))
        sorted_key_n_rank.sort(key=lambda x: x[0])
        return sorted_key_n_rank

    """
    Abstract methods
    """

    @staticmethod
    @abstractmethod
    def supported_model_types():
        raise NotImplementedError

    @property
    @abstractmethod
    def parallelize_fn(self):
        raise NotImplementedError

    @abstractmethod
    def apply_pipeline_split(self, pp_rank, pp_size):
        raise NotImplementedError

    def post_to_empty_hook(self, cosmos_config: CosmosConfig):
        """
        Hook to be called when the model is moved to CUDA device.
        This is used to re-initialize buffers like `inv_freq` for rotary embeddings.
        """
        raise NotImplementedError

    @abstractmethod
    def get_position_ids(self, **kwargs) -> Tuple[torch.Tensor, torch.Tensor, int]:
        """
        Method to get the position ids of the model.
        This function is declared due to that `Context Parallelism`
        requires the shuffle of both `input_ids` and `position_ids`.

        Args:
            **kwargs: Keyword arguments.

        Returns:
            Tuple[torch.Tensor, torch.Tensor, int]:
                - Tensor of position ids
                - Tensor of input ids
                - Sequence dimension index of position ids.
        """
        raise NotImplementedError

    @abstractmethod
    def load_hf_weights(
        self,
        model_name_or_path: str,
        parallel_dims: ParallelDims,
        device: torch.device,
    ):
        """
        Load weights from a HuggingFace model.

        Args:
            model_name_or_path (str): The name or path of the model.
            parallel_dims (ParallelDims): The parallel dimensions.
            device (torch.device): The device to load the weights.
        """
        raise NotImplementedError

    @abstractmethod
    def separate_model_parts(self) -> List[torch.nn.Module]:
        """
        Model parts that should be trained in separate optimizers. (i.e. Multi-model training)
        """
        raise NotImplementedError

    @classmethod
    @abstractmethod
    def from_pretrained(
        cls,
        hf_config: AutoConfig,
        model_name_or_path: str,
        max_position_embeddings: Optional[int] = None,
    ) -> "BaseModel":
        raise NotImplementedError

    @cached_property
    def weight_sync_transforms_per_model(
        self,
    ) -> Dict[str, Union[torch.Tensor, Callable]]:
        """
        Get the local view of the tensors from the state dict.
        This method retrieves the state dict of the model, clears the weight names,
        and returns a dict containing the destination name, and either a tensor or a callable returning a tensor.
        Returns:
            Dict[str, Union[torch.Tensor, Callable]]: A dictionary containing the destination name as the key,
            and either a tensor or a callable returning a tensor as the value.
        """
        raise NotImplementedError

    @cached_property
    def weight_sync_transforms(
        self,
    ) -> List[Tuple[str, Union[torch.Tensor, Callable]]]:
        """
        Get the local view of the tensors after remapping and transforms for weight synchronization.
        Add more specific tensor transforms for weight synchronization in addition to `_weight_sync_transforms_per_model`.
        Specifically, we apply the transform function set in the weight mapper for each parameter that needs to be transformed before synchronization.
        and returns a list of tuples containing the destination name, and either a tensor or a callable returning a tensor.
        Returns:
            List[Tuple[str, Union[torch.Tensor, Callable]]]: A list of tuples containing the destination name,
            and either a tensor or a callable returning a tensor.
        """
        weight_sync_transforms = []
        for name, _ in self.sorted_hf_key_n_rank:
            if self.weight_mapper.policy_map_param_to_transformed_params_for_sync(name):
                local_view = self.weight_sync_transforms_per_model[name]
                for (
                    sync_param
                ) in self.weight_mapper.policy_map_param_to_transformed_params_for_sync(
                    name
                ):
                    if sync_param[0] in self.weight_sync_transforms_per_model:
                        weight_sync_transforms.append(
                            (
                                sync_param[0],
                                self.weight_sync_transforms_per_model[sync_param[0]],
                            )
                        )
                        continue
                    if (
                        self.weight_mapper.get_transform_func_from_local_param_for_sync(
                            sync_param[0]
                        )
                        is not None
                    ):
                        transform = self.weight_mapper.get_transform_func_from_local_param_for_sync(
                            sync_param[0]
                        )
                        weight_sync_transforms.append(
                            (sync_param[0], transform(local_view))
                        )
                    else:
                        # If no transform function is set, means the current parameter is not transformed and synchronized at this rank.
                        pass
            else:
                weight_sync_transforms.append(
                    (name, self.weight_sync_transforms_per_model[name])
                )
        return weight_sync_transforms

    @classmethod
    @abstractmethod
    def get_nparams_and_flops(cls, seq_len: int) -> tuple[int, int]:
        """
        Get the number of parameters and flops of the model.
        Args:
            seq_len (int): The sequence length of the model.
        Returns:
            tuple[int, int]: The number of parameters and flops of the model.
        """
        raise NotImplementedError

    def check_cp_compatible(self, cp_size: int, tp_size: int):
        raise NotImplementedError(
            "This func should not be called in BaseModel instance."
        )


class ModelRegistry:
    _MODEL_REGISTRY: Dict[str, Type] = {}

    @classmethod
    def register_model(
        cls, model_cls: Type, weight_mapper_cls: Type, data_packer_cls: Type = None
    ):
        model_types = model_cls.supported_model_types()
        if isinstance(model_types, str):
            model_types = [model_types]
        for model_type in model_types:
            ModelRegistry._MODEL_REGISTRY[model_type] = model_cls
            WeightMapper.register_class(model_type, weight_mapper_cls)
            if data_packer_cls is not None:
                DataPacker.register(model_type, data_packer_cls)

    @classmethod
    def register(
        x,
        default_weight_mapper_cls,
        *,
        allow_override: bool = False,
        default_data_packer_cls=None,
    ):
        def decorator(cls: Type) -> Type:
            model_types = cls.supported_model_types()
            if isinstance(model_types, str):
                model_types = [model_types]

            for model_type in model_types:
                if (
                    not allow_override
                    and model_type in ModelRegistry._MODEL_REGISTRY
                    and ModelRegistry._MODEL_REGISTRY[model_type] != cls
                ):
                    raise ValueError(f"Model {model_type} is already registered.")
                ModelRegistry.register_model(
                    cls,
                    default_weight_mapper_cls,
                    data_packer_cls=default_data_packer_cls,
                )
            return cls

        return decorator

    @classmethod
    def check_model_type_supported(cls, model_type: str) -> bool:
        return model_type in ModelRegistry._MODEL_REGISTRY

    @classmethod
    def build_model(cls, config: CosmosConfig):
        model_name_or_path = config.policy.model_name_or_path
        model = None
        hf_config = util.retry(AutoConfig.from_pretrained)(
            model_name_or_path, trust_remote_code=True
        )
        if hf_config.model_type not in ModelRegistry._MODEL_REGISTRY:
            raise ValueError(f"Model {hf_config.model_type} not supported.")
        model_cls = ModelRegistry._MODEL_REGISTRY[hf_config.model_type]

        with torch.device("meta"):
            with util.cosmos_default_dtype(
                util.str2torch_dtype(config.train.param_dtype)
            ):
                try:
                    model = model_cls.from_pretrained(
                        hf_config,
                        model_name_or_path,
                        max_position_embeddings=config.policy.model_max_length,
                    )
                except Exception as e:
                    logger.error(
                        f"Failed to load model {model_name_or_path} with error: {e}"
                    )
                    raise e
        if model is None:
            raise ValueError(f"Model {model_name_or_path} not supported.")
        return model


class WeightMapper(ABC):
    _MODEL_WEIGHT_MAPPER_REGISTRY: Dict[str, Tuple[Type["WeightMapper"], int]] = {}

    def __init__(self, hf_config: AutoConfig):
        logger.info(f"WeightMapper: {type(self).__name__} is being initialized.")
        self.config = hf_config

    @torch.no_grad()
    def policy_maybe_decompose_weights_to_hf_naming(self, name, param):
        """
        Decompose the weights of the model parameters into fine-grained weights
        This is especially useful for models with non-symmetric parameter layout than the original HuggingFace one
        For example, MoE experts' weights are stacked in the 0th dimension,
        while they are stored in different keys in the original HuggingFace naming convention
        """
        yield name, param

    @abstractmethod
    def rollout_prepare_recv(
<<<<<<< HEAD
        self,
        vllm_model: Any,
        quantization: bool = False,
        promotion_dtype: Optional[torch.dtype] = None,
    ) -> Tuple[
        Dict[str, torch.Tensor], List[Tuple[str, torch.Size]], Dict[str, torch.Tensor]
    ]:
        """
        Rollout prepare recv list for P2R weight sync:
            - vllm_weight_inplace_view_map: Dict[str, torch.Tensor]: the map of vllm weight inplace view to be written by P2R weight sync
            - recv_key_n_rank_list: List[Tuple[str, int]]: the list of recv key and its tensor rank
            - vllm_full_weight_map: Dict[str, torch.Tensor]: the map of vllm full weight that needed for fp8 quantization, if fp8 available in rollout.
=======
        self, vllm_model: Any
    ) -> Tuple[Dict[str, torch.Tensor], List[List[Tuple[str, int]]]]:
        """
        Rollout prepare recv list for P2R weight sync:
            - vllm_weight_inplace_view_map: Dict[str, torch.Tensor]: the map of vllm weight inplace view to be written by P2R weight sync
            - recv_key_n_rank_list: List[List[Tuple[str, int]]]: the list of grouped recv key and its tensor rank
>>>>>>> 4a2b0579
        """
        pass

    def name_to_model_part_index(self, dest_name: str) -> int:
        return 0

    @abstractmethod
    def policy_map_local_key_to_hf_key(self, name: str) -> str:
        pass

    def get_policy_parallelism_strategy(self):
        return []

    def get_rollout_parallelism_strategy(self):
        return []

    @abstractmethod
    def quantized_weight_partial_keys(self):
        pass

    @abstractmethod
    def get_unsplited_weight_name(self, weight_key: str) -> str:
        pass

    @abstractmethod
    def is_fp8_quantized_weight(self, weight_key: str) -> bool:
        pass

    @classmethod
    def register_class(
        x,
        reg_key: Union[str, List[str]],
        default_weight_mapper_cls: Type["WeightMapper"],
        *,
        allow_override: bool = False,
    ):
        if isinstance(reg_key, str):
            reg_key = [reg_key]

        for model_type in reg_key:
            if (
                not allow_override
                and model_type in WeightMapper._MODEL_WEIGHT_MAPPER_REGISTRY
                and WeightMapper._MODEL_WEIGHT_MAPPER_REGISTRY[model_type]
                != default_weight_mapper_cls
            ):
                raise ValueError(
                    f"WeightMapper for '{model_type}' is already registered."
                )
            WeightMapper._MODEL_WEIGHT_MAPPER_REGISTRY[model_type] = (
                default_weight_mapper_cls
            )

    def set_transform_func_from_local_param_for_sync(
        self, name: str, transform: Callable
    ):
        """
        Set the mapping of a parameter to be synced to a transform function to get the sent view of the parameter.
        The function is Callable(local_param: torch.Tensor) -> torch.Tensor
        """
        if not hasattr(self, "policy_map_param_to_transform_func_for_sync"):
            self.policy_map_param_to_transform_func_for_sync = {}
        self.policy_map_param_to_transform_func_for_sync[name] = transform

    def get_transform_func_from_local_param_for_sync(
        self, name: str
    ) -> Optional[Callable]:
        """
        Get the transform function for a parameter to be synced.
        This function returns the transform function that is used to get the sent view of the parameter if specified,
        The function is Callable(local_param: torch.Tensor) -> torch.Tensor
        otherwise returns None.
        """
        if not hasattr(self, "policy_map_param_to_transform_func_for_sync"):
            return None
        return self.policy_map_param_to_transform_func_for_sync.get(name, None)

    @classmethod
    def get_weight_mapper(cls, model_type: str) -> Type["WeightMapper"]:
        if model_type not in WeightMapper._MODEL_WEIGHT_MAPPER_REGISTRY:
            raise ValueError(f"ModelType '{model_type}' is not supported now.")

        return WeightMapper._MODEL_WEIGHT_MAPPER_REGISTRY[model_type]

    @cached_property
    def packed_modules_mapping(self):
        """
        Return the packed modules mapping for the model.
        This method defines a mapping of packed modules to their corresponding components.
        This is used to handle packed modules like QKVParallelLinear and MergedColumnParallelLinear.
        """
        # This mapping is used to handle packed modules like QKVParallelLinear and MergedColumnParallelLinear
        # where multiple components are packed into a single parameter.
        # The keys are the names of the packed modules, and the values are lists of component
        # The following mapping is general for most cases.
        return {
            "qkv": [
                "q",
                "k",
                "v",
            ],
            "gate_up_proj": [
                "gate_proj",
                "up_proj",
            ],
            "qkv_proj": [
                "q_proj",
                "k_proj",
                "v_proj",
            ],
        }

    def policy_map_param_to_transformed_params_for_sync(self, name):
        """
        Map a parameter of the policy model to set of transformed parameters that need to be synchronized.
        This method returns a list containing tuples of the new parameter name and the corresponding new tensor transformed from the original tensor of the given name.
        Each tuple element includes a transformed tensor and its corresponding slice strategy to derive from the original tensor.
        """
        return []<|MERGE_RESOLUTION|>--- conflicted
+++ resolved
@@ -334,27 +334,18 @@
 
     @abstractmethod
     def rollout_prepare_recv(
-<<<<<<< HEAD
         self,
         vllm_model: Any,
         quantization: bool = False,
         promotion_dtype: Optional[torch.dtype] = None,
     ) -> Tuple[
-        Dict[str, torch.Tensor], List[Tuple[str, torch.Size]], Dict[str, torch.Tensor]
+        Dict[str, torch.Tensor], List[List[Tuple[str, int]]], Dict[str, torch.Tensor]
     ]:
-        """
-        Rollout prepare recv list for P2R weight sync:
-            - vllm_weight_inplace_view_map: Dict[str, torch.Tensor]: the map of vllm weight inplace view to be written by P2R weight sync
-            - recv_key_n_rank_list: List[Tuple[str, int]]: the list of recv key and its tensor rank
-            - vllm_full_weight_map: Dict[str, torch.Tensor]: the map of vllm full weight that needed for fp8 quantization, if fp8 available in rollout.
-=======
-        self, vllm_model: Any
-    ) -> Tuple[Dict[str, torch.Tensor], List[List[Tuple[str, int]]]]:
         """
         Rollout prepare recv list for P2R weight sync:
             - vllm_weight_inplace_view_map: Dict[str, torch.Tensor]: the map of vllm weight inplace view to be written by P2R weight sync
             - recv_key_n_rank_list: List[List[Tuple[str, int]]]: the list of grouped recv key and its tensor rank
->>>>>>> 4a2b0579
+            - vllm_full_weight_map: Dict[str, torch.Tensor]: the map of vllm full weight that needed for fp8 quantization, if fp8 available in rollout.
         """
         pass
 
