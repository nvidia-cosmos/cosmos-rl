# SPDX-FileCopyrightText: Copyright (c) 2025 NVIDIA CORPORATION & AFFILIATES. All rights reserved.
# SPDX-License-Identifier: Apache-2.0
#
# Licensed under the Apache License, Version 2.0 (the "License");
# you may not use this file except in compliance with the License.
# You may obtain a copy of the License at
#
# http://www.apache.org/licenses/LICENSE-2.0
#
# Unless required by applicable law or agreed to in writing, software
# distributed under the License is distributed on an "AS IS" BASIS,
# WITHOUT WARRANTIES OR CONDITIONS OF ANY KIND, either express or implied.
# See the License for the specific language governing permissions and
# limitations under the License.

from abc import ABC, abstractmethod
from typing import Optional, List, Tuple, Union, Callable, Dict, Type, Any
from functools import cached_property
from cosmos_rl.utils.parallelism import ParallelDims
from cosmos_rl.utils.logging import logger
from cosmos_rl.policy.config import Config as CosmosConfig
import cosmos_rl.utils.util as util
from cosmos_rl.utils.constant import COSMOS_HF_MODEL_TYPES
import torch
from transformers import AutoConfig
from cosmos_rl.dispatcher.data.packer import DataPacker
import collections
from functools import partial


class BaseModel(torch.nn.Module, ABC):
    def __init__(self, hf_config: AutoConfig):
        super().__init__()
        self.tie_word_embeddings = getattr(hf_config, "tie_word_embeddings", False)
        self.weight_mapper = WeightMapper.get_weight_mapper(
            self.supported_model_types()[0]
        )(hf_config)

    def current_device(self):
        """
        Get the current device of the model
        """
        return next(self.parameters()).device

    @cached_property
<<<<<<< HEAD
    def sorted_hf_key_n_rank(self) -> List[Tuple[str, int]]:
        """
        Return sorted parameter tensor name and their rank of local view.
        """
        sorted_key_n_rank = []
        for k, v in self.named_parameters():
            if self.tie_word_embeddings and "lm_head.weight" in k:
                logger.info(f"Sort {k} skipped because of tie_word_embeddings")
                continue
            k = self.weight_mapper.policy_map_local_key_to_hf_key(k)
=======
    def weight_sync_transforms(
        self,
    ) -> List[Tuple[str, Union[torch.Tensor, Callable]]]:
        from cosmos_rl.utils.parallelism_map import DimSliceInfo, ParallelTopoMapper

        self_state_dict = self.state_dict()
        keys = list(self_state_dict.keys())
        keys.sort(key=lambda x: x[0])
        transforms = collections.OrderedDict()
        for k in keys:
            v = self_state_dict[k]
>>>>>>> dbba3730
            is_dist_tensor = isinstance(v, torch.distributed.tensor.DTensor)
            local_view = v.to_local() if is_dist_tensor else v
            transforms[
                self.weight_mapper.policy_map_local_key_to_hf_key(
                    util.clear_weight_name(k)
                )
            ] = local_view

        for name, param in self.named_parameters():
            is_dist_tensor = isinstance(param, torch.distributed.tensor.DTensor)
            dims_rank_info = {}
            if not is_dist_tensor:
                dims_map = {}
            else:
                dims_map = {}
                global_shape = tuple(param.shape)
                mesh = param.device_mesh
                placements = param.placements
                assert (
                    len(placements) == len(mesh.mesh_dim_names)
                ), f"Number of placements {placements} does not match number of mesh dimensions {mesh}."
                for dim, placement in zip(mesh.mesh_dim_names, placements):
                    if placement.is_shard():
                        dims_map[dim] = placement.dim
                    elif placement.is_replicate():
                        pass
                    else:
                        raise ValueError(f"Unsupported placement type: {placement}")
                chunk_meta_list = param.__create_chunk_list__()
                local = param.to_local()
                assert (
                    len(chunk_meta_list) == 1
                ), f"Expected only one chunk meta, but got {len(chunk_meta_list)} for {name}."
                meta = chunk_meta_list[0]
                assert (
                    len(meta.offsets)
                    == len(meta.sizes)
                    == len(global_shape)
                    == len(tuple(local.shape))
                ), f"Offsets {meta.offsets} and sizes {meta.sizes} must match global shape {global_shape} and local shape {tuple(local.shape)}."

                for idx, g_size in enumerate(global_shape):
                    offset = int(meta.offsets[idx])
                    total_size = int(g_size)
                    length = int(meta.sizes[idx])
                    if total_size == length:
                        assert (
                            offset == 0
                        ), f"Expected rank 0 for full size dimension {idx}, but got {offset}."
                    else:
                        dims_rank_info[idx] = DimSliceInfo(
                            offset=offset,
                            total_size=total_size,
                            length=length,
                        ).__dict__
                decomposed_key_and_slices = (
                    self.weight_mapper.policy_decompose_param_1_to_n_for_sync(
                        self.weight_mapper.policy_map_local_key_to_hf_key(name)
                    )
                )
                if decomposed_key_and_slices:
                    for part_name, part_slice in decomposed_key_and_slices:
                        splitted_dim_rank_info = {}
                        part_in_local = {}
                        part_slice = {
                            len(global_shape) + k if k < 0 else k: v
                            for k, v in part_slice.items()
                        }
                        all_dims = part_slice.keys() | dims_rank_info.keys()
                        for dim in all_dims:
                            if dim not in part_slice:
                                dim_slice = DimSliceInfo(
                                    offset=0,
                                    total_size=1,
                                )
                            else:
                                dim_slice = DimSliceInfo.from_dict(part_slice[dim])
                            if dim not in dims_rank_info:
                                assert (
                                    len(global_shape) > dim
                                ), f"Dimension {dim} is out of bounds for global shape {global_shape}."
                                local_part = DimSliceInfo(offset=0, total_size=1)
                            else:
                                local_part = DimSliceInfo.from_dict(dims_rank_info[dim])
                            slice_in_splited, overlap_in_local = (
                                ParallelTopoMapper.tensor_overlap_info_at_dim(
                                    {dim: dim_slice}, {dim: local_part}, dim
                                )
                            )
                            if slice_in_splited is None:
                                splitted_dim_rank_info = None
                                break

                            splitted_dim_rank_info[dim] = slice_in_splited.__dict__
                            part_in_local[dim] = overlap_in_local
                        if splitted_dim_rank_info is not None:

                            def slice_tensor_with_part(
                                local: torch.Tensor,
                                part_in_local: Dict[int, DimSliceInfo],
                            ) -> torch.Tensor:
                                """
                                Slice the local tensor with the part in local information.
                                :param local: The local tensor to be sliced.
                                :param part_in_local: The part in local information for slicing.
                                :return: The sliced tensor.
                                """
                                return local.cosmos_slice(part_in_local)

                            self.weight_mapper.set_transform_func_from_local_param_for_sync(
                                self.weight_mapper.policy_map_local_key_to_hf_key(
                                    part_name
                                ),
                                partial(
                                    slice_tensor_with_part,
                                    part_in_local=part_in_local,
                                ),
                            )

        weight_sync_transforms = []
        for name, _ in transforms.items():
            decomposed_key_and_ranks: List[Tuple[str, int]] = (
                self.weight_mapper.policy_decompose_param_1_to_n_for_sync(name)
            )

            if decomposed_key_and_ranks:
                # The current parameter is decomposed into multiple parameters, so we need to transform each of them.
                # (This does not happen for most cases, i.e. `qkv_proj.weight` to be decomposed into `q.weight`, `k.weight`, and `v.weight`)
                for decomposed_name, _ in decomposed_key_and_ranks:
                    # There are three cases:
                    # 1. The transformation logic of the decomposed parameter is already in the `weight_sync_transforms_per_model`,
                    #    so we can directly use it.
                    # 2. The transformation logic of the decomposed parameter is specified in weight mapper for 1 to n decomposition,
                    #    so we can use it.
                    # 3. The decomposed parameter does not reside in the current rank, skip it.
                    if decomposed_name in transforms:
                        weight_sync_transforms.append(
                            (
                                decomposed_name,
                                transforms[decomposed_name],
                            )
                        )
                    elif (
                        self.weight_mapper.get_transform_func_from_local_param_for_sync(
                            decomposed_name
                        )
                        is not None
                    ):
                        transform = self.weight_mapper.get_transform_func_from_local_param_for_sync(
                            decomposed_name
                        )
                        direct_view = transforms[name]
                        if isinstance(direct_view, torch.Tensor):
                            weight_sync_transforms.append(
                                (decomposed_name, transform(direct_view))
                            )
                        else:
                            assert isinstance(direct_view, Callable)

                            def wrapper(transform, direct_view):
                                return transform(direct_view())

                            weight_sync_transforms.append(
                                (
                                    decomposed_name,
                                    partial(wrapper, transform, direct_view),
                                )
                            )
                    else:
                        # If no transform function is set, means the current parameter is not transformed and synchronized at this rank.
                        pass
            else:
                weight_sync_transforms.append((name, transforms[name]))
        return weight_sync_transforms

    """
    Abstract methods
    """

    @staticmethod
    @abstractmethod
    def supported_model_types():
        raise NotImplementedError

    @property
    @abstractmethod
    def parallelize_fn(self):
        raise NotImplementedError

    @abstractmethod
    def apply_pipeline_split(self, pp_rank, pp_size):
        raise NotImplementedError

    def post_to_empty_hook(self, cosmos_config: CosmosConfig):
        """
        Hook to be called when the model is moved to CUDA device.
        This is used to re-initialize buffers like `inv_freq` for rotary embeddings.
        """
        raise NotImplementedError

    @abstractmethod
    def get_position_ids(self, **kwargs) -> Tuple[torch.Tensor, torch.Tensor, int]:
        """
        Method to get the position ids of the model.
        This function is declared due to that `Context Parallelism`
        requires the shuffle of both `input_ids` and `position_ids`.

        Args:
            **kwargs: Keyword arguments.

        Returns:
            Tuple[torch.Tensor, torch.Tensor, int]:
                - Tensor of position ids
                - Tensor of input ids
                - Sequence dimension index of position ids.
        """
        raise NotImplementedError

    @abstractmethod
    def load_hf_weights(
        self,
        model_name_or_path: str,
        parallel_dims: ParallelDims,
        device: torch.device,
    ):
        """
        Load weights from a HuggingFace model.

        Args:
            model_name_or_path (str): The name or path of the model.
            parallel_dims (ParallelDims): The parallel dimensions.
            device (torch.device): The device to load the weights.
        """
        raise NotImplementedError

    @abstractmethod
    def separate_model_parts(self) -> List[torch.nn.Module]:
        """
        Model parts that should be trained in separate optimizers. (i.e. Multi-model training)
        """
        raise NotImplementedError

    @classmethod
    @abstractmethod
    def from_pretrained(
        cls,
        hf_config: AutoConfig,
        model_name_or_path: str,
        max_position_embeddings: Optional[int] = None,
    ) -> "BaseModel":
        raise NotImplementedError

    @classmethod
    @abstractmethod
    def get_nparams_and_flops(cls, seq_len: int) -> tuple[int, int]:
        """
        Get the number of parameters and flops of the model.
        Args:
            seq_len (int): The sequence length of the model.
        Returns:
            tuple[int, int]: The number of parameters and flops of the model.
        """
        raise NotImplementedError

    def check_cp_compatible(self, cp_size: int, tp_size: int):
        raise NotImplementedError(
            "This func should not be called in BaseModel instance."
        )


class ModelRegistry:
    _MODEL_REGISTRY: Dict[str, Type] = {}

    @classmethod
    def register_model(
        cls, model_cls: Type, weight_mapper_cls: Type, data_packer_cls: Type = None
    ):
        model_types = model_cls.supported_model_types()
        if isinstance(model_types, str):
            model_types = [model_types]
        for model_type in model_types:
            ModelRegistry._MODEL_REGISTRY[model_type] = model_cls
            WeightMapper.register_class(model_type, weight_mapper_cls)
            if data_packer_cls is not None:
                DataPacker.register(model_type, data_packer_cls)

    @classmethod
    def register(
        x,
        default_weight_mapper_cls,
        *,
        allow_override: bool = False,
        default_data_packer_cls=None,
    ):
        def decorator(cls: Type) -> Type:
            model_types = cls.supported_model_types()
            if isinstance(model_types, str):
                model_types = [model_types]

            for model_type in model_types:
                if (
                    not allow_override
                    and model_type in ModelRegistry._MODEL_REGISTRY
                    and ModelRegistry._MODEL_REGISTRY[model_type] != cls
                ):
                    raise ValueError(f"Model {model_type} is already registered.")
                ModelRegistry.register_model(
                    cls,
                    default_weight_mapper_cls,
                    data_packer_cls=default_data_packer_cls,
                )
            return cls

        return decorator

    @classmethod
    def check_model_type_supported(cls, model_type: str) -> bool:
        return model_type in ModelRegistry._MODEL_REGISTRY

    @classmethod
    def build_model(cls, config: CosmosConfig):
        model_name_or_path = config.policy.model_name_or_path
        model = None
        hf_config = util.retry(AutoConfig.from_pretrained)(
            model_name_or_path, trust_remote_code=True
        )
        model_type = hf_config.model_type
        is_supported_model_type = model_type in ModelRegistry._MODEL_REGISTRY
        if not is_supported_model_type:
            logger.info(
                f"Model type {hf_config.model_type} not registered, using {COSMOS_HF_MODEL_TYPES} instead."
            )
            model_type = COSMOS_HF_MODEL_TYPES

        model_cls = ModelRegistry._MODEL_REGISTRY[model_type]

        with torch.device("meta"):
            with util.cosmos_default_dtype(
                util.str2torch_dtype(config.train.param_dtype)
            ):
                try:
                    model = model_cls.from_pretrained(
                        hf_config,
                        model_name_or_path,
                        max_position_embeddings=config.policy.model_max_length,
                    )
                except Exception as e:
                    logger.error(
                        f"Failed to load model {model_name_or_path} with error: {e}"
                    )
                    raise e
        if model is None:
            raise ValueError(f"Model {model_name_or_path} not supported.")
        return model


class WeightMapper(ABC):
    _MODEL_WEIGHT_MAPPER_REGISTRY: Dict[str, Tuple[Type["WeightMapper"], int]] = {}

    def __init__(self, hf_config: AutoConfig):
        logger.info(f"WeightMapper: {type(self).__name__} is being initialized.")
        self.config = hf_config

    @torch.no_grad()
    def policy_maybe_decompose_weights_to_hf_naming(self, name, param):
        """
        Decompose the weights of the model parameters into fine-grained weights
        This is especially useful for models with non-symmetric parameter layout than the original HuggingFace one
        For example, MoE experts' weights are stacked in the 0th dimension,
        while they are stored in different keys in the original HuggingFace naming convention
        """
        yield name, param

    @abstractmethod
    def rollout_prepare_recv(
        self, vllm_model: Any
    ) -> Tuple[Dict[str, torch.Tensor], List[List[Tuple[str, int]]]]:
        """
        Rollout prepare recv list for P2R weight sync:
            - vllm_weight_inplace_view_map: Dict[str, torch.Tensor]: the map of vllm weight inplace view to be written by P2R weight sync
            - recv_key_n_rank_list: List[List[Tuple[str, int]]]: the list of grouped recv key and its tensor rank
        """
        pass

    def name_to_model_part_index(self, dest_name: str) -> int:
        return 0

    @abstractmethod
    def policy_map_local_key_to_hf_key(self, name: str) -> str:
        pass

    def get_policy_parallelism_strategy(self):
        return []

    def get_rollout_parallelism_strategy(self):
        return []

    @classmethod
    def register_class(
        x,
        reg_key: Union[str, List[str]],
        default_weight_mapper_cls: Type["WeightMapper"],
        *,
        allow_override: bool = False,
    ):
        if isinstance(reg_key, str):
            reg_key = [reg_key]

        for model_type in reg_key:
            if (
                not allow_override
                and model_type in WeightMapper._MODEL_WEIGHT_MAPPER_REGISTRY
                and WeightMapper._MODEL_WEIGHT_MAPPER_REGISTRY[model_type]
                != default_weight_mapper_cls
            ):
                raise ValueError(
                    f"WeightMapper for '{model_type}' is already registered."
                )
            WeightMapper._MODEL_WEIGHT_MAPPER_REGISTRY[model_type] = (
                default_weight_mapper_cls
            )

    def set_transform_func_from_local_param_for_sync(
        self, name: str, transform: Callable
    ):
        """
        Set the mapping of a parameter to be synced to a transform function to get the sent view of the parameter.
        The function is Callable(local_param: torch.Tensor) -> torch.Tensor
        """
        if not hasattr(self, "policy_map_param_to_transform_func_for_sync"):
            self.policy_map_param_to_transform_func_for_sync = {}
        self.policy_map_param_to_transform_func_for_sync[name] = transform

    def get_transform_func_from_local_param_for_sync(
        self, name: str
    ) -> Optional[Callable]:
        """
        Get the transform function for a parameter to be synced.
        This function returns the transform function that is used to get the sent view of the parameter if specified,
        The function is Callable(local_param: torch.Tensor) -> torch.Tensor
        otherwise returns None.
        """
        if not hasattr(self, "policy_map_param_to_transform_func_for_sync"):
            return None
        return self.policy_map_param_to_transform_func_for_sync.get(name, None)

    @classmethod
    def get_weight_mapper(cls, model_type: str) -> Type["WeightMapper"]:
        if model_type not in WeightMapper._MODEL_WEIGHT_MAPPER_REGISTRY:
            raise ValueError(f"ModelType '{model_type}' is not supported now.")

        return WeightMapper._MODEL_WEIGHT_MAPPER_REGISTRY[model_type]

    def policy_pre_P2R_gather_required_for_sync(self, name: str) -> bool:
        """
        For P->R weight sync, some weights need to be pre-collected before first `nccl_send/recv` instruction.
        To not be messed up with the following `nccl_send/recv` instructions,
        pre-collect those weights before first `nccl_send/recv` instruction.
        Args:
            name (str): The name of the tensor.
        Returns:
            bool: True if the tensor sync precollect is required, False otherwise.
        """
        return False

    @cached_property
    def packed_modules_mapping(self):
        """
        Return the packed modules mapping for the model.
        This method defines a mapping of packed modules to their corresponding components.
        This is used to handle packed modules like QKVParallelLinear and MergedColumnParallelLinear.
        """
        # This mapping is used to handle packed modules like QKVParallelLinear and MergedColumnParallelLinear
        # where multiple components are packed into a single parameter.
        # The keys are the names of the packed modules, and the values are lists of component
        # The following mapping is general for most cases.
        return {
            "qkv": [
                "q",
                "k",
                "v",
            ],
            "gate_up_proj": [
                "gate_proj",
                "up_proj",
            ],
            "qkv_proj": [
                "q_proj",
                "k_proj",
                "v_proj",
            ],
        }

    def policy_decompose_param_1_to_n_for_sync(self, name):
        """
        Map a parameter of the policy model to set of transformed parameters that need to be synchronized.
        This method returns a list containing tuples of the new parameter name and the corresponding new tensor transformed from the original tensor of the given name.
        Each tuple element includes a transformed tensor and its corresponding slice strategy to derive from the original tensor.
        """
        return []<|MERGE_RESOLUTION|>--- conflicted
+++ resolved
@@ -43,32 +43,18 @@
         return next(self.parameters()).device
 
     @cached_property
-<<<<<<< HEAD
-    def sorted_hf_key_n_rank(self) -> List[Tuple[str, int]]:
-        """
-        Return sorted parameter tensor name and their rank of local view.
-        """
-        sorted_key_n_rank = []
-        for k, v in self.named_parameters():
-            if self.tie_word_embeddings and "lm_head.weight" in k:
-                logger.info(f"Sort {k} skipped because of tie_word_embeddings")
-                continue
-            k = self.weight_mapper.policy_map_local_key_to_hf_key(k)
-=======
     def weight_sync_transforms(
         self,
     ) -> List[Tuple[str, Union[torch.Tensor, Callable]]]:
         from cosmos_rl.utils.parallelism_map import DimSliceInfo, ParallelTopoMapper
 
-        self_state_dict = self.state_dict()
-        keys = list(self_state_dict.keys())
-        keys.sort(key=lambda x: x[0])
         transforms = collections.OrderedDict()
-        for k in keys:
-            v = self_state_dict[k]
->>>>>>> dbba3730
-            is_dist_tensor = isinstance(v, torch.distributed.tensor.DTensor)
-            local_view = v.to_local() if is_dist_tensor else v
+        for k, param in self.named_parameters():
+            if self.tie_word_embeddings and "lm_head.weight" in k:
+                logger.info(f"Sort {k} skipped because of tie_word_embeddings")
+                continue
+            is_dist_tensor = isinstance(param, torch.distributed.tensor.DTensor)
+            local_view = param.to_local() if is_dist_tensor else param
             transforms[
                 self.weight_mapper.policy_map_local_key_to_hf_key(
                     util.clear_weight_name(k)
