# SPDX-FileCopyrightText: Copyright (c) 2025 NVIDIA CORPORATION & AFFILIATES. All rights reserved.
# SPDX-License-Identifier: Apache-2.0
#
# Licensed under the Apache License, Version 2.0 (the "License");
# you may not use this file except in compliance with the License.
# You may obtain a copy of the License at
#
# http://www.apache.org/licenses/LICENSE-2.0
#
# Unless required by applicable law or agreed to in writing, software
# distributed under the License is distributed on an "AS IS" BASIS,
# WITHOUT WARRANTIES OR CONDITIONS OF ANY KIND, either express or implied.
# See the License for the specific language governing permissions and
# limitations under the License.

import re
import os
import torch

from torch import nn
import torch.nn.functional as F
from dataclasses import dataclass, field
from typing import Tuple, List, Optional, Callable
from transformers import AutoConfig
from cosmos_rl.utils.util import (
    resolve_model_path,
    IdentityLayer,
    clear_weight_name,
    sync_model_vocab,
    retry,
)
from cosmos_rl.utils.logging import logger
from cosmos_rl.policy.model.qwen3_moe.weight_converter import (
    convert_weight_from_hf,
)
from cosmos_rl.utils.parallelism import ParallelDims
from cosmos_rl.policy.model.qwen3_moe.weight_mapper import Qwen3MoeWeightMapper
from cosmos_rl.utils.multi_rank_weight_loader import MultiRankWeightLoader
from cosmos_rl.policy.kernel.moe.moe import MoE, MoEArgs
from cosmos_rl.policy.config import Config as CosmosConfig
from cosmos_rl.policy.model.base import ModelRegistry, BaseModel
from transformers.modeling_rope_utils import ROPE_INIT_FUNCTIONS
from functools import cached_property
from cosmos_rl.policy.kernel.modeling_utils import FlashAttnMeta
from cosmos_rl.policy.kernel.norm import RMSNorm
import cosmos_rl.policy.kernel.rope as rope
from cosmos_rl.utils.sequence_packing import pack_sequences_for_inputs


def build_norm(
    norm_type: str, dim: int, eps: float, casting_mode: Optional[str] = None
):
    assert norm_type == "rmsnorm", f"Unknown norm_type: '{norm_type}'"
    return RMSNorm(dim, eps, casting_mode=casting_mode)


@dataclass
class Qwen3MoeArgs:
    dim: int
    ffn_dim: int
    n_layers: int
    n_experts: int
    n_heads: int
    n_kv_heads: int
    head_dim: int
    vocab_size: int
    max_seq_len: int
    biases: List[str] = field(default_factory=lambda: [])
    q_k_norm_enabled: bool = False
    norm_eps: float = 1e-6
    rope_theta: float = 10000
    norm_type: str = "rmsnorm"
    rope_type: str = "default"
    train_gate: bool = True
    gate_bias_update_factor: float = 0.0
    aux_loss_coeff: float = 0.0
    hf_config: AutoConfig = None


class RotaryEmbedding(nn.Module):
    def __init__(self, args: Qwen3MoeArgs, device=None):
        super().__init__()
        self.args = args
        self.rope_init_fn = ROPE_INIT_FUNCTIONS[args.rope_type]
        self.device = device
        self.config = args
        self.reset_inv_freq(device=device)

    def reset_inv_freq(self, device: torch.device = None):
        inv_freq, self.attention_scaling = self.rope_init_fn(
            self.config.hf_config, self.device
        )
        if not hasattr(self, "inv_freq"):
            self.register_buffer("inv_freq", inv_freq, persistent=False)
        else:
            self.inv_freq.to(torch.float32)
            with torch.no_grad():
                self.inv_freq.data.copy_(inv_freq)

    @torch.no_grad()
    def forward(self, x, position_ids):
        if self.inv_freq.dtype != torch.float32:
            self.reset_inv_freq(device=x.device)
            assert self.inv_freq.dtype == torch.float32

        inv_freq_expanded = (
            self.inv_freq[None, :, None].float().expand(position_ids.shape[0], -1, 1)
        )
        position_ids_expanded = position_ids[:, None, :].float()
        # Force float32 (see https://github.com/huggingface/transformers/pull/29285)
        device_type = x.device.type
        device_type = (
            device_type
            if isinstance(device_type, str) and device_type != "mps"
            else "cpu"
        )

        freqs = (
            inv_freq_expanded.float().to(x.device) @ position_ids_expanded.float()
        ).transpose(1, 2)
        emb = torch.cat((freqs, freqs), dim=-1)
        cos = emb.cos()
        sin = emb.sin()

        # Advanced RoPE types (e.g. yarn) apply a post-processing scaling factor, equivalent to scaling attention
        cos = cos * self.attention_scaling
        sin = sin * self.attention_scaling

        return cos.to(dtype=x.dtype), sin.to(dtype=x.dtype)


class Attention(nn.Module):
    """
    Multi-head attention module.

    Args:
        model_args (Qwen3MoeArgs): Model configuration arguments.

    Attributes:
        n_kv_heads (int): Number of key and value heads.
        n_heads (int): Number of query heads.
        n_rep (int): Number of repetitions for local heads.
        head_dim (int): Dimension size of each attention head.
        q_proj (Linear): Linear transformation for queries.
        k_proj (Linear): Linear transformation for keys.
        v_proj (Linear): Linear transformation for values.
        o_proj (Linear): Linear transformation for output.
    """

    def __init__(self, model_args: Qwen3MoeArgs):
        super().__init__()
        self.n_heads = model_args.n_heads
        self.n_kv_heads = model_args.n_kv_heads
        self.n_rep = self.n_heads // self.n_kv_heads
        self.head_dim = model_args.head_dim

        self.q_proj = nn.Linear(
            model_args.dim,
            model_args.n_heads * self.head_dim,
            bias="q_proj" in model_args.biases,
        )
        self.q_norm = (
            build_norm(
                model_args.norm_type,
                dim=self.head_dim,
                eps=model_args.norm_eps,
                casting_mode=model_args.hf_config.model_type,
            )
            if model_args.q_k_norm_enabled
            else None
        )

        self.k_proj = nn.Linear(
            model_args.dim,
            self.n_kv_heads * self.head_dim,
            bias="k_proj" in model_args.biases,
        )
        self.k_norm = (
            build_norm(
                model_args.norm_type,
                dim=self.head_dim,
                eps=model_args.norm_eps,
                casting_mode=model_args.hf_config.model_type,
            )
            if model_args.q_k_norm_enabled
            else None
        )

        self.v_proj = nn.Linear(
            model_args.dim,
            self.n_kv_heads * self.head_dim,
            bias="v_proj" in model_args.biases,
        )
        self.o_proj = nn.Linear(
            model_args.n_heads * self.head_dim,
            model_args.dim,
            bias="o_proj" in model_args.biases,
        )
        self.rope_func = rope.RotaryPositionEmbedding()
        flash_meta = FlashAttnMeta()
        self.attn_func = flash_meta.flash_attn_func
        self.attn_func_varlen = flash_meta.flash_attn_varlen_func

    def forward(
        self,
        x: torch.Tensor,
        position_embeddings: Tuple[torch.Tensor],
        cu_seqlens: Optional[torch.Tensor] = None,
        max_seqlen: Optional[int] = None,
    ):
        """
        Forward pass of the attention module.

        Args:
            x (torch.Tensor): Input tensor.
            position_embeddings (torch.Tensor): Position embeddings.
            cu_seqlens (torch.Tensor, optional): Cumulative sequence lengths.
            max_seqlen (int, optional): Maximum sequence length.

        Returns:
            torch.Tensor: Output tensor after attention.

        """

        bs, seqlen, _ = x.shape
        xq, xk, xv = self.q_proj(x), self.k_proj(x), self.v_proj(x)
        if self.q_norm is not None:
            xq = self.q_norm(xq.view(bs, seqlen, -1, self.head_dim))
        if self.k_norm is not None:
            xk = self.k_norm(xk.view(bs, seqlen, -1, self.head_dim))

        # Use -1 instead of `n_heads` (or `n_kv_heads`) to infer the actual
        # local heads from sizes of xq, xk, and xv as TP may have sharded them
        # after the above linear ops.
        xq = xq.view(bs, seqlen, -1, self.head_dim)
        xk = xk.view(bs, seqlen, -1, self.head_dim)
        xv = xv.view(bs, seqlen, -1, self.head_dim)

        cos, sin = position_embeddings
        xq, xk = self.rope_func(xq, xk, cos, sin, unsqueeze_dim=2)

        input_dtype = xq.dtype
        if input_dtype == torch.float32:
            target_dtype = torch.bfloat16
            xq = xq.to(target_dtype)
            xk = xk.to(target_dtype)
            xv = xv.to(target_dtype)

        if cu_seqlens is not None:
            xq = xq.view(seqlen, -1, self.head_dim)
            xk = xk.view(seqlen, -1, self.head_dim)
            xv = xv.view(seqlen, -1, self.head_dim)
            output = self.attn_func_varlen(
                xq,
                xk,
                xv,
                cu_seqlens,
                cu_seqlens,
                max_seqlen,
                max_seqlen,
                causal=True,
            )
        else:
            output = self.attn_func(xq, xk, xv, causal=True)
        output = output.view(bs, seqlen, -1)
        return self.o_proj(output)


class MoEGate(nn.Module):
    def __init__(
        self,
        num_routed_experts: int,
        num_experts_per_tok: int,
        norm_topk_prob: bool,
        dim: int,
    ):
        super().__init__()
        self.top_k = num_experts_per_tok
        # topk selection algorithm
        self.norm_topk_prob = norm_topk_prob
        self.num_routed_experts = num_routed_experts
        self.weight = nn.Parameter(torch.empty((self.num_routed_experts, dim)))

    def forward(self, hidden_states):
        bsz, seq_len, h = hidden_states.shape
        # compute gating score
        hidden_states = hidden_states.view(-1, h)
        logits = F.linear(
            hidden_states.type(torch.float32), self.weight.type(torch.float32), None
        )
        scores = logits.softmax(dim=-1, dtype=torch.float32)

        topk_weight, topk_idx = torch.topk(scores, k=self.top_k, dim=-1, sorted=False)

        # norm gate to sum 1
        if self.top_k > 1 and self.norm_topk_prob:
            denominator = topk_weight.sum(dim=-1, keepdim=True) + 1e-20
            topk_weight = topk_weight / denominator

        return topk_idx, topk_weight


class Qwen3MoEBlock(nn.Module):
    """
    Qwen3MoEBlock Module

    Args:
        layer_id (int): Identifier for the layer.
        model_args (Qwen3MoeArgs): Model configuration arguments.

    Attributes:
        n_heads (int): Number of attention heads.
        dim (int): Dimension size of the model.
        head_dim (int): Dimension size of each attention head.
        attention (Attention): Attention module.
        feed_forward (FeedForward): FeedForward module.
        layer_id (int): Identifier for the layer.
        attention_norm (RMSNorm): Layer normalization for attention output.
        ffn_norm (RMSNorm): Layer normalization for feedforward output.

    """

    def __init__(self, layer_id: int, model_args: Qwen3MoeArgs, moe_args: MoEArgs):
        super().__init__()
        self.n_heads = model_args.n_heads
        self.dim = model_args.dim
        self.self_attn = Attention(model_args)
        self.mlp = MoE(moe_args)

        self.layer_id = layer_id
        self.num_layers = model_args.n_layers

        self.input_layernorm = build_norm(
            model_args.norm_type,
            dim=model_args.dim,
            eps=model_args.norm_eps,
            casting_mode=model_args.hf_config.model_type,
        )
        self.post_attention_layernorm = build_norm(
            model_args.norm_type,
            dim=model_args.dim,
            eps=model_args.norm_eps,
            casting_mode=model_args.hf_config.model_type,
        )
        self.moe_args = moe_args

    def forward(
        self,
        x: torch.Tensor,
        position_embeddings: Optional[
            Tuple[torch.Tensor, torch.Tensor]
        ] = None,  # necessary, but kept here for BC
        **kwargs,
    ):
        """
        Perform a forward pass through the Qwen3MoEBlock.

        Args:
            x (torch.Tensor): Input tensor.
            position_embeddings (torch.Tensor): Position embeddings.
            **kwargs: Additional keyword arguments.

        Returns:
            torch.Tensor: Output tensor after applying attention and feedforward layers.

        """
        h = x + self.self_attn(
            self.input_layernorm(x),
            position_embeddings,
            cu_seqlens=kwargs.get("cu_seqlens", None),
            max_seqlen=kwargs.get("max_seqlen", None),
        )

        out = self.mlp(self.post_attention_layernorm(h))[0]

        out = h + out
        return out


@ModelRegistry.register(Qwen3MoeWeightMapper)
class Qwen3MoE(BaseModel):
    """
    Qwen3MoE Module

    Args:
        model_args (Qwen3MoeArgs): Model configuration arguments.

    Attributes:
        model_args (Qwen3MoeArgs): Model configuration arguments.
        vocab_size (int): Vocabulary size.
        n_layers (int): Number of layers in the model.
        embed_tokens (ParallelEmbedding): Token embeddings.
        layers (torch.nn.ModuleList): List of Qwen3Moe blocks.
        norm (RMSNorm): Layer normalization for the model output.
        lm_head (ColumnParallelLinear): Linear layer for final output.
    """

    @staticmethod
    def supported_model_types():
        return ["qwen3_moe"]

    def __init__(self, model_args: Qwen3MoeArgs):
        super().__init__(model_args.hf_config)
        self.model_args = model_args
        self.vocab_size = model_args.vocab_size
        self.n_layers = model_args.n_layers
        self.rotary_emb = RotaryEmbedding(model_args)

        self.embed_tokens = nn.Embedding(model_args.vocab_size, model_args.dim)
        self.moe_args = MoEArgs(
            n_routed_experts=model_args.n_experts,
            n_shared_experts=getattr(model_args.hf_config, "n_shared_experts", 0),
            n_activated_experts=model_args.hf_config.num_experts_per_tok,
            n_expert_groups=getattr(model_args.hf_config, "n_group", 0),
            n_limited_groups=getattr(model_args.hf_config, "topk_group", 0),
            norm_topk_prob=getattr(model_args.hf_config, "norm_topk_prob", False),
            train_gate=model_args.train_gate,
            gate_bias_update_factor=model_args.gate_bias_update_factor,
            aux_loss_coeff=model_args.aux_loss_coeff,
            score_func=getattr(model_args.hf_config, "scoring_func", "softmax"),
            route_scale=getattr(model_args.hf_config, "routed_scaling_factor", 1.0),
            enable_router_bias=False,
            dim=model_args.dim,
            moe_inter_dim=model_args.ffn_dim,
        )

        self.layers = torch.nn.ModuleDict()
        for layer_id in range(model_args.n_layers):
            self.layers[str(layer_id)] = Qwen3MoEBlock(
                layer_id, model_args, self.moe_args
            )

        self.norm = build_norm(
            model_args.norm_type,
            dim=model_args.dim,
            eps=model_args.norm_eps,
            casting_mode=model_args.hf_config.model_type,
        )

        if not model_args.hf_config.tie_word_embeddings:
            self.tie_embed_tokens = False
            self.lm_head = nn.Linear(
                model_args.dim,
                model_args.vocab_size,
                bias="lm_head" in model_args.biases,
            )
        else:
            self.tie_embed_tokens = True
        self.identity_layer = IdentityLayer()

    def forward(
        self,
        input_ids: torch.Tensor,
        position_ids: torch.Tensor = None,
        interested_tokens: Optional[torch.BoolTensor] = None,
        *args,
        **kwargs,
    ):
        if self.embed_tokens is not None:
            inputs_embeds = self.embed_tokens(input_ids)
            # Do not remove this line
            # This is a trick for TP with torch.compile
            h = self.identity_layer(inputs_embeds)
        else:
            inputs_embeds = input_ids
            h = input_ids

        position_embeddings = self.rotary_emb(h, position_ids.to(dtype=torch.long))

        if "valid_input_len" in kwargs:
            valid_input_len = kwargs["valid_input_len"]
            updated_kwargs = pack_sequences_for_inputs(
                inputs_embeds,
                valid_input_len,
                list(position_embeddings),
                interested_tokens,
                inputs_seq_dim=1,
                inputs_batch_dim=0,
                position_ids_seq_dim=1,
                position_ids_batch_dim=0,
                interested_tokens_seq_dim=1,
                interested_tokens_batch_dim=0,
                padding_mask=kwargs.get("padding_mask", None),
                cp_mesh=kwargs.get("cp_mesh", None),
            )
            position_embeddings = tuple(updated_kwargs.pop("position_ids"))
            interested_tokens = updated_kwargs.pop("interested_tokens")
            h = updated_kwargs.pop("inputs")
            h = self.identity_layer(h)
            kwargs.update(updated_kwargs)

        for layer in self.layers.values():
            if (
                hasattr(layer, "_gradient_checkpointing_enabled")
                and layer._gradient_checkpointing_enabled
            ):
                h = torch.utils.checkpoint.checkpoint(
                    layer,
                    h,
                    position_embeddings,
                    **kwargs,
                    use_reentrant=False,
                )
            else:
                h = layer(h, position_embeddings=position_embeddings, **kwargs)

        # Add `if` check just in case `pp` is enabled
        if self.norm is not None:
            if interested_tokens is not None:
                assert not isinstance(
                    h, torch.distributed.tensor.DTensor
                ), "interested_tokens must be a local tensor"
                h = h[interested_tokens]
            h = self.norm(h)
            if not self.tie_embed_tokens:
                output = self.lm_head(h)
            else:
                is_w_dist_tensor = isinstance(
                    self.embed_tokens.weight, torch.distributed.tensor.DTensor
                )
                embed_tokens_weight = (
                    self.embed_tokens.weight.full_tensor()
                    if is_w_dist_tensor
                    else self.embed_tokens.weight
                )
                is_a_dist_tensor = isinstance(h, torch.distributed.tensor.DTensor)
                h = h.full_tensor() if is_a_dist_tensor else h
                # Since call dtensor.full_tensor here,
                # full_tensor's dtype will equal to shard's dtype which will not be controlled by mp_policy
                # for run torch.mm on input's dtype
                with torch.autocast(device="cuda", dtype=h.dtype):
                    output = h @ embed_tokens_weight.t()
            return output
        else:
            return h

    def post_to_empty_hook(self, cosmos_config: CosmosConfig):
        if not self.moe_args.fake_balanced_gate:
            for layer in self.layers.values():
                layer.mlp.gate.weight.requires_grad_(False)

        # rotary.inv_freq could get deleted and not re-initialized
        # so we need to delete it manually
        self.rotary_emb.to(torch.cuda.current_device())
        self.rotary_emb.reset_inv_freq()

    @property
    def parallelize_fn(self):
        from cosmos_rl.policy.model.qwen3_moe.parallelize import parallelize

        return parallelize, self

    def apply_pipeline_split(self, pp_rank, pp_size):
        """
        Apply pipeline split to the model.
        This typically involves splitting the model into multiple stages,
        and moving each stage to a different device.
        """
        assert pp_size > 1
        is_first = pp_rank == 0
        is_last = pp_rank == pp_size - 1

        # Compute the layers belonging to this stage
        n_layers = len(self.layers)
        layers_per_stage = n_layers // pp_size

        if not is_first:
            self.embed_tokens = None
        if not is_last:
            self.lm_head = None
            self.norm = None

        local_layers = torch.nn.ModuleDict()
        for i in range(
            pp_rank * layers_per_stage,
            ((pp_rank + 1) * layers_per_stage) if not is_last else n_layers,
        ):
            local_layers[str(i)] = self.layers[str(i)]

        # Reset the layers for pipeline splitting
        self.layers = local_layers

    def load_hf_weights(
        self,
        model_name_or_path: str,
        parallel_dims: ParallelDims,
        device: torch.device,
        revision: Optional[str] = None,
    ):
        """
        Load weights from a HuggingFace model.

        Args:
            model_path (str): Path to the HuggingFace model.
            parallel_dims (ParallelDims): Parallel dimensions definition.
            info_inly (bool): Only collect the tensor infomation without actual data loading.
        """
        # Initialize multi-rank weight loader
        loader = MultiRankWeightLoader(parallel_dims)

        # Load all safetensors from `model_path`
        model_type = retry(AutoConfig.from_pretrained)(model_name_or_path).model_type
        model_path = resolve_model_path(model_name_or_path, revision=revision)
        safetensors_files = sorted(
            [f for f in os.listdir(model_path) if f.endswith(".safetensors")]
        )

        self_state_dict = self.state_dict()
        self_state_dict = {clear_weight_name(k): v for k, v in self_state_dict.items()}
        new_state_dict = self_state_dict.copy()
        for k, v in self_state_dict.items():
            if "mlp.experts.gate_and_up_projs" in k or "mlp.experts.down_projs" in k:
                new_state_dict[k.replace("projs", "proj.weight")] = v
                del new_state_dict[k]
        self_state_dict = new_state_dict
        lm_head_weight_key = "lm_head.weight"
        embed_tokens_weight_key = "model.embed_tokens.weight"

        # Step 1: Load files in parallel
        reserved_keys = {embed_tokens_weight_key}
        rank_tensors, rank_tensor_metadata, weights_of_ckpt_names, reserved = (
            loader.load_files_parallel(
                model_path, device, safetensors_files, reserved_keys=reserved_keys
            )
        )

        # Step 2: Gather tensor names and build mapping
        all_tensor_names, tensor_to_rank_map = (
            loader.gather_tensor_names_and_build_mapping(
                weights_of_ckpt_names, rank_tensors
            )
        )

        # Step 3: Process each tensor
        for name, tensor in loader.iterate_tensors(
            all_tensor_names,
            tensor_to_rank_map,
            rank_tensors,
            rank_tensor_metadata,
            device,
        ):
            dest_name, shared_weight = convert_weight_from_hf(
                tensor,
                name,
                model_type,
                parallel_dims,
                n_experts=self.model_args.n_experts,
            )

            if dest_name is None:
                # This is due to the expert parallelism grouping
                continue

            expert_id = None
            if match := re.search(  # noqa: F841
                r"layers\.(\d+)\.mlp\.experts\.(\d+)\.(up_proj|gate_proj|down_proj)\.(weight|bias)",
                dest_name,
            ):
                # remove `experts.$ID.` from dest_name
                expert_id = int(match.group(2))
                dest_name = dest_name.replace(f"experts.{expert_id}.", "experts.")
                # Convert expert_id to local_expert_id
                n_local_experts = (
                    self.model_args.n_experts
                    // parallel_dims.tp
                    // parallel_dims.dp_shard
                )

<<<<<<< HEAD
                expert_id = expert_id % n_local_experts
=======
                if dest_name is None:
                    # This is due to the expert parallelism grouping
                    continue

                expert_id = None
                if match := re.search(  # noqa: F841
                    r"layers\.(\d+)\.mlp\.experts\.(\d+)\.(up_proj|gate_proj|down_proj)\.(weight|bias)",
                    dest_name,
                ):
                    # remove `experts.$ID.` from dest_name
                    expert_id = int(match.group(2))
                    dest_name = dest_name.replace(f"experts.{expert_id}.", "experts.")
                    # Convert expert_id to local_expert_id
                    n_local_experts = (
                        self.model_args.n_experts
                        // parallel_dims.tp
                        // (parallel_dims.dp_shard * parallel_dims.cp)
                    )

                    expert_id = expert_id % n_local_experts

                if dest_name not in self_state_dict and parallel_dims.pp_enabled:
                    logger.info(
                        f"Weight `{dest_name}` is discarded, maybe due to pipeline parallelism or expert parallelism grouping. Skipping this weight checking"
                    )
                    continue
                slice_range = None
                if "gate_proj" in dest_name:
                    dest_name = dest_name.replace("gate_proj", "gate_and_up_proj")
                    slice_range = slice(0, self.model_args.ffn_dim)
                elif "up_proj" in dest_name:
                    dest_name = dest_name.replace("up_proj", "gate_and_up_proj")
                    slice_range = slice(self.model_args.ffn_dim, None)
>>>>>>> fc411623

            if dest_name not in self_state_dict and parallel_dims.pp_enabled:
                logger.info(
                    f"Weight `{dest_name}` is discarded, maybe due to pipeline parallelism or expert parallelism grouping. Skipping this weight checking"
                )
                continue
            slice_range = None
            if "gate_proj" in dest_name:
                dest_name = dest_name.replace("gate_proj", "gate_and_up_proj")
                slice_range = slice(0, self.model_args.ffn_dim)
            elif "up_proj" in dest_name:
                dest_name = dest_name.replace("up_proj", "gate_and_up_proj")
                slice_range = slice(self.model_args.ffn_dim, None)

            target_tensor = self_state_dict[dest_name]
            if isinstance(target_tensor, torch.distributed.tensor.DTensor):
                target_tensor = target_tensor.to_local()
            # Write to the correct expert of the target tensor
            if expert_id is not None:
                target_tensor = target_tensor[expert_id]
            if slice_range is not None:
                assert (
                    target_tensor.shape[0] == 2 * self.model_args.ffn_dim
                ), f"Shape mismatch: {target_tensor.shape} != {2 * self.model_args.ffn_dim} for {dest_name}"
                target_tensor = target_tensor[slice_range]
            assert (
                target_tensor.shape == shared_weight.shape
            ), f"Shape mismatch: {target_tensor.shape} != {shared_weight.shape} for {dest_name}"
            with torch.no_grad():
                target_tensor.data.copy_(shared_weight)

        # Handle weight tying: lm_head shares weights with embed_tokens
        if (
            lm_head_weight_key not in all_tensor_names
            and embed_tokens_weight_key in all_tensor_names
        ):
            # tied with embed_tokens.weight
            name = lm_head_weight_key
            if loader.rank == 0:
                assert embed_tokens_weight_key in reserved
                tensor = reserved[embed_tokens_weight_key]
            else:
                tensor = None

            # Broadcast tensor from rank 0 to all ranks
            tensor = loader.broadcast_tensor_from_rank0(tensor, device)

            dest_name, shared_weight = convert_weight_from_hf(
                tensor, name, model_type, parallel_dims
            )
            if dest_name in self_state_dict:
                target_tensor = self_state_dict[dest_name]
                is_dist_tensor = isinstance(
                    target_tensor, torch.distributed.tensor.DTensor
                )
                local_view = (
                    target_tensor.to_local() if is_dist_tensor else target_tensor
                )
                assert (
                    local_view.shape == shared_weight.shape
                ), f"Shape mismatch: {local_view.shape} != {shared_weight.shape} for {dest_name}"
                with torch.no_grad():
                    local_view.data.copy_(shared_weight)

    def get_position_ids(self, **kwargs) -> Tuple[torch.Tensor, int]:
        seq_dim_idx = 1
        inputs = kwargs["input_ids"]
        position_ids = (
            torch.arange(inputs.size(-1), dtype=torch.long, device=inputs.device)
            .unsqueeze(0)
            .expand_as(inputs)
        )
        return position_ids, inputs, seq_dim_idx

    def separate_model_parts(self) -> List[nn.Module]:
        return [self]

    @cached_property
    def _get_nparams_and_flops_fn(self) -> Callable[[int], tuple[int, int]]:
        nparams = sum(p.numel() for p in self.parameters())
        nparams_embedding = sum(
            sum(p.numel() for p in m.parameters())
            for m in self.children()
            if isinstance(m, nn.Embedding)
        )

        # Reasoning behind the factor of 12 for the self-attention part of the formula:
        # 1. each self-attention has 2 matmul in the forward and 4 in the backward (6)
        # 2. the flash attention does 1 more matmul recomputation in the backward
        #    but recomputation should not be counted in calculating MFU           (+0)
        # 3. each matmul performs 1 multiplication and 1 addition                 (*2)
        # 4. we follow the convention and do not account for sparsity in causal attention
        layers, heads, head_dim = (
            len(self.layers),
            self.model_args.n_heads,
            self.model_args.dim // self.model_args.n_heads,
        )
        return lambda seq_len: (
            nparams,
            6 * (nparams - nparams_embedding)
            + 12 * layers * heads * head_dim * seq_len,
        )

    def get_nparams_and_flops(self, seq_len: int) -> tuple[int, int]:
        return self._get_nparams_and_flops_fn(seq_len)

    @classmethod
    def from_model_args(cls, model_args: Qwen3MoeArgs) -> "Qwen3MoE":
        """
        Initialize a Qwen3Moe model from a Qwen3MoeArgs object.

        Args:
            model_args (Qwen3MoeArgs): Model configuration arguments.

        Returns:
            Qwen3MoE: Qwen3MoE model.

        """
        return cls(model_args)

    @classmethod
    def from_pretrained(
        cls,
        hf_config: AutoConfig,
        model_name_or_path: str,
        max_position_embeddings: Optional[int] = None,
    ) -> "Qwen3MoE":
        """
        Initialize a Qwen3MoE model from a pretrained model.

        Args:
            model_name_or_path (str): Model name or path to the pretrained model.

        Returns:
            Qwen3MoE: Qwen3MoE model.

        """
        try:
            if hf_config.model_type not in cls.supported_model_types():
                raise ValueError(f"Unsupported model type: {hf_config.model_type}")

            if max_position_embeddings is None:
                max_position_embeddings = hf_config.max_position_embeddings
            else:
                hf_config.max_position_embeddings = max_position_embeddings

            vocab_size = sync_model_vocab(model_name_or_path)
            rope_scaling = {}
            if hasattr(hf_config, "rope_scaling"):
                rope_scaling = hf_config.rope_scaling or {}
            rope_type = rope_scaling.get("rope_type", "default")

            # Qwen3MoE does not have any biases
            bias_list = []
            try:
                head_dim = hf_config.head_dim
            except Exception:
                head_dim = hf_config.hidden_size // hf_config.num_attention_heads
                logger.warning(f"head_dim not found in config, using {head_dim}")

            model = cls.from_model_args(
                Qwen3MoeArgs(
                    dim=hf_config.hidden_size,
                    ffn_dim=hf_config.moe_intermediate_size,
                    n_layers=hf_config.num_hidden_layers,
                    n_experts=hf_config.num_experts,
                    n_heads=hf_config.num_attention_heads,
                    n_kv_heads=hf_config.num_key_value_heads,
                    head_dim=head_dim,
                    vocab_size=vocab_size,
                    max_seq_len=max_position_embeddings,
                    rope_theta=hf_config.rope_theta,
                    q_k_norm_enabled=hf_config.model_type == "qwen3_moe",
                    norm_type="rmsnorm",
                    rope_type=rope_type,
                    biases=bias_list,
                    hf_config=hf_config,
                )
            )

        except Exception as e:
            import traceback

            traceback.print_exc()
            raise e
        return model

    @classmethod
    def fqn_filter_for_quantization(cls) -> List[str]:
        return ["lm_head"]

    def check_cp_compatible(self, cp_size: int, tp_size: int):
        if not (self.model_args.n_heads % (cp_size * tp_size) == 0):
            raise ValueError(
                f"Model is not compatible with cp parallelism, model's head number={self.model_args.n_heads} is not divisible by cp size({cp_size}) * tp_size({tp_size}) = {cp_size * tp_size}"
            )

    def check_tp_compatible(self, tp_size: int):
        non_divisible_by_tp_size = (
            self.model_args.n_heads % tp_size != 0
            or self.model_args.n_kv_heads % tp_size != 0
            or self.model_args.n_experts % tp_size != 0
        )
        if non_divisible_by_tp_size:
            raise ValueError(
                f"Model is not compatible with tp/ep parallelism, model's head number={self.model_args.n_heads} or kv head number={self.model_args.n_kv_heads} or expert number={self.model_args.n_experts} is not satisified by tp size({tp_size})"
            )<|MERGE_RESOLUTION|>--- conflicted
+++ resolved
@@ -663,46 +663,10 @@
                 n_local_experts = (
                     self.model_args.n_experts
                     // parallel_dims.tp
-                    // parallel_dims.dp_shard
+                    // (parallel_dims.dp_shard * parallel_dims.cp)
                 )
 
-<<<<<<< HEAD
                 expert_id = expert_id % n_local_experts
-=======
-                if dest_name is None:
-                    # This is due to the expert parallelism grouping
-                    continue
-
-                expert_id = None
-                if match := re.search(  # noqa: F841
-                    r"layers\.(\d+)\.mlp\.experts\.(\d+)\.(up_proj|gate_proj|down_proj)\.(weight|bias)",
-                    dest_name,
-                ):
-                    # remove `experts.$ID.` from dest_name
-                    expert_id = int(match.group(2))
-                    dest_name = dest_name.replace(f"experts.{expert_id}.", "experts.")
-                    # Convert expert_id to local_expert_id
-                    n_local_experts = (
-                        self.model_args.n_experts
-                        // parallel_dims.tp
-                        // (parallel_dims.dp_shard * parallel_dims.cp)
-                    )
-
-                    expert_id = expert_id % n_local_experts
-
-                if dest_name not in self_state_dict and parallel_dims.pp_enabled:
-                    logger.info(
-                        f"Weight `{dest_name}` is discarded, maybe due to pipeline parallelism or expert parallelism grouping. Skipping this weight checking"
-                    )
-                    continue
-                slice_range = None
-                if "gate_proj" in dest_name:
-                    dest_name = dest_name.replace("gate_proj", "gate_and_up_proj")
-                    slice_range = slice(0, self.model_args.ffn_dim)
-                elif "up_proj" in dest_name:
-                    dest_name = dest_name.replace("up_proj", "gate_and_up_proj")
-                    slice_range = slice(self.model_args.ffn_dim, None)
->>>>>>> fc411623
 
             if dest_name not in self_state_dict and parallel_dims.pp_enabled:
                 logger.info(
