--- conflicted
+++ resolved
@@ -54,23 +54,20 @@
         return gate_proj_weight, up_proj_weight
 
     def rollout_prepare_recv(
-<<<<<<< HEAD
         self,
         vllm_model: Qwen2ForCausalLM,
         quantization: bool = False,
         promotion_dtype: Optional[torch.dtype] = None,
     ) -> Tuple[
-        Dict[str, torch.Tensor], List[Tuple[str, torch.Size]], Dict[str, torch.Tensor]
+        Dict[str, torch.Tensor],
+        List[List[Tuple[str, torch.Size]]],
+        Dict[str, torch.Tensor],
     ]:
         if quantization:
             assert (
                 promotion_dtype is not None
             ), "promotion_dtype is required when quantization is enabled"
 
-=======
-        self, vllm_model: Qwen2ForCausalLM
-    ) -> Tuple[Dict[str, torch.Tensor], List[List[Tuple[str, torch.Size]]]]:
->>>>>>> 4a2b0579
         assert (
             "qwen" in type(vllm_model).__name__.lower()
         ), f"model is not a QwenForCausalLM: {type(vllm_model).__name__}"
@@ -78,13 +75,10 @@
         vllm_weight_inplace_view_map = {}
         vllm_full_weight_map = {}  # only for weight that need fp8 quantization.
         for param_name, param in vllm_model.named_parameters():
-<<<<<<< HEAD
             if "weight_scale" in param_name:
                 # do not map weight_scale to vllm weight_inplace_view_map
                 continue
-=======
             group_keys = []
->>>>>>> 4a2b0579
             compatible_key = self._rollout_vllm_name_to_hf(param_name)
             if quantization and self.is_fp8_quantized_weight(compatible_key):
                 # logger.info(f"[Rollout] re-materialize weight: {compatible_key} to shape: {param.shape}")
@@ -123,32 +117,16 @@
                 vllm_weight_inplace_view_map[compatible_key] = param
                 group_keys.append((compatible_key, param.ndim))
 
-<<<<<<< HEAD
+            recv_key_n_shape_list.append(group_keys)
+
         return vllm_weight_inplace_view_map, recv_key_n_shape_list, vllm_full_weight_map
-=======
-            recv_key_n_shape_list.append(group_keys)
-        return vllm_weight_inplace_view_map, recv_key_n_shape_list
->>>>>>> 4a2b0579
 
     def policy_map_local_key_to_hf_key(self, name: str) -> str:
         name = util.clear_weight_name(name)
         if not name == "lm_head.weight":
             if not name.startswith("model."):
                 name = "model." + name
-<<<<<<< HEAD
         return name
-
-    def get_rollout_parallelism(self, replica_parallelism: ParallelismConfig):
-        return [replica_parallelism]
-
-    def get_policy_parallelism(self, replica_parallelism: ParallelismConfig):
-        return [replica_parallelism]
-
-    def get_policy_parallelism_strategy(self):
-        return [get_policy_parallelism_strategy("gpt")]
-
-    def get_rollout_parallelism_strategy(self):
-        return [get_rollout_parallelism_strategy("gpt")]
 
     def quantized_weight_partial_keys(self):
         return [
@@ -171,7 +149,4 @@
         for key in self.quantized_weight_partial_keys():
             if key in weight_key and "bias" not in weight_key:
                 return True
-        return False
-=======
-        return name
->>>>>>> 4a2b0579
+        return False