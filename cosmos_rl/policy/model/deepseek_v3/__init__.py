# SPDX-FileCopyrightText: Copyright (c) 2025 NVIDIA CORPORATION & AFFILIATES. All rights reserved.
# SPDX-License-Identifier: Apache-2.0
#
# Licensed under the Apache License, Version 2.0 (the "License");
# you may not use this file except in compliance with the License.
# You may obtain a copy of the License at
#
# http://www.apache.org/licenses/LICENSE-2.0
#
# Unless required by applicable law or agreed to in writing, software
# distributed under the License is distributed on an "AS IS" BASIS,
# WITHOUT WARRANTIES OR CONDITIONS OF ANY KIND, either express or implied.
# See the License for the specific language governing permissions and
# limitations under the License.

import os
from functools import cached_property
from typing import Any, Callable, List, Optional, Tuple, Union

import torch
import torch.nn as nn
from safetensors import safe_open
from torch.nn.modules.module import _IncompatibleKeys
from transformers import AutoConfig

try:
    from torch.distributed.tensor import DTensor
except ImportError:
    print("torch.distributed.tensor is not available. DeepSeek model will not work.")


from cosmos_rl.dispatcher.data.packer.deepseek_data_packer import DeepSeek_DataPacker
from cosmos_rl.policy.config import Config as CosmosConfig
from cosmos_rl.policy.kernel.moe import moe
from cosmos_rl.policy.model.base import BaseModel, ModelRegistry
from cosmos_rl.policy.model.deepseek_v3 import deepseekv3_mapped
from cosmos_rl.policy.model.deepseek_v3.checkpoint_planner import RenameLoadPlanner
from cosmos_rl.policy.model.deepseek_v3.weight_mapper import (
    DeepseekV3MoEWeightMapper,
    convert_weight_from_hf,
    weight_dequant,
)
from cosmos_rl.utils.logging import logger
from cosmos_rl.utils.parallelism import ParallelDims
from cosmos_rl.utils.util import clear_weight_name, resolve_model_path, retry

DCP_CHECKPOINT_PATH_PREFIX = "/root/.cache"
DCP_CHECKPOINT_PATH_SUFFIX = "dcp"


@ModelRegistry.register(
    DeepseekV3MoEWeightMapper, default_data_packer_cls=DeepSeek_DataPacker
)
class DeepseekV3MoEModel(BaseModel):
    @staticmethod
    def supported_model_types():
        return ["deepseek_v3"]

    @classmethod
    def from_pretrained(
        cls,
        hf_config: AutoConfig,
        model_name_or_path: str,
        max_position_embeddings: Optional[int] = None,
    ) -> "DeepseekV3MoEModel":
        """
        Initialize a DeepseekV3MoE model from a pretrained model.

        Args:
            model_name_or_path (str): Model name or path to the pretrained model.

        Returns:
            DeepseekV3MoE: DeepseekV3MoE model.

        """
        if hf_config.model_type not in cls.supported_model_types():
            raise ValueError(f"Unsupported model type: {hf_config.model_type}")

        assert (
            "deepseek-v3" in model_name_or_path.lower()
        ), f"Unsupported model {model_name_or_path}"

        if hf_config.num_hidden_layers == 4:
            deepseek_config = deepseekv3_mapped.DeepseekConfig(n_layers=4)
        elif hf_config.num_hidden_layers == 61:
            deepseek_config = deepseekv3_mapped.DeepseekConfig()
        else:
            raise ValueError(
                f"Only 4 or 61 layer models supported at the moment. Got hf_config.llm_config.num_hidden_layers={hf_config.llm_config.num_hidden_layers}"
            )

        model = DeepseekV3MoEModel(deepseek_config, hf_config=hf_config)

        logger.info("Initializing the model")
        with torch.no_grad():
            model.init_weights()
        logger.info("Model initialized")
        return model

    def __init__(
        self,
        model_config: deepseekv3_mapped.DeepseekConfig,
        hf_config: AutoConfig,
    ):
        super().__init__(hf_config=hf_config)
        self.config = model_config

        orig_precision = torch.get_default_dtype()
        precision = getattr(torch, model_config.dtype)
        torch.set_default_dtype(precision)
        logger.info(f"Setting torch default dtype from {orig_precision} to {precision}")

        self.build_model(model_config)

        torch.set_default_dtype(
            orig_precision
        )  # Reset the default dtype to the original value
        logger.info(f"Reset torch default dtype to {orig_precision}")

    def build_model(self, model_config: deepseekv3_mapped.DeepseekConfig):
        # Create reasoning model
        self.model = deepseekv3_mapped.Transformer(args=model_config)

    def init_weights(
        self,
        buffer_device: Optional[torch.device] = None,
    ):
        self.apply(_init_weights)

    def forward(
        self,
        input_ids: torch.Tensor = None,
        position_ids: torch.Tensor = None,
        initial_aux_loss: Optional[torch.Tensor] = None,
        **data_batch: Optional[torch.Tensor],
    ) -> torch.Tensor:
        logger.debug(
            f"[model] input ids shape: {input_ids.shape}, position_ids: {position_ids.shape}"
        )

        logits, aux_loss = self.model(
            tokens=input_ids,
            position_ids=position_ids,
            padding_mask=data_batch.get("padding_mask", None),
        )

        if self.config.aux_loss_coeff > 0:
            if initial_aux_loss is not None and aux_loss is not None:
                final_aux_loss = initial_aux_loss + aux_loss
                return logits, final_aux_loss
            elif initial_aux_loss is not None:
                final_aux_loss = initial_aux_loss
                return logits, final_aux_loss
            else:
                return logits
        else:
            assert (
                initial_aux_loss is None
            ), "initial_aux_loss must be None when aux_loss_coeff = 0"
            assert aux_loss is None, "aux_loss must be None when aux_loss_coeff = 0"
            return logits

    @property
    def parallelize_fn(self):
        from cosmos_rl.policy.model.deepseek_v3.parallelize import parallelize_model

        return parallelize_model, self

    def post_to_empty_hook(self, cosmos_config: CosmosConfig):
        return

    def separate_model_parts(self) -> List[nn.Module]:
        return [self]

    def get_position_ids(self, **kwargs) -> Tuple[torch.Tensor, torch.Tensor, int]:
        seq_dim_idx = 1
        inputs = kwargs["input_ids"]
        position_ids = (
            torch.arange(inputs.size(-1), dtype=torch.long, device=inputs.device)
            .unsqueeze(0)
            .expand_as(inputs)
        )
        return position_ids, inputs, seq_dim_idx

    def apply_pipeline_split(self, pp_rank, pp_size):
        raise NotImplementedError

    @cached_property
    def _get_nparams_and_flops_fn(self) -> Callable[[int], tuple[int, int]]:
        nparams = sum(p.numel() for p in self.parameters())
        nparams_embedding = sum(
            sum(p.numel() for p in m.parameters())
            for m in self.children()
            if isinstance(m, nn.Embedding)
        )

        # Reasoning behind the factor of 12 for the self-attention part of the formula:
        # 1. each self-attention has 2 matmul in the forward and 4 in the backward (6)
        # 2. the flash attention does 1 more matmul recomputation in the backward
        #    but recomputation should not be counted in calculating MFU           (+0)
        # 3. each matmul performs 1 multiplication and 1 addition                 (*2)
        # 4. we follow the convention and do not account for sparsity in causal attention
        layers, heads, head_dim = (
            self.config.n_layers,
            self.config.n_heads,
            self.config.dim // self.config.n_heads,
        )
        return lambda seq_len: (
            nparams,
            6 * (nparams - nparams_embedding)
            + 12 * layers * heads * head_dim * seq_len,
        )

    def get_nparams_and_flops(self, seq_len: int) -> tuple[int, int]:
        return self._get_nparams_and_flops_fn(seq_len)

    def load_hf_weights(
        self,
        model_name_or_path: str,
        parallel_dims: ParallelDims,
        device: torch.device,
        revision: Optional[str] = None,
    ):
        dcp_checkpoint_path = os.path.join(
            DCP_CHECKPOINT_PATH_PREFIX,
            model_name_or_path.split("/")[-1].lower(),
            DCP_CHECKPOINT_PATH_SUFFIX,
        )
        # if it is a huggingface model and no checkpoint exists, we need to load the weights from the safetensors files
        if len(model_name_or_path.split("/")) == 2 and (
            not os.path.exists(dcp_checkpoint_path)
            or len(os.listdir(dcp_checkpoint_path)) == 0
        ):
            # The checkpoint loading assumes bf16 checkpoints. The default deepseekv3 checkpoint is in fp8. We needs to convert the checkpoints from fp8 to bf16 first.
            # Can follow the instructions here: https://github.com/NVIDIA-NeMo/RL/blob/main/docs/guides/deepseek.md
            # Load all safetensors from `model_path`
            model_type = retry(AutoConfig.from_pretrained)(
                model_name_or_path, trust_remote_code=True
            ).model_type
            model_path = resolve_model_path(model_name_or_path, revision)
            safetensors_files = [
                f for f in os.listdir(model_path) if f.endswith(".safetensors")
            ]

            self_state_dict = self.state_dict()
            self_state_dict = {
                clear_weight_name(k): v for k, v in self_state_dict.items()
            }

            lm_head_weight_key = "model.lm_head.weight"
            embed_tokens_weight_key = "model.model.embed_tokens.weight"
            weights_of_ckpt_names = set()
            reserved = {}
            scale_inv_paths = {}

            for f in safetensors_files:
                ckpt = retry(safe_open)(
                    os.path.join(model_path, f), framework="pt", device=str(device)
                )
                keys = ckpt.keys()
                for name in keys:
                    if name.endswith("weight_scale_inv"):
                        scale_inv_paths[name] = os.path.join(model_path, f)

            for f in safetensors_files:
                logger.info(f"Loading safetensors: {f}")
                weights_of_ckpt = {}
                ckpt = retry(safe_open)(
                    os.path.join(model_path, f), framework="pt", device=str(device)
                )
                keys = ckpt.keys()
                for name in keys:
                    ckpt_tensor = ckpt.get_tensor(name)
                    weights_of_ckpt[name] = ckpt_tensor
                    weights_of_ckpt_names.add(name)
                    if name == embed_tokens_weight_key:
                        reserved[name] = ckpt_tensor

                for name in weights_of_ckpt.keys():
                    tensor = weights_of_ckpt[name]
                    if name.endswith("weight_scale_inv") or "layers.61" in name:
                        # Skip since this weight is used for dequantization
                        continue

                    if (
                        "down_proj" in name
                        or "up_proj" in name
                        or "gate_proj" in name
                        or "self_attn.kv_a_proj_with_mqa" in name
                        or "self_attn.kv_b_proj" in name
                        or "self_attn.o_proj" in name
                        or "self_attn.q_a_proj" in name
                        or "self_attn.q_b_proj" in name
                    ) and "weight" in name:
                        inv_name = name + "_scale_inv"
                        inv_tensor = retry(safe_open)(
                            scale_inv_paths[inv_name],
                            framework="pt",
                            device=str(device),
                        ).get_tensor(inv_name)
                        tensor = weight_dequant(tensor, inv_tensor)

                    dest_name, shared_weight, expert_id = convert_weight_from_hf(
                        tensor,
                        name,
                        model_type,
                        parallel_dims,
                        n_experts=self.config.n_routed_experts,
                    )

                    if dest_name is None:
                        # This is due to the expert parallelism grouping
                        continue

                    if dest_name not in self_state_dict and parallel_dims.pp_enabled:
                        logger.info(
                            f"Weight `{dest_name}` is discarded, maybe due to pipeline parallelism or expert parallelism grouping. Skipping this weight checking"
                        )
                        continue

                    target_tensor = self_state_dict[dest_name]
                    if isinstance(target_tensor, torch.distributed.tensor.DTensor):
                        target_tensor = target_tensor.to_local()
                    # Write to the correct expert of the target tensor
                    if expert_id is not None:
                        # Convert expert_id to local_expert_id
                        n_local_experts = (
                            self.config.n_routed_experts
                            // parallel_dims.tp
                            // parallel_dims.dp_shard
                        )

                        expert_id = expert_id % n_local_experts
                        target_tensor = target_tensor[expert_id]

                    assert (
                        target_tensor.shape == shared_weight.shape
                    ), f"Shape mismatch: {target_tensor.shape} != {shared_weight.shape} for {dest_name}"
                    with torch.no_grad():
                        target_tensor.data.copy_(shared_weight)
                torch.distributed.barrier()
                logger.info(f"Loaded safetensors: {f} successfully.")

            if (
                lm_head_weight_key not in weights_of_ckpt_names
                and embed_tokens_weight_key in weights_of_ckpt_names
            ):
                # tied with embed_tokens.weight
                name = lm_head_weight_key
                assert embed_tokens_weight_key in reserved
                tensor = reserved[embed_tokens_weight_key]
                dest_name, shared_weight = convert_weight_from_hf(
                    tensor,
                    name,
                    model_type,
                    parallel_dims,
                    n_experts=self.config.n_routed_experts,
                )
                if dest_name in self_state_dict:
                    target_tensor = self_state_dict[dest_name]
                    is_dist_tensor = isinstance(
                        target_tensor, torch.distributed.tensor.DTensor
                    )
                    local_view = (
                        target_tensor.to_local() if is_dist_tensor else target_tensor
                    )
                    assert (
                        local_view.shape == shared_weight.shape
                    ), f"Shape mismatch: {local_view.shape} != {shared_weight.shape} for {dest_name}"
                    with torch.no_grad():
                        local_view.data.copy_(shared_weight)

            logger.info(f"Dumping the tensors to DCP folder {dcp_checkpoint_path}")
            os.makedirs(dcp_checkpoint_path, exist_ok=True)
            fs_storage_writer = torch.distributed.checkpoint.FileSystemWriter(
                dcp_checkpoint_path
            )
            torch.distributed.checkpoint.save(
                state_dict=self_state_dict,
                storage_writer=fs_storage_writer,
            )
        else:
            logger.info("Loading from distributed checkpoints...")
            model_name_or_path = model_name_or_path.rstrip("/")
            if model_name_or_path.endswith("_hf"):
                model_name_or_path_dcp = model_name_or_path[:-3]
                logger.info(
                    f"Found model path with _hf prefix ({model_name_or_path}. Looking for non-hf checkpoint at: {model_name_or_path_dcp}"
                )
                model_name_or_path = model_name_or_path_dcp
            elif len(model_name_or_path.split("/")) == 2:
                model_name_or_path = dcp_checkpoint_path

            # Transformer engine adds this extra state which we dont have in the saved checkpoint.
            mapped_state_dict = {
                k: v
                for k, v in self.state_dict().items()
                if not k.endswith("_extra_state")
            }

            logger.info("Creating storage reader...")
            fs_storage_reader = torch.distributed.checkpoint.FileSystemReader(
                model_name_or_path
            )
            logger.info("Loading checkpoint ...")
            torch.distributed.checkpoint.load(
                state_dict=mapped_state_dict,
                storage_reader=fs_storage_reader,
                planner=RenameLoadPlanner(allow_partial_load=False),
            )
            logger.info("Refreshing model.")
            self.load_state_dict(self.state_dict())
            logger.info("Checkpoint loaded.")

    def load_state_dict(
        self, state_dict: dict[str, Any], strict: bool = True, assign: bool = False
    ):
        """
        Ignore the missing keys with substrings matching `substring_to_ignore` (e.g., "_extra_state" keys imposed by
        TransformerEngine for FP8).
        """
        actual_missing_keys, unexpected_keys = super().load_state_dict(
            state_dict, strict=False, assign=assign
        )
        if strict:
            if len(actual_missing_keys) > 0 or len(unexpected_keys) > 0:
                raise ValueError(
                    f"Missing keys: {actual_missing_keys}\n\nUnexpected keys: {unexpected_keys}"
                )
        return _IncompatibleKeys(actual_missing_keys, unexpected_keys)

    @cached_property
    def weight_sync_transforms(
        self,
    ) -> List[Tuple[str, Union[torch.Tensor, Callable]]]:
        # 1. get all parameters, but not buffers
        transforms = {}

        for local_name, param in self.named_parameters():
            hf_name = self.weight_mapper.policy_map_local_key_to_hf_key(
                clear_weight_name(local_name)
            )

            is_dist_tensor = isinstance(param, torch.distributed.tensor.DTensor)
            transform_or_view = param.to_local() if is_dist_tensor else param

            assert (
                hf_name not in transforms
            ), f"Duplicate key found in transforms: {hf_name}"
            transforms[hf_name] = transform_or_view

        return sorted(transforms.items())

<<<<<<< HEAD
    @classmethod
    def fqn_filter_for_quantization(cls) -> List[str]:
        return ["lm_head"]

    def check_cp_compatible(self, cp_size: int, tp_size: int):
        if not (self.model_args.n_heads % (cp_size * tp_size) == 0):
            raise ValueError(
                f"Model is not compatible with cp parallelism, model's head number={self.model_args.n_heads} is not divisible by cp size({cp_size}) * tp_size({tp_size}) = {cp_size * tp_size}"
=======
    def check_cp_compatible(self, cp_size: int, tp_size: int):
        if not (self.config.n_heads % (cp_size * tp_size) == 0):
            raise ValueError(
                f"Model is not compatible with cp parallelism, model's head number={self.config.n_heads} is not divisible by cp size({cp_size}) * tp_size({tp_size}) = {cp_size * tp_size}"
            )

    def check_tp_compatible(self, tp_size: int):
        non_divisible_by_tp_size = self.config.n_heads % tp_size != 0
        if non_divisible_by_tp_size:
            raise ValueError(
                f"Model is not compatible with tp parallelism, model's head number={self.config.n_heads} is not satisified by tp size({tp_size})"
>>>>>>> c2cc8371
            )


def _init_weights(module):
    std = 0.02

    def to_local(tensor):
        if isinstance(tensor, DTensor):
            return tensor.to_local()
        else:
            return tensor

    if isinstance(module, torch.nn.Linear):
        to_local(module.weight).normal_(mean=0.0, std=std)
        if module.bias is not None:
            to_local(module.bias).zero_()
    elif isinstance(module, torch.nn.Embedding):
        to_local(module.weight).normal_(mean=0.0, std=std)
        if module.padding_idx is not None:
            to_local(module.weight)[module.padding_idx].zero_()
    elif isinstance(module, moe.Gate):
        to_local(module.weight).normal_(mean=0.0, std=std)<|MERGE_RESOLUTION|>--- conflicted
+++ resolved
@@ -451,16 +451,11 @@
 
         return sorted(transforms.items())
 
-<<<<<<< HEAD
+
     @classmethod
     def fqn_filter_for_quantization(cls) -> List[str]:
         return ["lm_head"]
 
-    def check_cp_compatible(self, cp_size: int, tp_size: int):
-        if not (self.model_args.n_heads % (cp_size * tp_size) == 0):
-            raise ValueError(
-                f"Model is not compatible with cp parallelism, model's head number={self.model_args.n_heads} is not divisible by cp size({cp_size}) * tp_size({tp_size}) = {cp_size * tp_size}"
-=======
     def check_cp_compatible(self, cp_size: int, tp_size: int):
         if not (self.config.n_heads % (cp_size * tp_size) == 0):
             raise ValueError(
@@ -472,7 +467,6 @@
         if non_divisible_by_tp_size:
             raise ValueError(
                 f"Model is not compatible with tp parallelism, model's head number={self.config.n_heads} is not satisified by tp size({tp_size})"
->>>>>>> c2cc8371
             )
 
 
