# SPDX-FileCopyrightText: Copyright (c) 2025 NVIDIA CORPORATION & AFFILIATES. All rights reserved.
# SPDX-License-Identifier: Apache-2.0
#
# Licensed under the Apache License, Version 2.0 (the "License");
# you may not use this file except in compliance with the License.
# You may obtain a copy of the License at
#
# http://www.apache.org/licenses/LICENSE-2.0
#
# Unless required by applicable law or agreed to in writing, software
# distributed under the License is distributed on an "AS IS" BASIS,
# WITHOUT WARRANTIES OR CONDITIONS OF ANY KIND, either express or implied.
# See the License for the specific language governing permissions and
# limitations under the License.

import os
from functools import cached_property
from typing import Any, Callable, List, Optional, Tuple, Union

import torch
import torch.nn as nn
from torch.nn.modules.module import _IncompatibleKeys
from transformers import AutoConfig

try:
    from torch.distributed.tensor import DTensor
except ImportError:
    print("torch.distributed.tensor is not available. DeepSeek model will not work.")


from cosmos_rl.dispatcher.data.packer.deepseek_data_packer import DeepSeek_DataPacker
from cosmos_rl.policy.config import Config as CosmosConfig
from cosmos_rl.policy.kernel.moe import moe
from cosmos_rl.policy.model.base import BaseModel, ModelRegistry
from cosmos_rl.policy.model.deepseek_v3 import deepseekv3_mapped
from cosmos_rl.policy.model.deepseek_v3.weight_mapper import (
    DeepseekV3MoEWeightMapper,
    convert_weight_from_hf,
)
from cosmos_rl.utils.logging import logger
from cosmos_rl.utils.multi_rank_weight_loader import MultiRankWeightLoader
from cosmos_rl.utils.parallelism import ParallelDims
from cosmos_rl.utils.util import clear_weight_name, resolve_model_path, retry

DCP_CHECKPOINT_PATH_PREFIX = os.environ.get(
    "DCP_CHECKPOINT_PATH_PREFIX", "/root/.cache"
)
DCP_CHECKPOINT_PATH_SUFFIX = "dcp"


@ModelRegistry.register(
    DeepseekV3MoEWeightMapper, default_data_packer_cls=DeepSeek_DataPacker
)
class DeepseekV3MoEModel(BaseModel):
    @staticmethod
    def supported_model_types():
        return ["deepseek_v3"]

    @classmethod
    def from_pretrained(
        cls,
        hf_config: AutoConfig,
        model_name_or_path: str,
        max_position_embeddings: Optional[int] = None,
    ) -> "DeepseekV3MoEModel":
        """
        Initialize a DeepseekV3MoE model from a pretrained model.

        Args:
            model_name_or_path (str): Model name or path to the pretrained model.

        Returns:
            DeepseekV3MoE: DeepseekV3MoE model.

        """
        if hf_config.model_type not in cls.supported_model_types():
            raise ValueError(f"Unsupported model type: {hf_config.model_type}")

        assert (
            "deepseek-v3" in model_name_or_path.lower()
        ), f"Unsupported model {model_name_or_path}"

        if hf_config.num_hidden_layers == 4:
            deepseek_config = deepseekv3_mapped.DeepseekConfig(n_layers=4)
        elif hf_config.num_hidden_layers == 61:
            deepseek_config = deepseekv3_mapped.DeepseekConfig()
        else:
            raise ValueError(
                f"Only 4 or 61 layer models supported at the moment. Got hf_config.llm_config.num_hidden_layers={hf_config.llm_config.num_hidden_layers}"
            )

        model = DeepseekV3MoEModel(deepseek_config, hf_config=hf_config)

        logger.info("Initializing the model")
        with torch.no_grad():
            model.init_weights()
        logger.info("Model initialized")
        return model

    def __init__(
        self,
        model_config: deepseekv3_mapped.DeepseekConfig,
        hf_config: AutoConfig,
    ):
        super().__init__(hf_config=hf_config)
        self.config = model_config

        orig_precision = torch.get_default_dtype()
        precision = getattr(torch, model_config.dtype)
        torch.set_default_dtype(precision)
        logger.info(f"Setting torch default dtype from {orig_precision} to {precision}")

        self.build_model(model_config)

        torch.set_default_dtype(
            orig_precision
        )  # Reset the default dtype to the original value
        logger.info(f"Reset torch default dtype to {orig_precision}")

    def build_model(self, model_config: deepseekv3_mapped.DeepseekConfig):
        # Create reasoning model
        self.model = deepseekv3_mapped.Transformer(args=model_config)

    def init_weights(
        self,
        buffer_device: Optional[torch.device] = None,
    ):
        self.apply(_init_weights)

    def forward(
        self,
        input_ids: torch.Tensor = None,
        position_ids: torch.Tensor = None,
        initial_aux_loss: Optional[torch.Tensor] = None,
        **data_batch: Optional[torch.Tensor],
    ) -> torch.Tensor:
        logger.debug(
            f"[model] input ids shape: {input_ids.shape}, position_ids: {position_ids.shape}"
        )

        logits, aux_loss = self.model(
            tokens=input_ids,
            position_ids=position_ids,
            padding_mask=data_batch.get("padding_mask", None),
        )

        if self.config.aux_loss_coeff > 0:
            if initial_aux_loss is not None and aux_loss is not None:
                final_aux_loss = initial_aux_loss + aux_loss
                return logits, final_aux_loss
            elif initial_aux_loss is not None:
                final_aux_loss = initial_aux_loss
                return logits, final_aux_loss
            else:
                return logits
        else:
            assert (
                initial_aux_loss is None
            ), "initial_aux_loss must be None when aux_loss_coeff = 0"
            assert aux_loss is None, "aux_loss must be None when aux_loss_coeff = 0"
            return logits

    @property
    def parallelize_fn(self):
        from cosmos_rl.policy.model.deepseek_v3.parallelize import parallelize_model

        return parallelize_model, self

    def post_to_empty_hook(self, cosmos_config: CosmosConfig):
        return

    def separate_model_parts(self) -> List[nn.Module]:
        return [self]

    def get_position_ids(self, **kwargs) -> Tuple[torch.Tensor, torch.Tensor, int]:
        seq_dim_idx = 1
        inputs = kwargs["input_ids"]
        position_ids = (
            torch.arange(inputs.size(-1), dtype=torch.long, device=inputs.device)
            .unsqueeze(0)
            .expand_as(inputs)
        )
        return position_ids, inputs, seq_dim_idx

    def apply_pipeline_split(self, pp_rank, pp_size):
        raise NotImplementedError

    @cached_property
    def _get_nparams_and_flops_fn(self) -> Callable[[int], tuple[int, int]]:
        nparams = sum(p.numel() for p in self.parameters())
        nparams_embedding = sum(
            sum(p.numel() for p in m.parameters())
            for m in self.children()
            if isinstance(m, nn.Embedding)
        )

        # Reasoning behind the factor of 12 for the self-attention part of the formula:
        # 1. each self-attention has 2 matmul in the forward and 4 in the backward (6)
        # 2. the flash attention does 1 more matmul recomputation in the backward
        #    but recomputation should not be counted in calculating MFU           (+0)
        # 3. each matmul performs 1 multiplication and 1 addition                 (*2)
        # 4. we follow the convention and do not account for sparsity in causal attention
        layers, heads, head_dim = (
            self.config.n_layers,
            self.config.n_heads,
            self.config.dim // self.config.n_heads,
        )
        return lambda seq_len: (
            nparams,
            6 * (nparams - nparams_embedding)
            + 12 * layers * heads * head_dim * seq_len,
        )

    def get_nparams_and_flops(self, seq_len: int) -> tuple[int, int]:
        return self._get_nparams_and_flops_fn(seq_len)

    def load_hf_weights(
        self,
        model_name_or_path: str,
        parallel_dims: ParallelDims,
        device: torch.device,
        revision: Optional[str] = None,
    ):
        # Initialize multi-rank weight loader
        loader = MultiRankWeightLoader(parallel_dims)

        # Load all safetensors from `model_path`
        model_type = retry(AutoConfig.from_pretrained)(model_name_or_path).model_type
        model_path = resolve_model_path(model_name_or_path, revision=revision)
        safetensors_files = sorted(
            [f for f in os.listdir(model_path) if f.endswith(".safetensors")]
        )

        self_state_dict = self.state_dict()
        self_state_dict = {clear_weight_name(k): v for k, v in self_state_dict.items()}

        lm_head_weight_key = "model.lm_head.weight"
        embed_tokens_weight_key = "model.model.embed_tokens.weight"

        # Step 1: Load files in parallel
        reserved_keys = {embed_tokens_weight_key}
        rank_tensors, rank_tensor_metadata, weights_of_ckpt_names, reserved = (
            loader.load_files_parallel(
                model_path, device, safetensors_files, reserved_keys=reserved_keys
            )
        )

        # Step 2: Gather tensor names and build mapping
        all_tensor_names, tensor_to_rank_map = (
            loader.gather_tensor_names_and_build_mapping(
                weights_of_ckpt_names, rank_tensors
            )
        )

        # Step 3: Process each tensor
        for name, tensor in loader.iterate_tensors(
            all_tensor_names,
            tensor_to_rank_map,
            rank_tensors,
            rank_tensor_metadata,
            device,
        ):
<<<<<<< HEAD
            if name == embed_tokens_weight_key:
                reserved[name] = tensor.clone()

            dest_name, shared_weight, expert_id = convert_weight_from_hf(
                tensor,
                name,
                model_type,
                parallel_dims,
                n_experts=self.config.n_routed_experts,
            )

            if dest_name is None:
                continue

            if dest_name not in self_state_dict and parallel_dims.pp_enabled:
                continue

            slice_range = None
            if ".experts.gate_proj" in dest_name:
                dest_name = dest_name.replace("gate_projs", "gate_and_up_projs")
                slice_range = slice(0, self.config.moe_inter_dim)
            elif ".experts.up_proj" in dest_name:
                dest_name = dest_name.replace("up_projs", "gate_and_up_projs")
                slice_range = slice(self.config.moe_inter_dim, None)

            target_tensor = self_state_dict[dest_name]
            if isinstance(target_tensor, torch.distributed.tensor.DTensor):
                target_tensor = target_tensor.to_local()

            if expert_id is not None:
                n_local_experts = (
                    self.config.n_routed_experts
                    // parallel_dims.tp
                    // parallel_dims.dp_shard
=======
            # The checkpoint loading assumes bf16 checkpoints. The default deepseekv3 checkpoint is in fp8. We needs to convert the checkpoints from fp8 to bf16 first.
            # Can follow the instructions here: https://github.com/NVIDIA-NeMo/RL/blob/main/docs/guides/deepseek.md
            # Load all safetensors from `model_path`
            model_type = retry(AutoConfig.from_pretrained)(
                model_name_or_path, trust_remote_code=True
            ).model_type
            model_path = resolve_model_path(model_name_or_path, revision)
            safetensors_files = [
                f for f in os.listdir(model_path) if f.endswith(".safetensors")
            ]

            self_state_dict = self.state_dict()
            self_state_dict = {
                clear_weight_name(k): v for k, v in self_state_dict.items()
            }

            lm_head_weight_key = "model.lm_head.weight"
            embed_tokens_weight_key = "model.model.embed_tokens.weight"
            weights_of_ckpt_names = set()
            reserved = {}
            scale_inv_paths = {}

            for f in safetensors_files:
                ckpt = retry(safe_open)(
                    os.path.join(model_path, f), framework="pt", device=str(device)
                )
                keys = ckpt.keys()
                for name in keys:
                    if name.endswith("weight_scale_inv"):
                        scale_inv_paths[name] = os.path.join(model_path, f)

            for f in safetensors_files:
                logger.info(f"Loading safetensors: {f}")
                weights_of_ckpt = {}
                ckpt = retry(safe_open)(
                    os.path.join(model_path, f), framework="pt", device=str(device)
                )
                keys = ckpt.keys()
                for name in keys:
                    ckpt_tensor = ckpt.get_tensor(name)
                    weights_of_ckpt[name] = ckpt_tensor
                    weights_of_ckpt_names.add(name)
                    if name == embed_tokens_weight_key:
                        reserved[name] = ckpt_tensor

                for name in weights_of_ckpt.keys():
                    tensor = weights_of_ckpt[name]
                    if name.endswith("weight_scale_inv") or "layers.61" in name:
                        # Skip since this weight is used for dequantization
                        continue

                    if (
                        "down_proj" in name
                        or "up_proj" in name
                        or "gate_proj" in name
                        or "self_attn.kv_a_proj_with_mqa" in name
                        or "self_attn.kv_b_proj" in name
                        or "self_attn.o_proj" in name
                        or "self_attn.q_a_proj" in name
                        or "self_attn.q_b_proj" in name
                    ) and "weight" in name:
                        inv_name = name + "_scale_inv"
                        inv_tensor = retry(safe_open)(
                            scale_inv_paths[inv_name],
                            framework="pt",
                            device=str(device),
                        ).get_tensor(inv_name)
                        tensor = weight_dequant(tensor, inv_tensor)

                    dest_name, shared_weight, expert_id = convert_weight_from_hf(
                        tensor,
                        name,
                        model_type,
                        parallel_dims,
                        n_experts=self.config.n_routed_experts,
                    )

                    if dest_name is None:
                        # This is due to the expert parallelism grouping
                        continue

                    if dest_name not in self_state_dict and parallel_dims.pp_enabled:
                        logger.info(
                            f"Weight `{dest_name}` is discarded, maybe due to pipeline parallelism or expert parallelism grouping. Skipping this weight checking"
                        )
                        continue

                    slice_range = None
                    if ".experts.gate_proj" in dest_name:
                        dest_name = dest_name.replace("gate_projs", "gate_and_up_projs")
                        slice_range = slice(0, self.config.moe_inter_dim)
                    elif ".experts.up_proj" in dest_name:
                        dest_name = dest_name.replace("up_projs", "gate_and_up_projs")
                        slice_range = slice(self.config.moe_inter_dim, None)

                    target_tensor = self_state_dict[dest_name]
                    if isinstance(target_tensor, torch.distributed.tensor.DTensor):
                        target_tensor = target_tensor.to_local()
                    # Write to the correct expert of the target tensor
                    if expert_id is not None:
                        # Convert expert_id to local_expert_id
                        n_local_experts = (
                            self.config.n_routed_experts
                            // parallel_dims.tp
                            // (parallel_dims.dp_shard * parallel_dims.cp)
                        )

                        expert_id = expert_id % n_local_experts
                        target_tensor = target_tensor[expert_id]

                    if slice_range is not None:
                        assert (
                            target_tensor.shape[0] == 2 * self.config.moe_inter_dim
                        ), f"Shape mismatch: {target_tensor.shape} != {2 * self.config.moe_inter_dim} for {dest_name}"
                        target_tensor = target_tensor[slice_range]

                    assert (
                        target_tensor.shape == shared_weight.shape
                    ), f"Shape mismatch: {target_tensor.shape} != {shared_weight.shape} for {dest_name}"
                    with torch.no_grad():
                        target_tensor.data.copy_(shared_weight)
                torch.distributed.barrier()
                logger.info(f"Loaded safetensors: {f} successfully.")

            if (
                lm_head_weight_key not in weights_of_ckpt_names
                and embed_tokens_weight_key in weights_of_ckpt_names
            ):
                # tied with embed_tokens.weight
                name = lm_head_weight_key
                assert embed_tokens_weight_key in reserved
                tensor = reserved[embed_tokens_weight_key]
                dest_name, shared_weight = convert_weight_from_hf(
                    tensor,
                    name,
                    model_type,
                    parallel_dims,
                    n_experts=self.config.n_routed_experts,
                )
                if dest_name in self_state_dict:
                    target_tensor = self_state_dict[dest_name]
                    is_dist_tensor = isinstance(
                        target_tensor, torch.distributed.tensor.DTensor
                    )
                    local_view = (
                        target_tensor.to_local() if is_dist_tensor else target_tensor
                    )
                    assert (
                        local_view.shape == shared_weight.shape
                    ), f"Shape mismatch: {local_view.shape} != {shared_weight.shape} for {dest_name}"
                    with torch.no_grad():
                        local_view.data.copy_(shared_weight)
            if save_dcp:
                logger.info(f"Dumping the tensors to DCP folder {dcp_checkpoint_path}")
                os.makedirs(dcp_checkpoint_path, exist_ok=True)
                fs_storage_writer = torch.distributed.checkpoint.FileSystemWriter(
                    dcp_checkpoint_path
>>>>>>> fc411623
                )
                expert_id = expert_id % n_local_experts
                target_tensor = target_tensor[expert_id]

            if slice_range is not None:
                assert (
                    target_tensor.shape[0] == 2 * self.config.moe_inter_dim
                ), f"Shape mismatch for {dest_name}"
                target_tensor = target_tensor[slice_range]

            assert (
                target_tensor.shape == shared_weight.shape
            ), f"Shape mismatch: {target_tensor.shape} != {shared_weight.shape} for {dest_name}"

            with torch.no_grad():
                target_tensor.data.copy_(shared_weight)

        if (
            lm_head_weight_key not in weights_of_ckpt_names
            and embed_tokens_weight_key in weights_of_ckpt_names
        ):
            name = lm_head_weight_key
            assert embed_tokens_weight_key in reserved
            tensor = reserved[embed_tokens_weight_key]
            dest_name, shared_weight = convert_weight_from_hf(
                tensor,
                name,
                model_type,
                parallel_dims,
                n_experts=self.config.n_routed_experts,
            )
            if dest_name in self_state_dict:
                target_tensor = self_state_dict[dest_name]
                is_dist_tensor = isinstance(
                    target_tensor, torch.distributed.tensor.DTensor
                )
                local_view = (
                    target_tensor.to_local() if is_dist_tensor else target_tensor
                )
                assert (
                    local_view.shape == shared_weight.shape
                ), f"Shape mismatch for {dest_name}"
                with torch.no_grad():
                    local_view.data.copy_(shared_weight)

    def load_state_dict(
        self, state_dict: dict[str, Any], strict: bool = True, assign: bool = False
    ):
        """
        Ignore the missing keys with substrings matching `substring_to_ignore` (e.g., "_extra_state" keys imposed by
        TransformerEngine for FP8).
        """
        actual_missing_keys, unexpected_keys = super().load_state_dict(
            state_dict, strict=False, assign=assign
        )
        if strict:
            if len(actual_missing_keys) > 0 or len(unexpected_keys) > 0:
                raise ValueError(
                    f"Missing keys: {actual_missing_keys}\n\nUnexpected keys: {unexpected_keys}"
                )
        return _IncompatibleKeys(actual_missing_keys, unexpected_keys)

    @cached_property
    def weight_sync_transforms(
        self,
    ) -> List[Tuple[str, Union[torch.Tensor, Callable]]]:
        # 1. get all parameters, but not buffers
        transforms = {}

        for local_name, param in self.named_parameters():
            hf_name = self.weight_mapper.policy_map_local_key_to_hf_key(
                clear_weight_name(local_name)
            )

            is_dist_tensor = isinstance(param, torch.distributed.tensor.DTensor)
            transform_or_view = param.to_local() if is_dist_tensor else param

            assert (
                hf_name not in transforms
            ), f"Duplicate key found in transforms: {hf_name}"
            transforms[hf_name] = transform_or_view

        return sorted(transforms.items())

    @classmethod
    def fqn_filter_for_quantization(cls) -> List[str]:
        return ["lm_head"]

    def check_cp_compatible(self, cp_size: int, tp_size: int):
        if not (self.config.n_heads % (cp_size * tp_size) == 0):
            raise ValueError(
                f"Model is not compatible with cp parallelism, model's head number={self.config.n_heads} is not divisible by cp size({cp_size}) * tp_size({tp_size}) = {cp_size * tp_size}"
            )

    def check_tp_compatible(self, tp_size: int):
        non_divisible_by_tp_size = self.config.n_heads % tp_size != 0
        if non_divisible_by_tp_size:
            raise ValueError(
                f"Model is not compatible with tp parallelism, model's head number={self.config.n_heads} is not satisified by tp size({tp_size})"
            )


def _init_weights(module):
    std = 0.02

    def to_local(tensor):
        if isinstance(tensor, DTensor):
            return tensor.to_local()
        else:
            return tensor

    if isinstance(module, torch.nn.Linear):
        to_local(module.weight).normal_(mean=0.0, std=std)
        if module.bias is not None:
            to_local(module.bias).zero_()
    elif isinstance(module, torch.nn.Embedding):
        to_local(module.weight).normal_(mean=0.0, std=std)
        if module.padding_idx is not None:
            to_local(module.weight)[module.padding_idx].zero_()
    elif isinstance(module, moe.Gate):
        to_local(module.weight).normal_(mean=0.0, std=std)<|MERGE_RESOLUTION|>--- conflicted
+++ resolved
@@ -260,7 +260,6 @@
             rank_tensor_metadata,
             device,
         ):
-<<<<<<< HEAD
             if name == embed_tokens_weight_key:
                 reserved[name] = tensor.clone()
 
@@ -294,166 +293,7 @@
                 n_local_experts = (
                     self.config.n_routed_experts
                     // parallel_dims.tp
-                    // parallel_dims.dp_shard
-=======
-            # The checkpoint loading assumes bf16 checkpoints. The default deepseekv3 checkpoint is in fp8. We needs to convert the checkpoints from fp8 to bf16 first.
-            # Can follow the instructions here: https://github.com/NVIDIA-NeMo/RL/blob/main/docs/guides/deepseek.md
-            # Load all safetensors from `model_path`
-            model_type = retry(AutoConfig.from_pretrained)(
-                model_name_or_path, trust_remote_code=True
-            ).model_type
-            model_path = resolve_model_path(model_name_or_path, revision)
-            safetensors_files = [
-                f for f in os.listdir(model_path) if f.endswith(".safetensors")
-            ]
-
-            self_state_dict = self.state_dict()
-            self_state_dict = {
-                clear_weight_name(k): v for k, v in self_state_dict.items()
-            }
-
-            lm_head_weight_key = "model.lm_head.weight"
-            embed_tokens_weight_key = "model.model.embed_tokens.weight"
-            weights_of_ckpt_names = set()
-            reserved = {}
-            scale_inv_paths = {}
-
-            for f in safetensors_files:
-                ckpt = retry(safe_open)(
-                    os.path.join(model_path, f), framework="pt", device=str(device)
-                )
-                keys = ckpt.keys()
-                for name in keys:
-                    if name.endswith("weight_scale_inv"):
-                        scale_inv_paths[name] = os.path.join(model_path, f)
-
-            for f in safetensors_files:
-                logger.info(f"Loading safetensors: {f}")
-                weights_of_ckpt = {}
-                ckpt = retry(safe_open)(
-                    os.path.join(model_path, f), framework="pt", device=str(device)
-                )
-                keys = ckpt.keys()
-                for name in keys:
-                    ckpt_tensor = ckpt.get_tensor(name)
-                    weights_of_ckpt[name] = ckpt_tensor
-                    weights_of_ckpt_names.add(name)
-                    if name == embed_tokens_weight_key:
-                        reserved[name] = ckpt_tensor
-
-                for name in weights_of_ckpt.keys():
-                    tensor = weights_of_ckpt[name]
-                    if name.endswith("weight_scale_inv") or "layers.61" in name:
-                        # Skip since this weight is used for dequantization
-                        continue
-
-                    if (
-                        "down_proj" in name
-                        or "up_proj" in name
-                        or "gate_proj" in name
-                        or "self_attn.kv_a_proj_with_mqa" in name
-                        or "self_attn.kv_b_proj" in name
-                        or "self_attn.o_proj" in name
-                        or "self_attn.q_a_proj" in name
-                        or "self_attn.q_b_proj" in name
-                    ) and "weight" in name:
-                        inv_name = name + "_scale_inv"
-                        inv_tensor = retry(safe_open)(
-                            scale_inv_paths[inv_name],
-                            framework="pt",
-                            device=str(device),
-                        ).get_tensor(inv_name)
-                        tensor = weight_dequant(tensor, inv_tensor)
-
-                    dest_name, shared_weight, expert_id = convert_weight_from_hf(
-                        tensor,
-                        name,
-                        model_type,
-                        parallel_dims,
-                        n_experts=self.config.n_routed_experts,
-                    )
-
-                    if dest_name is None:
-                        # This is due to the expert parallelism grouping
-                        continue
-
-                    if dest_name not in self_state_dict and parallel_dims.pp_enabled:
-                        logger.info(
-                            f"Weight `{dest_name}` is discarded, maybe due to pipeline parallelism or expert parallelism grouping. Skipping this weight checking"
-                        )
-                        continue
-
-                    slice_range = None
-                    if ".experts.gate_proj" in dest_name:
-                        dest_name = dest_name.replace("gate_projs", "gate_and_up_projs")
-                        slice_range = slice(0, self.config.moe_inter_dim)
-                    elif ".experts.up_proj" in dest_name:
-                        dest_name = dest_name.replace("up_projs", "gate_and_up_projs")
-                        slice_range = slice(self.config.moe_inter_dim, None)
-
-                    target_tensor = self_state_dict[dest_name]
-                    if isinstance(target_tensor, torch.distributed.tensor.DTensor):
-                        target_tensor = target_tensor.to_local()
-                    # Write to the correct expert of the target tensor
-                    if expert_id is not None:
-                        # Convert expert_id to local_expert_id
-                        n_local_experts = (
-                            self.config.n_routed_experts
-                            // parallel_dims.tp
-                            // (parallel_dims.dp_shard * parallel_dims.cp)
-                        )
-
-                        expert_id = expert_id % n_local_experts
-                        target_tensor = target_tensor[expert_id]
-
-                    if slice_range is not None:
-                        assert (
-                            target_tensor.shape[0] == 2 * self.config.moe_inter_dim
-                        ), f"Shape mismatch: {target_tensor.shape} != {2 * self.config.moe_inter_dim} for {dest_name}"
-                        target_tensor = target_tensor[slice_range]
-
-                    assert (
-                        target_tensor.shape == shared_weight.shape
-                    ), f"Shape mismatch: {target_tensor.shape} != {shared_weight.shape} for {dest_name}"
-                    with torch.no_grad():
-                        target_tensor.data.copy_(shared_weight)
-                torch.distributed.barrier()
-                logger.info(f"Loaded safetensors: {f} successfully.")
-
-            if (
-                lm_head_weight_key not in weights_of_ckpt_names
-                and embed_tokens_weight_key in weights_of_ckpt_names
-            ):
-                # tied with embed_tokens.weight
-                name = lm_head_weight_key
-                assert embed_tokens_weight_key in reserved
-                tensor = reserved[embed_tokens_weight_key]
-                dest_name, shared_weight = convert_weight_from_hf(
-                    tensor,
-                    name,
-                    model_type,
-                    parallel_dims,
-                    n_experts=self.config.n_routed_experts,
-                )
-                if dest_name in self_state_dict:
-                    target_tensor = self_state_dict[dest_name]
-                    is_dist_tensor = isinstance(
-                        target_tensor, torch.distributed.tensor.DTensor
-                    )
-                    local_view = (
-                        target_tensor.to_local() if is_dist_tensor else target_tensor
-                    )
-                    assert (
-                        local_view.shape == shared_weight.shape
-                    ), f"Shape mismatch: {local_view.shape} != {shared_weight.shape} for {dest_name}"
-                    with torch.no_grad():
-                        local_view.data.copy_(shared_weight)
-            if save_dcp:
-                logger.info(f"Dumping the tensors to DCP folder {dcp_checkpoint_path}")
-                os.makedirs(dcp_checkpoint_path, exist_ok=True)
-                fs_storage_writer = torch.distributed.checkpoint.FileSystemWriter(
-                    dcp_checkpoint_path
->>>>>>> fc411623
+                    // (parallel_dims.dp_shard * parallel_dims.cp)
                 )
                 expert_id = expert_id % n_local_experts
                 target_tensor = target_tensor[expert_id]
