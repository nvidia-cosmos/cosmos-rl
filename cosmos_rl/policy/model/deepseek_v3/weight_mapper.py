# SPDX-FileCopyrightText: Copyright (c) 2025 NVIDIA CORPORATION & AFFILIATES. All rights reserved.
# SPDX-License-Identifier: Apache-2.0
#
# Licensed under the Apache License, Version 2.0 (the "License");
# you may not use this file except in compliance with the License.
# You may obtain a copy of the License at
#
# http://www.apache.org/licenses/LICENSE-2.0
#
# Unless required by applicable law or agreed to in writing, software
# distributed under the License is distributed on an "AS IS" BASIS,
# WITHOUT WARRANTIES OR CONDITIONS OF ANY KIND, either express or implied.
# See the License for the specific language governing permissions and
# limitations under the License.

from typing import Any, Dict, List, Tuple

import re
import torch
from transformers import AutoConfig

from cosmos_rl.policy.model.base import WeightMapper
from cosmos_rl.utils import util
from cosmos_rl.utils.logging import logger
from cosmos_rl.utils.parallelism_registry import (
    get_rollout_parallelism_strategy,
)


class DeepseekV3MoEWeightMapper(WeightMapper):
    def __init__(self, hf_config: AutoConfig):
        super().__init__(hf_config)

    def _rollout_vllm_name_to_hf(self, rollout_weight_name: str) -> str:
        # TODO(aazzolini): 2.2. Implement name_to_hf correctly.
        # Why is .experts skipped here for HF weights?
        if not rollout_weight_name == "lm_head.weight":
            if "experts.w13_weight" in rollout_weight_name:
                return rollout_weight_name.replace(
                    "experts.w13_weight", "experts.gate_up_proj.weight"
                )
            elif "experts.w2_weight" in rollout_weight_name:
                return rollout_weight_name.replace(
                    "experts.w2_weight", "experts.down_proj.weight"
                )
        return rollout_weight_name

<<<<<<< HEAD
    def _split_gate_up_proj_weight(self, weight: torch.Tensor):
        # weight has shape [..., 2 * x, hidden_dim]
        # split it into [..., :x, hidden_dim] and [..., x:, hidden_dim]
=======
    def _split_qkv_a_proj_weight(self, weight: torch.Tensor):
        # Weight has shape [q_lora_rank + kv_lora_rank + qk_rope_head_dim, hidden_dim]
        # Split it into [q_lora_rank, hidden_dim] and [kv_lora_rank + qk_rope_head_dim, hidden_dim]

        q_lora_rank = self.config.q_lora_rank
        kv_lora_rank = self.config.kv_lora_rank
        qk_rope_head_dim = self.config.qk_rope_head_dim
        assert weight.shape[0] == q_lora_rank + kv_lora_rank + qk_rope_head_dim, (
            f"weight.shape[0] {weight.shape[0]} != q_lora_rank + kv_lora_rank + qk_rope_head_dim "
            f"{q_lora_rank + kv_lora_rank + qk_rope_head_dim}"
        )

        q_a_proj = weight[:q_lora_rank]
        kv_a_proj_with_mqa = weight[q_lora_rank:]
        return q_a_proj, kv_a_proj_with_mqa

    def _split_gate_up_proj_weight(self, weight: torch.Tensor):
        # Weight has shape [n_experts, 2 * inter_dim, hidden_dim]
        # Split it into [n_experts, :inter_dim, hidden_dim] and [n_experts, inter_dim:, hidden_dim]
>>>>>>> d66ff75b

        # Note that for MoE we have an extra dimension on the left for for dense we dont.
        split_idx = weight.shape[-2] // 2
        gate_proj_weight = weight[..., :split_idx, :]
        up_proj_weight = weight[..., split_idx:, :]
        return gate_proj_weight, up_proj_weight

    def rollout_prepare_recv(
        self, vllm_model: Any
    ) -> Tuple[Dict[str, torch.Tensor], List[Tuple[str, torch.Size]]]:
        """
        Given the rollout (e.g. VLLM) nn.Module, return the list of HuggingFace-compatible
        parameter names along with their tensor views and shapes. Param names produced this
        method should exactly match policy_model.sorted_params.

        Args:
           vllm_model: rollout nn.Module

        Returns:
          Tuple[
            Dict[
              str,           # compatible_key
              Tensor         # param Tensor
            ],               # compatible weight map
            List[
              List[
                Tuple[
                  str,         # compatible_key
                  int,         # param tensor ndim
                ]
              ]              # param group (?)
            ]                # compatible weight list

            Where "compatible_key" is the HuggingFace param name
        """
        recv_key_n_rank_list = []
        compatible_key_map = {}
        for param_name, param in vllm_model.named_parameters():
            group_keys = []
            compatible_key = self._rollout_vllm_name_to_hf(param_name)
            logger.info(
                f"[Rollout] param vllm_name {param_name} hf_name: {compatible_key}"
            )
<<<<<<< HEAD
            if "gate_up_proj" in compatible_key:
                # split gate and up proj
=======

            if "fused_qkv_a_proj" in compatible_key:
                # Split q_a and kv_a_proj weights.

                # self_attn.fused_qkv_a_proj.weight
                # 1) self_attn.q_a_proj.weight
                # 2) self_attn.kv_a_proj_with_mqa.weight
                q_a_proj, kv_a_proj_with_mqa = self._split_qkv_a_proj_weight(param)

                q_a_proj_key = compatible_key.replace("fused_qkv_a_proj", "q_a_proj")
                compatible_key_map[q_a_proj_key] = q_a_proj
                group_keys.append((q_a_proj_key, q_a_proj.ndim))

                kv_a_proj_with_mqa_key = compatible_key.replace(
                    "fused_qkv_a_proj", "kv_a_proj_with_mqa"
                )
                compatible_key_map[kv_a_proj_with_mqa_key] = kv_a_proj_with_mqa
                group_keys.append((kv_a_proj_with_mqa_key, kv_a_proj_with_mqa.ndim))

            elif "gate_up_proj" in compatible_key:
                # Split gate and up proj weights.
>>>>>>> d66ff75b
                gate_proj_weight, up_proj_weight = self._split_gate_up_proj_weight(
                    param
                )

                gate_proj_weight_key = compatible_key.replace(
                    "gate_up_proj", "gate_proj"
                )
                compatible_key_map[gate_proj_weight_key] = gate_proj_weight
                group_keys.append((gate_proj_weight_key, gate_proj_weight.ndim))

                up_proj_weight_key = compatible_key.replace("gate_up_proj", "up_proj")
                compatible_key_map[up_proj_weight_key] = up_proj_weight
                group_keys.append((up_proj_weight_key, up_proj_weight.ndim))

            else:
                compatible_key_map[compatible_key] = param
                group_keys.append((compatible_key, param.ndim))

            recv_key_n_rank_list.append(group_keys)

        return compatible_key_map, recv_key_n_rank_list

    def policy_map_local_key_to_hf_key(self, name: str) -> str:
        name = util.clear_weight_name(name)

        # The weights in the policy model have a ".model" prefix.
        name = name.replace("model.", "")

        if not name == "lm_head.weight":
            assert name.startswith(
                "model."
            ), f"Expected name to start with model., got {name}"
            if re.search(
                r"model\.layers\.(\d+)\.mlp\.experts\.(up_projs|gate_projs|down_projs)",
                name,
            ):
                name = name.replace("projs", "proj.weight")
        return name

    def get_rollout_parallelism_strategy(self):
        return [get_rollout_parallelism_strategy("deepseek_v3")]<|MERGE_RESOLUTION|>--- conflicted
+++ resolved
@@ -45,11 +45,6 @@
                 )
         return rollout_weight_name
 
-<<<<<<< HEAD
-    def _split_gate_up_proj_weight(self, weight: torch.Tensor):
-        # weight has shape [..., 2 * x, hidden_dim]
-        # split it into [..., :x, hidden_dim] and [..., x:, hidden_dim]
-=======
     def _split_qkv_a_proj_weight(self, weight: torch.Tensor):
         # Weight has shape [q_lora_rank + kv_lora_rank + qk_rope_head_dim, hidden_dim]
         # Split it into [q_lora_rank, hidden_dim] and [kv_lora_rank + qk_rope_head_dim, hidden_dim]
@@ -69,7 +64,6 @@
     def _split_gate_up_proj_weight(self, weight: torch.Tensor):
         # Weight has shape [n_experts, 2 * inter_dim, hidden_dim]
         # Split it into [n_experts, :inter_dim, hidden_dim] and [n_experts, inter_dim:, hidden_dim]
->>>>>>> d66ff75b
 
         # Note that for MoE we have an extra dimension on the left for for dense we dont.
         split_idx = weight.shape[-2] // 2
@@ -113,10 +107,6 @@
             logger.info(
                 f"[Rollout] param vllm_name {param_name} hf_name: {compatible_key}"
             )
-<<<<<<< HEAD
-            if "gate_up_proj" in compatible_key:
-                # split gate and up proj
-=======
 
             if "fused_qkv_a_proj" in compatible_key:
                 # Split q_a and kv_a_proj weights.
@@ -138,7 +128,6 @@
 
             elif "gate_up_proj" in compatible_key:
                 # Split gate and up proj weights.
->>>>>>> d66ff75b
                 gate_proj_weight, up_proj_weight = self._split_gate_up_proj_weight(
                     param
                 )
