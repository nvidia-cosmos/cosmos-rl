# SPDX-FileCopyrightText: Copyright (c) 2025 NVIDIA CORPORATION & AFFILIATES. All rights reserved.
# SPDX-License-Identifier: Apache-2.0
#
# Licensed under the Apache License, Version 2.0 (the "License");
# you may not use this file except in compliance with the License.
# You may obtain a copy of the License at
#
# http://www.apache.org/licenses/LICENSE-2.0
#
# Unless required by applicable law or agreed to in writing, software
# distributed under the License is distributed on an "AS IS" BASIS,
# WITHOUT WARRANTIES OR CONDITIONS OF ANY KIND, either express or implied.
# See the License for the specific language governing permissions and
# limitations under the License.

import torch
<<<<<<< HEAD
=======
from transformers import AutoConfig
>>>>>>> 4282f230
from typing import Any
from transformers import AutoConfig
from cosmos_rl.utils.logging import logger


def pre_hf_models_patch(hf_config: AutoConfig):
    if (
        hf_config.model_type == "internvl_chat"
        and hasattr(hf_config, "llm_config")
        and hf_config.llm_config.model_type == "gpt_oss"
    ):
        hf_config.vision_config.drop_path_rate = 0.0
        print("Set drop_path_rate to 0.0")
    elif hf_config.model_type == "NemotronH_Nano_VL_V2":
        # It's hardcoded for now
        hf_config.vision_config.num_hidden_layers = 32
        # Set video pruning rate to 0 for training
        hf_config.video_pruning_rate = 0.0


def post_hf_models_patch(hf_config: AutoConfig, model: Any):
    if (
        hf_config.model_type == "internvl_chat"
        and hasattr(hf_config, "llm_config")
        and hf_config.llm_config.model_type == "gpt_oss"
    ):
        model.img_context_token_id = 200021
        print("Set img_context_token_id to 200021")
<<<<<<< HEAD


# Get packed attention mask
def get_packed_attention_mask(lengths, device):
    # lengths: list of sequence lengths
    L = sum(lengths)
    mask = torch.zeros((L, L), dtype=torch.bool, device=device)
    offset = 0
    for length in lengths:
        mask[offset : offset + length, offset : offset + length] = torch.tril(
            torch.ones((length, length), dtype=torch.bool, device=device)
        )
        offset += length
    return mask


# Get packed sliding attention mask
def get_packed_sliding_attention_mask(lengths, sliding_window, device):
    # lengths: list of sequence lengths
    L = sum(lengths)
    mask = torch.zeros((1, 1, L, L), dtype=torch.bool, device=device)
    cur = 0

    for L in lengths:
        start = cur
        end = cur + L
        for i in range(start, end):
            valid_start = max(start, i - sliding_window + 1)
            valid_end = i + 1
            mask[0, 0, i, valid_start:valid_end] = True
        cur = end
    return mask


# Get packed position ids
# def get_packed_position_ids(lengths, device):
#     # lengths: list of sequence lengths
#     L = sum(lengths)
#     position_ids = torch.zeros((1, L), dtype=torch.int, device=device)
#     offset = 0
#     for length in lengths:
#         position_ids[0, offset : offset + length] = torch.arange(length, device=device)
#         offset += length
#     return position_ids


def make_new_self_attn_forward(original_attn_forward):
    def self_attn_forward(self, hidden_states, *args, **kwargs):
        valid_input_len = kwargs.get("valid_input_len", None)
        if valid_input_len is not None:
            if hasattr(self, "is_sliding") and self.is_sliding:
                assert (
                    hasattr(self, "sliding_window") and self.sliding_window is not None
                ), "sliding_window must be set for sliding attention"
                attention_mask = get_packed_sliding_attention_mask(
                    valid_input_len.tolist(), self.sliding_window, hidden_states.device
                )
            else:
                attention_mask = get_packed_attention_mask(
                    valid_input_len.tolist(), hidden_states.device
                )
            kwargs["attention_mask"] = attention_mask
            # Added for models like gemma3-text
            # position_ids = kwargs.get("position_ids", None)
            # if position_ids is not None and position_ids.ndim == 2:
            #     kwargs["position_ids"] = get_packed_position_ids(valid_input_len.tolist(), hidden_states.device)
        return original_attn_forward(hidden_states, *args, **kwargs)

    return self_attn_forward


def sequence_packing_forward_patch(hf_config: AutoConfig, hfmodel):
    patch_success = False
    try:
        if hf_config.model_type in SEQUENCE_PACKING_FORWARD_PATCH_FUNCTIONS:
            SEQUENCE_PACKING_FORWARD_PATCH_FUNCTIONS[hf_config.model_type](
                hfmodel.model
            )
            patch_success = True
        else:
            if not hfmodel.is_vlm:
                SEQUENCE_PACKING_FORWARD_PATCH_FUNCTIONS["llm"](hfmodel.model)
                patch_success = True
            else:
                logger.warning(
                    f"Failed to patch sequence packing forward for {hf_config.model_type}, supported models: {SEQUENCE_PACKING_FORWARD_PATCH_FUNCTIONS.keys()}"
                )
    except Exception as e:
        logger.error(f"Failed to patch sequence packing forward: {e}")
    return patch_success


def sequence_packing_forward_qwen3_vl_patch(model):
    original_forward = model.language_model.forward

    def sequence_packing_forward_qwen3_vl_inner(*args, **kwargs):
        valid_input_len = kwargs.get("valid_input_len", None)
        if valid_input_len is not None:
            inputs_embeds = kwargs.get("inputs_embeds")
            visual_pos_masks = kwargs.get("visual_pos_masks", None)
            position_ids = kwargs.get("position_ids", None)

            batch_size = valid_input_len.shape[0]
            inputs_embeds_list = []
            visual_pos_masks_list = []
            position_ids_list = []
            for i in range(batch_size):
                valid_len = valid_input_len[i].item()
                cur_inputs_embeds = inputs_embeds[i : i + 1, :valid_len, :].clone()
                inputs_embeds_list.append(cur_inputs_embeds)

                if visual_pos_masks is not None:
                    cur_visual_mask = visual_pos_masks[i : i + 1, :valid_len].clone()
                    visual_pos_masks_list.append(cur_visual_mask)

                if position_ids is not None:
                    cur_position_ids = position_ids[:, i : i + 1, :valid_len].clone()
                    position_ids_list.append(cur_position_ids)

            kwargs["inputs_embeds"] = torch.cat(inputs_embeds_list, dim=1)
            if len(visual_pos_masks_list) > 0:
                kwargs["visual_pos_masks"] = torch.cat(visual_pos_masks_list, dim=1)

            if len(position_ids_list) > 0:
                kwargs["position_ids"] = torch.cat(position_ids_list, dim=2)

            del (
                inputs_embeds_list,
                visual_pos_masks_list,
                position_ids_list,
            )
        else:
            logger.warning(
                "valid_input_len is not provided, skip sequence packing forward"
            )
        # Call original forward
        result = original_forward(*args, **kwargs)
        return result

    # Replace the forward method
    model.language_model.forward = sequence_packing_forward_qwen3_vl_inner

    # Replace the self_attn.forward method
    for layer in model.language_model.layers:
        original_attn_forward = layer.self_attn.forward
        layer.self_attn.forward = make_new_self_attn_forward(
            original_attn_forward
        ).__get__(layer.self_attn, type(layer.self_attn))


def sequence_packing_forward_llm_patch(model):
    original_forward = model.model.forward

    def sequence_packing_forward_llm_inner(*args, **kwargs):
        valid_input_len = kwargs.get("valid_input_len", None)
        if valid_input_len is not None:
            input_ids = kwargs.get("input_ids", None)
            position_ids = kwargs.get("position_ids", None)
            cache_position = kwargs.get("cache_position", None)

            batch_size = valid_input_len.shape[0]
            input_ids_list = []
            position_ids_list = []
            cache_position_list = []
            for i in range(batch_size):
                valid_len = valid_input_len[i].item()
                if input_ids is not None:
                    cur_input_ids = input_ids[i : i + 1, :valid_len].clone()
                    input_ids_list.append(cur_input_ids)
                if position_ids is not None:
                    cur_position_ids = position_ids[i : i + 1, :valid_len].clone()
                    position_ids_list.append(cur_position_ids)
                if cache_position is not None:
                    cur_cache_position = cache_position[i : i + 1, :valid_len].clone()
                    cache_position_list.append(cur_cache_position)

            if len(input_ids_list) > 0:
                kwargs["input_ids"] = torch.cat(input_ids_list, dim=1)
            if len(position_ids_list) > 0:
                kwargs["position_ids"] = torch.cat(position_ids_list, dim=1)
            if len(cache_position_list) > 0:
                kwargs["cache_position"] = torch.cat(cache_position_list, dim=1)

            del (
                input_ids_list,
                position_ids_list,
                cache_position_list,
            )
        else:
            logger.warning(
                "valid_input_len is not provided, skip sequence packing forward"
            )
        # Call original forward
        result = original_forward(*args, **kwargs)
        return result

    # Replace the forward method
    model.model.forward = sequence_packing_forward_llm_inner

    # Replace the self_attn.forward method
    for layer in model.model.layers:
        original_attn_forward = layer.self_attn.forward
        layer.self_attn.forward = make_new_self_attn_forward(
            original_attn_forward
        ).__get__(layer.self_attn, type(layer.self_attn))


# In order to support sequence packing during forward passes, the forward method of the language model must be patched.
# The patching logic is model-dependent, with special handling required for Vision-Language Models (VLMs) and other architectures.
SEQUENCE_PACKING_FORWARD_PATCH_FUNCTIONS = {
    "qwen3_vl": sequence_packing_forward_qwen3_vl_patch,
    "llm": sequence_packing_forward_llm_patch,
}
=======
    elif hf_config.model_type == "NemotronH_Nano_VL_V2":

        def patch_forward(self, **kwargs) -> torch.LongTensor:
            pixel_values = kwargs.get("pixel_values", None)
            pixel_values_videos = kwargs.get("pixel_values_videos", None)
            input_ids = kwargs.get("input_ids", None)
            attention_mask = kwargs.get("attention_mask", None)
            assert self.img_context_token_id is not None
            if pixel_values is not None or pixel_values_videos is not None:
                image_vit_embeds, video_vit_embeds = None, None
                if pixel_values is not None:
                    pixel_values = pixel_values.to(
                        dtype=self.vision_model.config.torch_dtype
                    )
                    image_vit_embeds = self.extract_feature(pixel_values)
                if pixel_values_videos is not None:
                    pixel_values_videos = pixel_values_videos.to(
                        dtype=self.vision_model.config.torch_dtype
                    )
                    video_vit_embeds = self.extract_feature(pixel_values_videos)
                inputs_embeds = self.language_model.get_input_embeddings()(input_ids)
                B, N, C = inputs_embeds.shape
                inputs_embeds = inputs_embeds.reshape(B * N, C)
                input_ids_copy = input_ids.reshape(B * N)
                if image_vit_embeds is not None:
                    image_mask = input_ids_copy == self.img_context_token_id
                    assert image_mask.sum() != 0
                    inputs_embeds[image_mask] = image_vit_embeds.reshape(-1, C).to(
                        inputs_embeds.device, inputs_embeds.dtype
                    )
                if video_vit_embeds is not None:
                    # if B > 1:
                    #     raise NotImplementedError(
                    #         "Video is not supported for batch size > 1"
                    #     )
                    video_mask = input_ids_copy == self.video_context_token_id
                    assert video_mask.sum() != 0
                    inputs_embeds[video_mask] = video_vit_embeds.reshape(-1, C).to(
                        inputs_embeds.device, inputs_embeds.dtype
                    )
                inputs_embeds = inputs_embeds.reshape(B, N, C)
            else:
                inputs_embeds = self.language_model.get_input_embeddings()(input_ids)

            outputs = self.language_model(
                inputs_embeds=inputs_embeds,
                attention_mask=attention_mask,
                use_cache=False,
            )
            return outputs

        model.forward = patch_forward.__get__(model, type(model))
>>>>>>> 4282f230
<|MERGE_RESOLUTION|>--- conflicted
+++ resolved
@@ -14,10 +14,6 @@
 # limitations under the License.
 
 import torch
-<<<<<<< HEAD
-=======
-from transformers import AutoConfig
->>>>>>> 4282f230
 from typing import Any
 from transformers import AutoConfig
 from cosmos_rl.utils.logging import logger
@@ -46,221 +42,6 @@
     ):
         model.img_context_token_id = 200021
         print("Set img_context_token_id to 200021")
-<<<<<<< HEAD
-
-
-# Get packed attention mask
-def get_packed_attention_mask(lengths, device):
-    # lengths: list of sequence lengths
-    L = sum(lengths)
-    mask = torch.zeros((L, L), dtype=torch.bool, device=device)
-    offset = 0
-    for length in lengths:
-        mask[offset : offset + length, offset : offset + length] = torch.tril(
-            torch.ones((length, length), dtype=torch.bool, device=device)
-        )
-        offset += length
-    return mask
-
-
-# Get packed sliding attention mask
-def get_packed_sliding_attention_mask(lengths, sliding_window, device):
-    # lengths: list of sequence lengths
-    L = sum(lengths)
-    mask = torch.zeros((1, 1, L, L), dtype=torch.bool, device=device)
-    cur = 0
-
-    for L in lengths:
-        start = cur
-        end = cur + L
-        for i in range(start, end):
-            valid_start = max(start, i - sliding_window + 1)
-            valid_end = i + 1
-            mask[0, 0, i, valid_start:valid_end] = True
-        cur = end
-    return mask
-
-
-# Get packed position ids
-# def get_packed_position_ids(lengths, device):
-#     # lengths: list of sequence lengths
-#     L = sum(lengths)
-#     position_ids = torch.zeros((1, L), dtype=torch.int, device=device)
-#     offset = 0
-#     for length in lengths:
-#         position_ids[0, offset : offset + length] = torch.arange(length, device=device)
-#         offset += length
-#     return position_ids
-
-
-def make_new_self_attn_forward(original_attn_forward):
-    def self_attn_forward(self, hidden_states, *args, **kwargs):
-        valid_input_len = kwargs.get("valid_input_len", None)
-        if valid_input_len is not None:
-            if hasattr(self, "is_sliding") and self.is_sliding:
-                assert (
-                    hasattr(self, "sliding_window") and self.sliding_window is not None
-                ), "sliding_window must be set for sliding attention"
-                attention_mask = get_packed_sliding_attention_mask(
-                    valid_input_len.tolist(), self.sliding_window, hidden_states.device
-                )
-            else:
-                attention_mask = get_packed_attention_mask(
-                    valid_input_len.tolist(), hidden_states.device
-                )
-            kwargs["attention_mask"] = attention_mask
-            # Added for models like gemma3-text
-            # position_ids = kwargs.get("position_ids", None)
-            # if position_ids is not None and position_ids.ndim == 2:
-            #     kwargs["position_ids"] = get_packed_position_ids(valid_input_len.tolist(), hidden_states.device)
-        return original_attn_forward(hidden_states, *args, **kwargs)
-
-    return self_attn_forward
-
-
-def sequence_packing_forward_patch(hf_config: AutoConfig, hfmodel):
-    patch_success = False
-    try:
-        if hf_config.model_type in SEQUENCE_PACKING_FORWARD_PATCH_FUNCTIONS:
-            SEQUENCE_PACKING_FORWARD_PATCH_FUNCTIONS[hf_config.model_type](
-                hfmodel.model
-            )
-            patch_success = True
-        else:
-            if not hfmodel.is_vlm:
-                SEQUENCE_PACKING_FORWARD_PATCH_FUNCTIONS["llm"](hfmodel.model)
-                patch_success = True
-            else:
-                logger.warning(
-                    f"Failed to patch sequence packing forward for {hf_config.model_type}, supported models: {SEQUENCE_PACKING_FORWARD_PATCH_FUNCTIONS.keys()}"
-                )
-    except Exception as e:
-        logger.error(f"Failed to patch sequence packing forward: {e}")
-    return patch_success
-
-
-def sequence_packing_forward_qwen3_vl_patch(model):
-    original_forward = model.language_model.forward
-
-    def sequence_packing_forward_qwen3_vl_inner(*args, **kwargs):
-        valid_input_len = kwargs.get("valid_input_len", None)
-        if valid_input_len is not None:
-            inputs_embeds = kwargs.get("inputs_embeds")
-            visual_pos_masks = kwargs.get("visual_pos_masks", None)
-            position_ids = kwargs.get("position_ids", None)
-
-            batch_size = valid_input_len.shape[0]
-            inputs_embeds_list = []
-            visual_pos_masks_list = []
-            position_ids_list = []
-            for i in range(batch_size):
-                valid_len = valid_input_len[i].item()
-                cur_inputs_embeds = inputs_embeds[i : i + 1, :valid_len, :].clone()
-                inputs_embeds_list.append(cur_inputs_embeds)
-
-                if visual_pos_masks is not None:
-                    cur_visual_mask = visual_pos_masks[i : i + 1, :valid_len].clone()
-                    visual_pos_masks_list.append(cur_visual_mask)
-
-                if position_ids is not None:
-                    cur_position_ids = position_ids[:, i : i + 1, :valid_len].clone()
-                    position_ids_list.append(cur_position_ids)
-
-            kwargs["inputs_embeds"] = torch.cat(inputs_embeds_list, dim=1)
-            if len(visual_pos_masks_list) > 0:
-                kwargs["visual_pos_masks"] = torch.cat(visual_pos_masks_list, dim=1)
-
-            if len(position_ids_list) > 0:
-                kwargs["position_ids"] = torch.cat(position_ids_list, dim=2)
-
-            del (
-                inputs_embeds_list,
-                visual_pos_masks_list,
-                position_ids_list,
-            )
-        else:
-            logger.warning(
-                "valid_input_len is not provided, skip sequence packing forward"
-            )
-        # Call original forward
-        result = original_forward(*args, **kwargs)
-        return result
-
-    # Replace the forward method
-    model.language_model.forward = sequence_packing_forward_qwen3_vl_inner
-
-    # Replace the self_attn.forward method
-    for layer in model.language_model.layers:
-        original_attn_forward = layer.self_attn.forward
-        layer.self_attn.forward = make_new_self_attn_forward(
-            original_attn_forward
-        ).__get__(layer.self_attn, type(layer.self_attn))
-
-
-def sequence_packing_forward_llm_patch(model):
-    original_forward = model.model.forward
-
-    def sequence_packing_forward_llm_inner(*args, **kwargs):
-        valid_input_len = kwargs.get("valid_input_len", None)
-        if valid_input_len is not None:
-            input_ids = kwargs.get("input_ids", None)
-            position_ids = kwargs.get("position_ids", None)
-            cache_position = kwargs.get("cache_position", None)
-
-            batch_size = valid_input_len.shape[0]
-            input_ids_list = []
-            position_ids_list = []
-            cache_position_list = []
-            for i in range(batch_size):
-                valid_len = valid_input_len[i].item()
-                if input_ids is not None:
-                    cur_input_ids = input_ids[i : i + 1, :valid_len].clone()
-                    input_ids_list.append(cur_input_ids)
-                if position_ids is not None:
-                    cur_position_ids = position_ids[i : i + 1, :valid_len].clone()
-                    position_ids_list.append(cur_position_ids)
-                if cache_position is not None:
-                    cur_cache_position = cache_position[i : i + 1, :valid_len].clone()
-                    cache_position_list.append(cur_cache_position)
-
-            if len(input_ids_list) > 0:
-                kwargs["input_ids"] = torch.cat(input_ids_list, dim=1)
-            if len(position_ids_list) > 0:
-                kwargs["position_ids"] = torch.cat(position_ids_list, dim=1)
-            if len(cache_position_list) > 0:
-                kwargs["cache_position"] = torch.cat(cache_position_list, dim=1)
-
-            del (
-                input_ids_list,
-                position_ids_list,
-                cache_position_list,
-            )
-        else:
-            logger.warning(
-                "valid_input_len is not provided, skip sequence packing forward"
-            )
-        # Call original forward
-        result = original_forward(*args, **kwargs)
-        return result
-
-    # Replace the forward method
-    model.model.forward = sequence_packing_forward_llm_inner
-
-    # Replace the self_attn.forward method
-    for layer in model.model.layers:
-        original_attn_forward = layer.self_attn.forward
-        layer.self_attn.forward = make_new_self_attn_forward(
-            original_attn_forward
-        ).__get__(layer.self_attn, type(layer.self_attn))
-
-
-# In order to support sequence packing during forward passes, the forward method of the language model must be patched.
-# The patching logic is model-dependent, with special handling required for Vision-Language Models (VLMs) and other architectures.
-SEQUENCE_PACKING_FORWARD_PATCH_FUNCTIONS = {
-    "qwen3_vl": sequence_packing_forward_qwen3_vl_patch,
-    "llm": sequence_packing_forward_llm_patch,
-}
-=======
     elif hf_config.model_type == "NemotronH_Nano_VL_V2":
 
         def patch_forward(self, **kwargs) -> torch.LongTensor:
@@ -313,4 +94,216 @@
             return outputs
 
         model.forward = patch_forward.__get__(model, type(model))
->>>>>>> 4282f230
+
+
+# Get packed attention mask
+def get_packed_attention_mask(lengths, device):
+    # lengths: list of sequence lengths
+    L = sum(lengths)
+    mask = torch.zeros((L, L), dtype=torch.bool, device=device)
+    offset = 0
+    for length in lengths:
+        mask[offset : offset + length, offset : offset + length] = torch.tril(
+            torch.ones((length, length), dtype=torch.bool, device=device)
+        )
+        offset += length
+    return mask
+
+
+# Get packed sliding attention mask
+def get_packed_sliding_attention_mask(lengths, sliding_window, device):
+    # lengths: list of sequence lengths
+    L = sum(lengths)
+    mask = torch.zeros((1, 1, L, L), dtype=torch.bool, device=device)
+    cur = 0
+
+    for L in lengths:
+        start = cur
+        end = cur + L
+        for i in range(start, end):
+            valid_start = max(start, i - sliding_window + 1)
+            valid_end = i + 1
+            mask[0, 0, i, valid_start:valid_end] = True
+        cur = end
+    return mask
+
+
+# Get packed position ids
+# def get_packed_position_ids(lengths, device):
+#     # lengths: list of sequence lengths
+#     L = sum(lengths)
+#     position_ids = torch.zeros((1, L), dtype=torch.int, device=device)
+#     offset = 0
+#     for length in lengths:
+#         position_ids[0, offset : offset + length] = torch.arange(length, device=device)
+#         offset += length
+#     return position_ids
+
+
+def make_new_self_attn_forward(original_attn_forward):
+    def self_attn_forward(self, hidden_states, *args, **kwargs):
+        valid_input_len = kwargs.get("valid_input_len", None)
+        if valid_input_len is not None:
+            if hasattr(self, "is_sliding") and self.is_sliding:
+                assert (
+                    hasattr(self, "sliding_window") and self.sliding_window is not None
+                ), "sliding_window must be set for sliding attention"
+                attention_mask = get_packed_sliding_attention_mask(
+                    valid_input_len.tolist(), self.sliding_window, hidden_states.device
+                )
+            else:
+                attention_mask = get_packed_attention_mask(
+                    valid_input_len.tolist(), hidden_states.device
+                )
+            kwargs["attention_mask"] = attention_mask
+            # Added for models like gemma3-text
+            # position_ids = kwargs.get("position_ids", None)
+            # if position_ids is not None and position_ids.ndim == 2:
+            #     kwargs["position_ids"] = get_packed_position_ids(valid_input_len.tolist(), hidden_states.device)
+        return original_attn_forward(hidden_states, *args, **kwargs)
+
+    return self_attn_forward
+
+
+def sequence_packing_forward_patch(hf_config: AutoConfig, hfmodel):
+    patch_success = False
+    try:
+        if hf_config.model_type in SEQUENCE_PACKING_FORWARD_PATCH_FUNCTIONS:
+            SEQUENCE_PACKING_FORWARD_PATCH_FUNCTIONS[hf_config.model_type](
+                hfmodel.model
+            )
+            patch_success = True
+        else:
+            if not hfmodel.is_vlm:
+                SEQUENCE_PACKING_FORWARD_PATCH_FUNCTIONS["llm"](hfmodel.model)
+                patch_success = True
+            else:
+                logger.warning(
+                    f"Failed to patch sequence packing forward for {hf_config.model_type}, supported models: {SEQUENCE_PACKING_FORWARD_PATCH_FUNCTIONS.keys()}"
+                )
+    except Exception as e:
+        logger.error(f"Failed to patch sequence packing forward: {e}")
+    return patch_success
+
+
+def sequence_packing_forward_qwen3_vl_patch(model):
+    original_forward = model.language_model.forward
+
+    def sequence_packing_forward_qwen3_vl_inner(*args, **kwargs):
+        valid_input_len = kwargs.get("valid_input_len", None)
+        if valid_input_len is not None:
+            inputs_embeds = kwargs.get("inputs_embeds")
+            visual_pos_masks = kwargs.get("visual_pos_masks", None)
+            position_ids = kwargs.get("position_ids", None)
+
+            batch_size = valid_input_len.shape[0]
+            inputs_embeds_list = []
+            visual_pos_masks_list = []
+            position_ids_list = []
+            for i in range(batch_size):
+                valid_len = valid_input_len[i].item()
+                cur_inputs_embeds = inputs_embeds[i : i + 1, :valid_len, :].clone()
+                inputs_embeds_list.append(cur_inputs_embeds)
+
+                if visual_pos_masks is not None:
+                    cur_visual_mask = visual_pos_masks[i : i + 1, :valid_len].clone()
+                    visual_pos_masks_list.append(cur_visual_mask)
+
+                if position_ids is not None:
+                    cur_position_ids = position_ids[:, i : i + 1, :valid_len].clone()
+                    position_ids_list.append(cur_position_ids)
+
+            kwargs["inputs_embeds"] = torch.cat(inputs_embeds_list, dim=1)
+            if len(visual_pos_masks_list) > 0:
+                kwargs["visual_pos_masks"] = torch.cat(visual_pos_masks_list, dim=1)
+
+            if len(position_ids_list) > 0:
+                kwargs["position_ids"] = torch.cat(position_ids_list, dim=2)
+
+            del (
+                inputs_embeds_list,
+                visual_pos_masks_list,
+                position_ids_list,
+            )
+        else:
+            logger.warning(
+                "valid_input_len is not provided, skip sequence packing forward"
+            )
+        # Call original forward
+        result = original_forward(*args, **kwargs)
+        return result
+
+    # Replace the forward method
+    model.language_model.forward = sequence_packing_forward_qwen3_vl_inner
+
+    # Replace the self_attn.forward method
+    for layer in model.language_model.layers:
+        original_attn_forward = layer.self_attn.forward
+        layer.self_attn.forward = make_new_self_attn_forward(
+            original_attn_forward
+        ).__get__(layer.self_attn, type(layer.self_attn))
+
+
+def sequence_packing_forward_llm_patch(model):
+    original_forward = model.model.forward
+
+    def sequence_packing_forward_llm_inner(*args, **kwargs):
+        valid_input_len = kwargs.get("valid_input_len", None)
+        if valid_input_len is not None:
+            input_ids = kwargs.get("input_ids", None)
+            position_ids = kwargs.get("position_ids", None)
+            cache_position = kwargs.get("cache_position", None)
+
+            batch_size = valid_input_len.shape[0]
+            input_ids_list = []
+            position_ids_list = []
+            cache_position_list = []
+            for i in range(batch_size):
+                valid_len = valid_input_len[i].item()
+                if input_ids is not None:
+                    cur_input_ids = input_ids[i : i + 1, :valid_len].clone()
+                    input_ids_list.append(cur_input_ids)
+                if position_ids is not None:
+                    cur_position_ids = position_ids[i : i + 1, :valid_len].clone()
+                    position_ids_list.append(cur_position_ids)
+                if cache_position is not None:
+                    cur_cache_position = cache_position[i : i + 1, :valid_len].clone()
+                    cache_position_list.append(cur_cache_position)
+
+            if len(input_ids_list) > 0:
+                kwargs["input_ids"] = torch.cat(input_ids_list, dim=1)
+            if len(position_ids_list) > 0:
+                kwargs["position_ids"] = torch.cat(position_ids_list, dim=1)
+            if len(cache_position_list) > 0:
+                kwargs["cache_position"] = torch.cat(cache_position_list, dim=1)
+
+            del (
+                input_ids_list,
+                position_ids_list,
+                cache_position_list,
+            )
+        else:
+            logger.warning(
+                "valid_input_len is not provided, skip sequence packing forward"
+            )
+        # Call original forward
+        result = original_forward(*args, **kwargs)
+        return result
+
+    # Replace the forward method
+    model.model.forward = sequence_packing_forward_llm_inner
+
+    # Replace the self_attn.forward method
+    for layer in model.model.layers:
+        original_attn_forward = layer.self_attn.forward
+        layer.self_attn.forward = make_new_self_attn_forward(
+            original_attn_forward
+        ).__get__(layer.self_attn, type(layer.self_attn))
+
+
+# In order to support sequence packing during forward passes, the forward method of the language model must be patched.
+# The patching logic is model-dependent, with special handling required for Vision-Language Models (VLMs) and other architectures.
+SEQUENCE_PACKING_FORWARD_PATCH_FUNCTIONS = {
+    "qwen3_vl": sequence_packing_forward_qwen3_vl_patch,
+    "llm": sequence_packing_forward_llm_patch,
+}