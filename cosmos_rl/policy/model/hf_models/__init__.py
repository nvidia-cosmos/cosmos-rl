--- conflicted
+++ resolved
@@ -553,8 +553,6 @@
                 modules_to_not_convert=quantization_config["modules_to_not_convert"],
             )
             kwargs["quantization_config"] = mxfp4_quantization_config
-<<<<<<< HEAD
-=======
 
         # Use from_pretrained loading in two scenarios:
         # 1. Model requires dequantization (e.g., gpt-oss)
@@ -576,7 +574,6 @@
             "Loading weights via from_pretrained method - this may take considerable time."
         )
 
->>>>>>> 8292d0fc
         hf_model = self.model_class.from_pretrained(
             model_name_or_path,
             dtype=dtype,
