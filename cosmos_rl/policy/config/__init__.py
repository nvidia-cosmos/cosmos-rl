# SPDX-FileCopyrightText: Copyright (c) 2025 NVIDIA CORPORATION & AFFILIATES. All rights reserved.
# SPDX-License-Identifier: Apache-2.0
#
# Licensed under the Apache License, Version 2.0 (the "License");
# you may not use this file except in compliance with the License.
# You may obtain a copy of the License at
#
# http://www.apache.org/licenses/LICENSE-2.0
#
# Unless required by applicable law or agreed to in writing, software
# distributed under the License is distributed on an "AS IS" BASIS,
# WITHOUT WARRANTIES OR CONDITIONS OF ANY KIND, either express or implied.
# See the License for the specific language governing permissions and
# limitations under the License.

import hashlib
import json
import os
from datetime import datetime
from typing import Any, Dict, List, Literal, Optional, Union

from cosmos_rl.utils.modelscope import update_config_if_modelscope
from pydantic import BaseModel, Field, model_validator
from pydantic.json_schema import GenerateJsonSchema
from pydantic_core import core_schema
<<<<<<< HEAD
from datetime import datetime
from typing import Any, Dict, Union, Optional, List, Literal
import os
import json
import hashlib
from cosmos_rl.utils.modelscope import update_config_if_modelscope
from cosmos_rl.utils.logging import logger
=======
>>>>>>> bb868287


def config_hash(config: BaseModel) -> str:
    """
    Compute the hash of a config object
    """
    if isinstance(config, BaseModel):
        return hashlib.md5(json.dumps(config.model_dump()).encode()).hexdigest()
    else:
        return "unhashable"


class CustomJsonSchemaGenerator(GenerateJsonSchema):
    def generate(
        self, schema: core_schema.CoreSchema, mode="serialization"
    ) -> dict[str, Any]:
        json_schema = super().generate(schema, mode)

        if "properties" in json_schema:
            properties = json_schema["properties"]
            filtered_properties = {
                k: v
                for k, v in properties.items()
                if not (isinstance(v, dict) and v.get("hide_in_doc") is True)
            }
            json_schema["properties"] = filtered_properties

        # Remove 'hide_in_doc' from all the sub-models
        if "$defs" in json_schema:
            defs = json_schema["$defs"]
            for model_def in defs:
                filtered_sub_properties = {
                    k: v
                    for k, v in defs[model_def].get("properties", {}).items()
                    if not (isinstance(v, dict) and v.get("hide_in_doc") is True)
                }
                json_schema["$defs"][model_def]["properties"] = filtered_sub_properties

        return json_schema


class DatasetConfig(BaseModel):
    name: str = Field(
        default="",
        description="Huggingface dataset name or local path to parquet file",
    )

    subset: Optional[str] = Field(
        default="",
        description="Dataset subset if exists",
    )

    revision: Optional[str] = Field(
        default="",
        description={
            "help": "Dataset git revision if exist, can be a branch name, a tag, or a commit hash."
        },
    )

    split: Union[str, List[str]] = Field(
        default="",
        description="A list of dataset splits to train",
    )

    test_size: Optional[Union[float, int]] = Field(
        default=None,
        description="Size of the test set. If float, it is the ratio (between 0.0 and 1.0) of the dataset; if int, it is the absolute size of the test set.",
    )

    @model_validator(mode="after")
    def check_params_value(self):
        if isinstance(self.split, str):
            self.split = [self.split]
        return self


class SFTDataConfig(BaseModel):
    type: Literal["sft"]

    dataset: DatasetConfig = Field(
        default_factory=DatasetConfig,
        description="Dataset configuration for SFT training. It includes dataset name, subset, revision, train split, and test split.",
    )

    mini_batch: int = Field(
        default=2,
        description="mini-batch size for training.",
    )

    dataloader_shuffle: bool = Field(
        default=True,
        description="Shuffle the dataloader. If False, the dataloader will be used in the order it is loaded.",
    )
    enable_dataset_cache: bool = Field(
        default=False,
        description="Enable dataset cache process results, maybe accelerate the dataset loading",
    )
    dataloader_num_workers: int = Field(
        default=0, description="Number of subprocess to use for data loading"
    )
    dataloader_prefetch_factor: Optional[int] = Field(
        default=None,
        description="Number of batches loaded in advance by each worker.",
    )
    conversation_column_name: str = Field(
        default="conversations",  # "conversation",
        description="Column name for formated conversation json",
    )
    system_prompt: str = Field(
        default="",
        description="System prompt for the model, which will be prepended to the prompt",
    )

    @model_validator(mode="after")
    def check_params_value(self):
        if self.dataloader_num_workers <= 0:
            self.dataloader_prefetch_factor = None
            self.dataloader_num_workers = 0
        return self


class CheckpointConfig(BaseModel):
    enable_checkpoint: bool = Field(
        default=False,
        description="Enable checkpointing for training. If set to False, no checkpoint will be saved.",
    )

    save_freq: int = Field(
        default=20, description="Checkpoint save frequency for training steps"
    )
    save_freq_in_epoch: int = Field(
        default=0,
        description="Checkpoint save frequency for training epochs. Default to 0 (disabled).",
    )
    save_mode: str = Field(
        default="async",
        description="Checkpoint save mode for training steps",
        choices=["async", "sync"],
    )
    max_keep: int = Field(
        default=5,
        description="Maximum number of checkpoints to keep. If set to -1, all checkpoints will be kept.",
    )
    export_safetensors: bool = Field(
        default=True,
        description="Whether to export a safetensors weight for huggingface usage, include related config files.",
    )
    upload_hf: bool = Field(
        default=False,
        description="Whether to upload the safetensors weight to huggingface.",
    )
    hf_repo_name: str = Field(
        default="Comos-Reason1",
        description="The huggingface repo name to upload the safetensors weight.",
    )
    upload_s3: Union[bool, str] = Field(
        default=False,
        description="Whether to upload the checkpoint and safetensors to S3. Default to False, set `final` will upload the final checkpoint, `all` will upload all checkpoints.",
    )
    s3_bucket: Optional[str] = Field(
        default=None,
        description="The S3 bucket name to upload the checkpoint and safetensors weight.",
    )
    s3_prefix: str = Field(
        default="outputs",
        description="The S3 prefix to upload the checkpoint and safetensors weight.",
    )

    @model_validator(mode="after")
    def check_params_value(self):
        if self.upload_s3:
            if self.upload_s3 not in ["final", "all"]:
                raise ValueError(
                    "upload_s3 must be one of ['final', 'all'] or False, got {}".format(
                        self.upload_s3
                    )
                )
            if self.s3_bucket is None:
                raise ValueError(
                    "s3_bucket must be specified when upload_s3 is True, got None"
                )
        if self.save_mode not in ["async", "sync"]:
            raise ValueError(
                f"Invalid save_mode: {self.save_mode}. Must be one of ['async', 'sync']"
            )
        if self.save_freq_in_epoch <= 0 and self.save_freq <= 0:
            raise ValueError(
                f"save_freq must be greater than 0 when save_freq_in_epoch disabled, got {self.save_freq}"
            )
        return self


class OverlongRewardConfig(BaseModel):
    enable_overlong_penalty: bool = Field(
        default=False,
        description="Enable overlong penalty for the model. If set to True, the output will be penalized for responses that are too long.",
    )
    buffer_length: int = Field(
        default=4096,
        description="Length of the buffer for overlong penalty. If the response length exceeds this value, the output will be penalized.",
    )
    penalty_factor: float = Field(
        default=1.0,
        description="Penalty factor for overlong penalty. The penalty increases linearly with the length of the response exceeding the buffer length from 0 to the penalty_factor.",
    )


class GrpoConfig(BaseModel):
    type: Literal["grpo"]
    variant: str = Field(
        default="grpo",
        description="Variant of the GRPO, currently support `grpo`, and `dapo`",
        choices=["grpo", "dapo"],
    )

    dataset: DatasetConfig = Field(
        default_factory=DatasetConfig,
        description="Dataset configuration for GRPO training. It includes dataset name, subset, revision, train split, test split and test size.",
    )

    dataloader_shuffle: bool = Field(
        default=True,
        description="Shuffle the dataloader. If False, the dataloader will be used in the order it is loaded.",
    )
    enable_dataset_cache: bool = Field(
        default=False,
        description="Enable dataset cache process results, maybe accelerate the dataset loading",
    )
    dataloader_num_workers: int = Field(
        default=0, description="Number of subprocess to use for data loading"
    )
    dataloader_prefetch_factor: Optional[int] = Field(
        default=None,
        description="Number of batches loaded in advance by each worker.",
    )
    dataloader_batch_size: Optional[int] = Field(
        default=1,
        description="Batch size for each iteration of the dataloader for when fetch prompts from controller. This is only the setting of the dataloader iterator on the controller side.",
    )
    prompt_column_name: str = Field(
        default="",
        description="Column name for prompt",
    )
    response_column_name: str = Field(
        default="",
        description="Column name for response/reference answer",
    )
    reward_function: Union[str, List[str], Dict[str, float]] = Field(
        default_factory=lambda: ["single_choice"],
        description="Reward functions for the model. Currently support `single_choice`, `boxed_math`, and `format`. You can add weight to each reward function by passing a dict, e.g., {'single_choice': 0.9, 'format': 0.1}",
    )
    filter_reward_metric: Union[str, List[str]] = Field(
        default_factory=list,
        description="Reward function to filter in dynamic sampling for DAPO. If specified, only samples with different this rewards will be used for training. If None, no filtering will be applied.",
    )
    temperature: float = Field(
        default=1.0,
        description="Temperature for sampling. The higher the temperature, the more random the completions.",
    )

    epsilon_low: float = Field(
        default=0.2,
        description="Epsilon value for clipping.",
    )

    epsilon_high: float = Field(
        default=0.2,
        description="Upper-bound epsilon value for clipping. If not specified, it defaults to the same value as the "
        "lower-bound specified in argument `epsilon`. Paper DAPO recommends `0.28`.",
    )

    positive_nll_coef: Optional[float] = Field(
        default=None,
        description="Coefficient for Positive Example LM Loss. Set a positive value to enable; None disables the feature.",
    )

    lower_bound_ratio: float = Field(
        default=3.0,
        description="Lower-bound ratio for dual-clip.",
    )

    loss_type: str = Field(
        default="token-mean",
        description="The type of loss to use for GRPO training.",
        choices=["token-mean", "seq-mean-token-sum", "seq-mean-token-mean"],
    )

    unbiased_loss_max_tokens: Optional[int] = Field(
        default=None,
        description="Maximum number of tokens to use for unbiased loss introduced in Dr.GRPO. If set to None, will not use unbiased loss."
        "Only available when `loss_type` is `seq-mean-token-mean`",
    )

    unbiased_advantage: bool = Field(
        default=False,
        description="Whether to divide the advantage by the standard deviation of rewards.",
    )

    overlong_reward: OverlongRewardConfig = Field(
        default_factory=OverlongRewardConfig,
        description="Configuration for overlong reward penalty. If enabled, the output will be penalized for responses that are too long.",
    )

    kl_beta: float = Field(
        default=0.0,
        description="KL coefficient. If `0.0`, the reference model is not loaded, reducing memory usage and improving "
        "training speed, but may be numerically unstable for long training runs.",
    )

    aipo_rho: Optional[float] = Field(
        default=None,
        description="Rho value for AIPO (Asynchronous Importance weighted Policy Optimization). The clipping constant of the importance sampling ratio, suggest [2,10]. "
        "reference: https://arxiv.org/pdf/2505.24034",
    )

    mu_iterations: int = Field(
        default=1,
        description="Number of iterations per batch (denoted as μ in the algorithm).",
    )

    mini_batch: int = Field(
        default=2,
        description="mini-batch size for GRPO training.",
    )

    allowed_outdated_steps: int = Field(
        default=4,
        description="Allowed outdated-async steps for rollout engine. "
        "If the number of left pending rollouts is larger than the `allowed_outdated_steps * n_policy_replicas * train_batch_per_replica`, "
        "then rollout engine traffic will be throttled. ",
    )

    on_policy: bool = Field(
        default=False,
        description="Enable fully synchronized (on-policy) rollout. If set to True, the rollout engine will wait until the expected weight version is updated before next generation starts.",
    )

    no_outdated_rollout: bool = Field(
        default=False,
        description="Disable outdated rollout. If set to True, the rollout engine will stop generating rollouts if the weight outdated.",
    )

    min_filter_prefix_tokens: Optional[int] = Field(
        default=None,
        description="Minimum number of tokens to filter the prefix tokens for the rollouts inside the same group. "
        "If the number of tokens is larger than the `min_filter_prefix_tokens`, the rollouts with the same prefix but different rewards will be filtered out in loss calculation.",
    )

    @model_validator(mode="after")
    def check_params_value(self):
        assert self.variant in [
            "grpo",
            "dapo",
        ], "variant must be one of ['grpo', 'dapo']"
        if self.dataloader_num_workers <= 0:
            self.dataloader_prefetch_factor = None
            self.dataloader_num_workers = 0
        if isinstance(self.reward_function, str):
            self.reward_function = {self.reward_function: 1.0}
        elif isinstance(self.reward_function, list):
            self.reward_function = {k: 1.0 for k in self.reward_function}
        assert (
            len(self.reward_function) > 0
        ), "reward_function must be a dict of reward functions"
        if isinstance(self.filter_reward_metric, str):
            self.filter_reward_metric = [self.filter_reward_metric]
        if self.dataloader_batch_size is not None and self.dataloader_batch_size <= 0:
            logger.warning(
                "dataloader_batch_size is not positive so disable it as None."
            )
            self.dataloader_batch_size = None
        return self


class SubProfilerConfig(BaseModel):
    do_profile: bool = Field(
        default=False, description="Whether to profile, only used in runtime."
    )
    active_steps: int = Field(default=1, description="Number of active steps")
    warmup_steps: int = Field(default=1, description="Number of warmup steps")
    wait_steps: int = Field(default=1, description="Number of wait steps")
    rank_filter: List[int] = Field(default_factory=list, description="Rank filter")
    record_shape: bool = Field(default=False, description="Whether to record shape")
    profile_memory: bool = Field(default=False, description="Whether to profile memory")
    with_stack: bool = Field(default=False, description="Whether to profile stack")
    with_modules: bool = Field(default=False, description="Whether to profile modules")


class ProfilerConfig(BaseModel):
    enable_profiler: bool = Field(
        default=False,
        description="Enable profiler for training",
    )
    enable_nsys: bool = Field(
        default=False,
        description="Enable nsys for training",
    )
    sub_profiler_config: SubProfilerConfig = Field(
        default_factory=SubProfilerConfig, description="Sub profiler config"
    )


class FP8Config(BaseModel):
    enable_fp8: bool = Field(default=False, description="Whether to enable fp8.")
    fp8_recipe: str = Field(
        default="dynamic_scaling",
        description="Recipe for weight scale calculation.",
        choices=["dynamic_scaling", "delayed_scaling"],
    )
    quant_recipe: str = Field(
        default="rowwise",
        description="Quantization strategy for weight.",
        choices=["rowwise", "tensorwise"],
    )


class TrainingConfig(BaseModel):
    train_policy: Union[SFTDataConfig, GrpoConfig] = Field(
        discriminator="type", default=GrpoConfig(type="grpo")
    )

    # --------- Optimizer ---------

    optm_name: str = Field(
        default="AdamW",
        description="Optimizer name",
        choices=["AdamW", "Adam"],
    )
    optm_lr: Union[float, List[float]] = Field(
        default=1e-6,
        description="Learning rate for optimizer, can be a float or a list of floats for multiple optimizers",
    )
    optm_impl: Union[str, List[str]] = Field(
        default="fused",
        description="Implementation type for optimizer. More info: https://pytorch.org/docs/stable/optim.html, can be a list of strings for multiple optimizers",
        choices=["fused", "foreach", "for-loop"],
    )
    optm_weight_decay: float = Field(
        default=0.01, description="Weight decay for optimizer"
    )
    optm_betas: tuple[float, float] = Field(
        default=(0.9, 0.999), description="Betas for optimizer"
    )
    optm_warmup_steps: Union[int, float] = Field(
        default=20,
        description="Warmup steps for optimizer, can be an integer or a float, if it is a float and range in [0.0, 1.0], it will be multiplied by the total steps",
    )
    optm_decay_ratio: Optional[float] = Field(
        default=None,
        description="Ratio of total steps for decay, range in [0.0, 1.0], 0 means no decay.",
    )
    optm_decay_type: Optional[str] = Field(
        default=None,
        description="Type of decay for optimizer",
        choices=["sqrt", "cosine", "linear", "none"],
    )
    optm_min_lr_factor: float = Field(
        default=0.0, description="Minimum lr factor for optimizer, range in [0.0, 1.0]"
    )
    optm_grad_norm_clip: float = Field(
        default=1.0, description="Gradient norm clip for optimizer"
    )

    # --------- FSDP ---------

    master_dtype: Optional[str] = Field(
        default="float32",
        description="The master weight data type for optimizers, is orthognal to `param_dtype`.",
        choices=["bfloat16", "float16", "float32"],
    )
    param_dtype: str = Field(
        default="bfloat16",
        description="The data type for forward/backward. Outside forward/backward, params are in `master_dtype`",
        choices=["bfloat16", "float16", "float32"],
    )
    transfer_dtype: str = Field(
        default=None,
        description="The data type for transfer parameters between Policy and Rollout.",
        choices=["bfloat16", "float16", "float32"],
    )

    fsdp_reduce_dtype: str = Field(
        default="float32",
        description="The data type for reduction in FSDP",
        choices=["float32"],
    )
    fsdp_offload: bool = Field(
        default=False,
        description="Whether to offload the model to CPU if using FSDP",
    )

    fsdp_reshard_after_forward: str = Field(
        default="default",
        description="Reshard the param after forward pass in FSDP",
        choices=["always", "never", "default"],
    )

    train_batch_per_replica: int = Field(
        default=8,
        description="The batch size for training per iteration in one replica, this is the local batch size for each gradient accumulation step",
    )

    # --------- Engineering ---------

    fp8: FP8Config = Field(default_factory=FP8Config)
    ckpt: CheckpointConfig = Field(default_factory=CheckpointConfig)
    resume: Union[bool, str] = Field(
        default=False,
        description="Resume training from a checkpoint. If True, will resume from the latest checkpoint of the `output_dir`. If a string, will resume from the specified checkpoint path.",
    )
    epoch: int = Field(default=1, description="Number of epochs for training")
    output_dir: str = Field(default="./outputs", description="Output directory")
    timestamp: str = Field(
        default="",
        description="Timestamp for the output directory and wandb ID, if not set, will be generated automatically",
    )
    epsilon: float = Field(default=1e-6, description="Epsilon for optimizer")
    async_tp_enabled: bool = Field(
        default=False, description="Whether to use async tensor parallelism"
    )
    compile: bool = Field(default=True, description="Whether to use torch.compile")
    sync_weight_interval: int = Field(
        default=1,
        description="The interval of train step for synchronizing weights between replicas.",
    )
    deterministic: bool = Field(
        default=False,
        description="Whether to use deterministic training. If set to True, will use deterministic training, which is expected to be slower.",
    )
    activation_offload: bool = Field(
        default=False,
        description="Whether to use activation offload",
    )

    seed: Optional[int] = Field(
        default=None,
        description="Random seed for training. If deterministic is set to True, will by default be set to 42.",
    )

    # --------- smoke-test helpers ---------

    max_num_steps: Optional[int] = Field(
        default=None,
        description="Optional upper bound on total training steps. If set, training stops when either this step count or the epoch-based limit is reached (whichever comes first). Handy for quick smoke tests.",
    )

    sequence_packing: bool = Field(
        default=False,
        description="Whether to enable sequence packing for training. If set to True, the input sequences will be packed into a single tensor for training.",
    )

    @model_validator(mode="after")
    def check_params_value(self):
        if self.async_tp_enabled and not self.compile:
            raise ValueError(
                "Async tensor parallelism requires torch.compile to be enabled"
            )
        if self.max_num_steps is not None and self.max_num_steps <= 0:
            raise ValueError("max_num_steps must be positive if specified")

        if isinstance(self.train_policy, GrpoConfig):
            if self.train_policy.on_policy:
                assert (
                    self.sync_weight_interval == 1
                ), "sync_weight_interval must be 1 when on_policy is enabled"

        if self.deterministic and self.seed is None:
            self.seed = 42

        return self


class ParallelismConfig(BaseModel):
    n_init_replicas: int = Field(
        default=1,
        description="Number of initial replicas to be created",
    )
    tp_size: int = Field(default=2, description="Tensor parallelism size")
    cp_size: int = Field(default=1, description="Context parallelism size")
    ep_size: int = Field(default=1, description="Expert parallelism size")
    dp_shard_size: int = Field(
        default=-1, description="Data Parallelism size in sharded mode"
    )
    pp_size: int = Field(default=1, description="Pipeline parallelism size")
    pp_dynamic_shape: bool = Field(
        default=False, description="Pipeline parallelism dynamic shape"
    )
    pp_micro_batch_size: int = Field(
        default=1,
        description="Pipeline parallelism micro batch size, `n_micro_batch = batch_size / pp_micro_batch_size`, which must be divisible by `pp` stages",
    )
    dp_replicate_size: int = Field(
        default=1,
        description="Data Parallelism size in replica mode. Only configurable in SFT type job, must be 1 in GRPO type job for dynamic scaling support purpose.",
        choices=[1],
    )
    pp_schedule: str = Field(
        default="Interleaved1F1B",
        description="Pipeline parallelism schedule",
        choices=["Interleaved1F1B"],
    )
    pp_layers_per_stage: Optional[int] = Field(
        default=None,
        description="Number of MOE layers per PP stage",
    )

    @property
    def world_size(self):
        world_size = os.environ.get("WORLD_SIZE", 1)
        return int(world_size)

    @property
    def local_world_size(self):
        local_world_size = os.environ.get("LOCAL_WORLD_SIZE", 1)
        return int(local_world_size)


class LoraConfig(BaseModel):
    r: int = Field(default=8, description="LoRA rank")
    lora_alpha: float = Field(default=8.0, description="LoRA alpha")
    lora_dropout: float = Field(default=0.0, description="LoRA dropout")
    target_modules: Union[List[str], str] = Field(
        default=None,
        description="LoRA target modules, can be a list of strings or 'all-linear'",
    )
    use_rslora: bool = Field(
        default=False,
        description="When set to True, uses [Rank-Stabilized LoRA](https://huggingface.co/papers/2312.03732)"
        " which sets the adapter scaling factor to `lora_alpha/math.sqrt(r)`, since it"
        " was proven to work better. Otherwise, it will use the original default"
        " value of `lora_alpha/r`.",
    )
    modules_to_save: Optional[List[str]] = Field(
        default=None,
        description="List of modules apart from LoRA layers to be set as trainable and saved in the final checkpoint. ",
    )
    init_lora_weights: Union[
        bool,
        Literal["gaussian", "eva", "olora", "pissa", "pissa_niter_[number of iters]"],
    ] = Field(
        default=True,
        description="How to initialize the weights of the adapter layers."
        "Passing True (default) results in the default initialization from the reference implementation from Microsoft, with the LoRA B weight being set to 0. "
        "This means that without further training, the LoRA adapter will be a no-op."
        "Setting the initialization to False leads to random initialization of LoRA A and B, meaning that LoRA is not a no-op before training; this setting is intended for debugging purposes."
        "Passing ‘gaussian’ results in Gaussian initialization scaled by the LoRA rank for linear and layers. Pass 'loftq' to use LoftQ initialization. Passing 'eva' results in a data-driven initialization of Explained Variance Adaptation."
        "EVA initializes LoRA based on the SVD of layer input activations and achieves SOTA performance due to its ability to adapt to the finetuning data. Pass 'olora' to use OLoRA initialization. Passing 'pissa' results in the initialization of https://huggingface.co/papers/2404.02948",
    )

    @model_validator(mode="after")
    def check_params_value(self):
        if isinstance(self.target_modules, str):
            assert (
                self.target_modules == "all-linear"
            ), "target_modules must be a list of strings or 'all-linear'"
        return self


class PolicyConfig(BaseModel):
    parallelism: ParallelismConfig = Field(default_factory=ParallelismConfig)

    model_name_or_path: str = Field(
        # default="Qwen/Qwen2.5-3B-Instruct",  #'Qwen/Qwen2.5-VL-7B-Instruct'
        default="Qwen/Qwen2.5-VL-7B-Instruct",
        description="The model name or path, compatible with huggingface model name or local path",
    )

    model_revision: Optional[str] = Field(
        default=None,
        description="The revision of the model to use",
    )

    model_max_length: int = Field(
        default=4096,
        description="The maximum length for training, longer than this will be ignored for training stability",
    )

    model_gradient_checkpointing: bool = Field(
        default=True, description="Whether to use gradient checkpointing"
    )

    lora: LoraConfig | None = Field(default=None, description="LoRA configuration")
    trainable_map: Optional[Dict[str, bool]] = Field(
        default=None,
        description="Mapping of name -> bool. Keys can either be: "
        "- exact parameter names (from model.named_parameters()) "
        "- exact module paths (from model.named_modules()) ",
    )
    enable_liger_kernel: bool = Field(
        default=False, description="Whether to use liger kernel."
    )

    @model_validator(mode="after")
    def check_params_value(self):
        assert (
            self.model_name_or_path is not None and self.model_name_or_path != ""
        ), "model_name_or_path is required"
        assert self.parallelism.tp_size > 0, "tp_size must be greater than 0"
        assert self.parallelism.ep_size > 0, "ep_size must be greater than 0"
        assert self.parallelism.cp_size > 0, "cp_size must be greater than 0"
        assert self.parallelism.pp_size > 0, "pp_size must be greater than 0"
        assert (
            self.parallelism.dp_shard_size >= -1 and self.parallelism.dp_shard_size != 0
        ), "dp_shard_size must be greater than 0 or -1 to be auto-inferred"
        return self


class RolloutParallelismConfig(ParallelismConfig):
    n_init_replicas: int = Field(
        default=1, description="Number of initial replicas to be created"
    )
    tp_size: int = Field(default=2, description="Tensor parallelism size")
    pp_size: int = Field(default=1, description="Pipeline parallelism size")

    # Fields below are that we do not want user to config it.
    dp_replicate_size: int = Field(
        default=1,
        description="Data Parallelism size in replica mode, only 1 is supported for dynamic scaling purpose.",
        choices=[1],
    )
    cp_size: int = Field(default=1, description="Context parallelism size")
    dp_shard_size: int = Field(
        default=-1, description="Data Parallelism size in sharded mode"
    )


class SamplingConfig(BaseModel):
    temperature: float = Field(default=1.0, description="Temperature for sampling.")
    top_p: float = Field(default=1.0, description="Top-p for sampling.")
    top_k: int = Field(default=-1, description="Top-k for sampling.")
    repetition_penalty: float = Field(
        default=1.0, description="Repetition penalty for sampling."
    )
    use_flashinfer: bool = Field(
        default=False, description="Use flashinfer for sampling."
    )


class MultiTurnRolloutConfig(BaseModel):
    enable: bool = Field(
        default=False, description="Whether to enable multi-turn rollout."
    )
    enable_tools: bool = Field(
        default=False, description="Whether to enable tools in multi-turn rollout."
    )
    enable_thinking: bool = Field(
        default=False, description="Whether to enable thinking in multi-turn rollout."
    )
    custom_chat_template_path: Optional[str] = Field(
        default=None, description="The path to the custom chat template in chat."
    )
    max_assistant_turns: int = Field(
        default=5, description="Max assistant turn count for multi-turn rollout."
    )
    add_generation_prompt: bool = Field(
        default=True,
        description="Whether to add generation prompt in multi-turn rollout.",
    )
    continue_final_message: bool = Field(
        default=False,
        description="Whether to continue the final message in multi-turn rollout.",
    )

    @model_validator(mode="after")
    def check_params_value(self):
        if self.enable_tools:
            if self.add_generation_prompt:
                assert not self.continue_final_message, "continue_final_message must be False when add_generation_prompt is True"
        return self


class ValidationConfig(BaseModel):
    enable: bool = Field(
        default=False,
        description="Enable validation during training.",
    )
    freq: int = Field(
        default=20,
        description="Validation frequency during training, in terms of training steps",
    )
    batch_size: Optional[int] = Field(
        default=None,
        description="Batch size for validation, will use the same batch size as training if not set.",
    )
    dataset: DatasetConfig = Field(
        default_factory=DatasetConfig,
        description="Dataset configuration for validation. It includes dataset name, subset, revision and test split.",
    )

    temperature: float = Field(
        default=0.0, description="Temperature for sampling during validation."
    )
    top_p: Optional[float] = Field(
        default=None, description="Top-p for sampling during validation."
    )
    top_k: Optional[int] = Field(
        default=1, description="Top-k for sampling during validation."
    )
    repetition_penalty: float = Field(
        default=1.0, description="Repetition penalty for sampling during validation."
    )
    n_generation: int = Field(
        default=1,
        description="n parameter same like what in OpenAI chat API for validation.",
    )
    max_response_length: Optional[int] = Field(
        default=None,
        description="Max output length of rollout generation during validation.",
    )
    reward_function: Union[str, List[str], Dict[str, float]] = Field(
        default=[],
        description="Reward functions for the model. Currently support `single_choice`, `boxed_math`, and `format`. You can add weight to each reward function by passing a dict, e.g., {'single_choice': 0.9, 'format': 0.1}",
    )

    @model_validator(mode="after")
    def check_params_value(self):
        if isinstance(self.reward_function, str):
            self.reward_function = {self.reward_function: 1.0}
        elif isinstance(self.reward_function, list):
            self.reward_function = {k: 1.0 for k in self.reward_function}
        assert isinstance(
            self.reward_function, dict
        ), "reward_function must be a dict of reward functions"
        return self


class RolloutConfig(BaseModel):
    parallelism: RolloutParallelismConfig = Field(
        default_factory=RolloutParallelismConfig
    )
    enforce_eager: bool = Field(
        default=True, description="Whether to enable eager execution for vLLM."
    )
    include_stop_str_in_output: bool = Field(
        default=False, description="Whether to include stop string in output."
    )
    gpu_memory_utilization: float = Field(
        default=0.8,
        description="GPU memory utilization factor for rollout backend.",
    )
    enable_chunked_prefill: bool = Field(
        default=False, description="Whether to enable chunked prefill for vLLM."
    )
    max_response_length: int = Field(
        default=2048, description="Max output length of rollout generation."
    )
    n_generation: int = Field(
        default=16, description="n parameter same like what in OpenAI chat API."
    )

    batch_size: int = Field(default=1, description="Batch size for rollout.")

    quantization: str = Field(
        default="none",
        description="Quantization in vllm rollout generation.",
        choices=["none", "fp8"],
    )

    seed: Optional[int] = Field(default=None, description="random seed for rollout.")

    sampling_config: SamplingConfig = Field(default_factory=SamplingConfig)

    vllm_use_flashinfer: bool = Field(
        default=False, description="Use flashinfer for vllm rollout."
    )

    backend: str = Field(
        default="vllm",
        description="Backend for rollout. Currently support `vllm` and `trtllm`.",
        choices=["vllm", "trtllm"],
    )

    multi_turn_config: MultiTurnRolloutConfig = Field(
        default_factory=MultiTurnRolloutConfig,
        description="Configuration for multi-turn rollout.",
    )

    reference_answer_in_local: bool = Field(
        default=False,
        description="Whether to store the dataset in local rollout worker for fetching reference answer.",
    )

    @model_validator(mode="after")
    def check_params_value(self):
        if isinstance(self.parallelism, dict):
            self.parallelism = RolloutParallelismConfig(**self.parallelism)
        return self


class LoggingConfig(BaseModel):
    logger: List[str] = Field(
        default_factory=list,
        description="List of loggers to use, e.g., ['console', 'wandb']",
    )
    project_name: str = Field(
        default="cosmos_rl",
        description="Wandb project name for logging. If set, the training will be logged to this project.",
    )
    experiment_name: Optional[str] = Field(
        default=None,
        description="A short display name for this run. If not set, will use the `output_dir` as the experiment name.",
    )
    report_mfu: bool = Field(
        default=False,
        description="Whether to report the MFU (Model FLOPs Utilization) to wandb.",
        json_schema_extra={"hide_in_doc": True},
    )

    @model_validator(mode="after")
    def check_params_value(self):
        if self.logger:
            self.logger = [logger.lower() for logger in self.logger]
        return self


class Config(BaseModel):
    custom: Dict[str, Any] = Field(
        default_factory=dict, description="Custom script configuration."
    )
    train: TrainingConfig = Field(default_factory=TrainingConfig)
    rollout: RolloutConfig = Field(default_factory=RolloutConfig)
    policy: PolicyConfig = Field(default_factory=PolicyConfig)
    logging: LoggingConfig = Field(default_factory=LoggingConfig)
    profiler: ProfilerConfig = Field(default_factory=ProfilerConfig)
    validation: ValidationConfig = Field(default_factory=ValidationConfig)
    redis: str = Field(
        default="",
        description="Redis server address port, format: port",
        json_schema_extra={"hide_in_doc": True},
    )
    eth_ips: str = Field(
        default="",
        description="List of eth ip addresses, format: ip1;ip2;ip3",
        json_schema_extra={"hide_in_doc": True},
    )

    @classmethod
    def from_dict(cls, config_data: dict[str, Any]) -> "Config":
        if "train" in config_data:
            # Set unique timestamp for output directory
            if (
                "timestamp" not in config_data["train"]
                or config_data["train"]["timestamp"] == ""
            ):
                config_data["train"]["timestamp"] = datetime.now().strftime(
                    "%Y%m%d%H%M%S"
                )
                config_data["train"]["output_dir"] = os.path.join(
                    config_data["train"]["output_dir"],
                    config_data["train"]["timestamp"],
                )
        config = cls.model_validate(config_data)
        config = update_config_if_modelscope(config)
        return config

    @model_validator(mode="before")
    def preprocess(cls, data: dict) -> dict:
        # Handle for train_policy type
        if len(data) == 0:
            # empty data, all fields set to default values.
            return data

        if "train_policy" in data["train"]:
            train_policy_data = data["train"]["train_policy"]

            # Determine the type based on characteristic fields
            if any(
                key in train_policy_data
                for key in ["temperature", "epsilon_low", "epsilon_high", "kl_beta"]
            ):
                data["train"]["train_policy"]["type"] = "grpo"
            else:
                data["train"]["train_policy"]["type"] = "sft"
        return data

    @model_validator(mode="after")
    def check_params_value(self):
        if self.policy.parallelism.pp_size > 1:
            assert (
                self.policy.parallelism.pp_micro_batch_size > 0
            ), "pp_micro_batch_size must be greater than 0"
            assert (
                self.train.train_batch_per_replica
                % self.policy.parallelism.pp_micro_batch_size
                == 0
            ), "train_batch must be divisible by pp_micro_batch_size"

            # Here we assume that PP uses `Single-stage per rank` which is true for:
            #   - GPipe
            #   - 1F1B
            # But not correct for those `InterleavedXXX` style schedule
            assert (
                self.train.train_batch_per_replica
                // self.policy.parallelism.pp_micro_batch_size
            ) % self.policy.parallelism.pp_size == 0, (
                "train_batch / pp_micro_batch_size must be divisible by pp_size"
            )

        # Validate constraints for GRPO with LoRA
        if (
            isinstance(self.train.train_policy, GrpoConfig)
            and self.policy.lora is not None
        ):
            # compile must be disabled due to known incompatibilities
            if self.train.compile:
                raise ValueError(
                    "Invalid config: GRPO with LoRA requires train.compile=False."
                )
            # TP must be 1 to avoid unsupported/distributed behaviors
            if self.policy.parallelism.tp_size != 1:
                raise ValueError(
                    "Invalid config: GRPO with LoRA requires policy.parallelism.tp_size == 1."
                )

        # Handle for evaludation configuration.
        if isinstance(self.validation.dataset.split, str):
            self.validation.dataset.split = [self.validation.dataset.split]

        if self.train.transfer_dtype is None:
            # Default use param_dtype as transfer_dtype
            self.train.transfer_dtype = self.train.param_dtype
        return self


COSMOS_CONFIG_SCHEMA = Config.model_json_schema(
    schema_generator=CustomJsonSchemaGenerator
)<|MERGE_RESOLUTION|>--- conflicted
+++ resolved
@@ -19,20 +19,11 @@
 from datetime import datetime
 from typing import Any, Dict, List, Literal, Optional, Union
 
+from cosmos_rl.utils.logging import logger
 from cosmos_rl.utils.modelscope import update_config_if_modelscope
 from pydantic import BaseModel, Field, model_validator
 from pydantic.json_schema import GenerateJsonSchema
 from pydantic_core import core_schema
-<<<<<<< HEAD
-from datetime import datetime
-from typing import Any, Dict, Union, Optional, List, Literal
-import os
-import json
-import hashlib
-from cosmos_rl.utils.modelscope import update_config_if_modelscope
-from cosmos_rl.utils.logging import logger
-=======
->>>>>>> bb868287
 
 
 def config_hash(config: BaseModel) -> str:
@@ -800,7 +791,9 @@
     def check_params_value(self):
         if self.enable_tools:
             if self.add_generation_prompt:
-                assert not self.continue_final_message, "continue_final_message must be False when add_generation_prompt is True"
+                assert (
+                    not self.continue_final_message
+                ), "continue_final_message must be False when add_generation_prompt is True"
         return self
 
 
