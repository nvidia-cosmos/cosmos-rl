# SPDX-FileCopyrightText: Copyright (c) 2025 NVIDIA CORPORATION & AFFILIATES. All rights reserved.
# SPDX-License-Identifier: Apache-2.0
#
# Licensed under the Apache License, Version 2.0 (the "License");
# you may not use this file except in compliance with the License.
# You may obtain a copy of the License at
#
# http://www.apache.org/licenses/LICENSE-2.0
#
# Unless required by applicable law or agreed to in writing, software
# distributed under the License is distributed on an "AS IS" BASIS,
# WITHOUT WARRANTIES OR CONDITIONS OF ANY KIND, either express or implied.
# See the License for the specific language governing permissions and
# limitations under the License.

from cosmos_rl.dispatcher.data.packer.hf_vlm_data_packer import HFVLMDataPacker
from torch.utils.data import Dataset, ConcatDataset
from datasets import load_dataset
from cosmos_rl.launcher.worker_entry import main as launch_worker
from cosmos_rl.policy.config import Config
from cosmos_rl.policy.config import Config as CosmosConfig
import argparse
import toml
from cosmos_rl.utils.decorators import monitor_status


class HFVLMSFTDataset(Dataset):
    def __init__(self, dataset: Dataset):
        self.dataset = dataset

    def setup(self, config: Config, *args, **kwargs):
        """
        Called by launcher after being mounted
        """
        self.config = config

        if config.train.train_policy.dataset.split:
            if isinstance(config.train.train_policy.dataset.split, list):
                dataset_list = []
                for split_name in config.train.train_policy.dataset.split:
                    dataset_list.append(self.dataset[split_name])
                self.dataset = ConcatDataset(dataset_list)
            else:
                assert isinstance(config.train.train_policy.dataset.split, str)
                self.dataset = self.dataset[config.train.train_policy.dataset.split]

    def __len__(self):
        return len(self.dataset)

    def __getitem__(self, idx: int) -> tuple[str, str]:
        # The dataset is a list of {messages, images} pair
        conversations = self.dataset[idx]
        # Just for reference
        # In case your model does not support image in RGBA mode, convert them to RGB mode
        # if "images" in conversations:
        #     images = conversations["images"]
        #     new_images = []
        #     for image in images:
        #         if image.mode == "RGB":
        #             new_images.append(image)
        #         else:
        #             new_images.append(image.convert("RGB"))
        #     conversations["images"] = new_images
        return conversations


@monitor_status(name="Cosmos-RL HF VLM SFT Dataset", mode="dataset")
def main():
    parser = argparse.ArgumentParser()
    parser.add_argument("--config", type=str, required=True)
    args = parser.parse_known_args()[0]
    with open(args.config, "r") as f:
        config = toml.load(f)
    config = Config.from_dict(config)

    def get_dataset(config: CosmosConfig) -> Dataset:
        dataset = load_dataset(
            config.train.train_policy.dataset.name,
            config.train.train_policy.dataset.subset,
        )
        return HFVLMSFTDataset(dataset)

    # It is best practice to pass the dataset as a factory function
    # so that the dataset can be loaded on demand. (Not all workers need it)
    launch_worker(
        dataset=get_dataset,
        data_packer=HFVLMDataPacker(),
        val_data_packer=HFVLMDataPacker(),
<<<<<<< HEAD
    )
=======
    )


if __name__ == "__main__":
    main()
>>>>>>> b2fe9dcc
<|MERGE_RESOLUTION|>--- conflicted
+++ resolved
@@ -86,12 +86,8 @@
         dataset=get_dataset,
         data_packer=HFVLMDataPacker(),
         val_data_packer=HFVLMDataPacker(),
-<<<<<<< HEAD
-    )
-=======
     )
 
 
 if __name__ == "__main__":
-    main()
->>>>>>> b2fe9dcc
+    main()