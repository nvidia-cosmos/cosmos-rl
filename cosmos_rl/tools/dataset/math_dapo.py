--- conflicted
+++ resolved
@@ -112,15 +112,11 @@
         dataset=get_dataset,
         # Override the reward functions defined in toml
         reward_fns=[custom_reward_fn],
-<<<<<<< HEAD
+        filter_reward_fns=[
+            direct_math_reward_fn
+        ],  # specify which reward function to filter
     )
 
 
 if __name__ == "__main__":
-    main()
-=======
-        filter_reward_fns=[
-            direct_math_reward_fn
-        ],  # specify which reward function to filter
-    )
->>>>>>> ae726e63
+    main()