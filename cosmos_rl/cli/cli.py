# SPDX-FileCopyrightText: Copyright (c) 2025 NVIDIA CORPORATION & AFFILIATES. All rights reserved.
# SPDX-License-Identifier: Apache-2.0
#
# Licensed under the Apache License, Version 2.0 (the "License");
# you may not use this file except in compliance with the License.
# You may obtain a copy of the License at
#
# http://www.apache.org/licenses/LICENSE-2.0
#
# Unless required by applicable law or agreed to in writing, software
# distributed under the License is distributed on an "AS IS" BASIS,
# WITHOUT WARRANTIES OR CONDITIONS OF ANY KIND, either express or implied.
# See the License for the specific language governing permissions and
# limitations under the License.

import click
import socket
import sys

from . import replica
from . import profiler
from . import nccl
from . import algo
from .utils import console
from cosmos_rl.utils.decorators import monitor_status


@click.group()
def cosmos():
    """
    Cosmos Reason1 CLI.
    """
    pass


replica.add_command(cosmos)
profiler.add_command(cosmos)
nccl.add_command(cosmos)
algo.add_command(cosmos)


def get_ip_from_hostname(hostname):
    try:
        ip_address = socket.gethostbyname(hostname)
    except socket.error as e:
        console.print(f"Failed to get IP from hostname: {e}")
        sys.exit(1)
    return ip_address


<<<<<<< HEAD
def main():
    cosmos()
=======
@monitor_status(name="Cosmos-RL CLI", mode="cli")
def main():
    """Main CLI entry point with status monitoring."""
    try:
        cosmos()
    except (KeyboardInterrupt, SystemError) as e:
        console.print(f"CLI was interrupted: {e}")
        sys.exit(1)
    except Exception as e:
        console.print(f"CLI failed: {e}")
        sys.exit(1)
>>>>>>> b2fe9dcc


if __name__ == "__main__":
    main()<|MERGE_RESOLUTION|>--- conflicted
+++ resolved
@@ -48,10 +48,6 @@
     return ip_address
 
 
-<<<<<<< HEAD
-def main():
-    cosmos()
-=======
 @monitor_status(name="Cosmos-RL CLI", mode="cli")
 def main():
     """Main CLI entry point with status monitoring."""
@@ -63,7 +59,6 @@
     except Exception as e:
         console.print(f"CLI failed: {e}")
         sys.exit(1)
->>>>>>> b2fe9dcc
 
 
 if __name__ == "__main__":
